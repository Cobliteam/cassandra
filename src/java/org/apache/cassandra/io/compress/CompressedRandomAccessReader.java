--- conflicted
+++ resolved
@@ -105,13 +105,8 @@
                 compressed.clear();
             compressed.limit(chunk.length);
 
-<<<<<<< HEAD
             if (channel.read(compressed) != chunk.length)
                 throw new CorruptBlockException(getPath(), chunk);
-=======
-        if (metadata.parameters.getCrcCheckChance() > ThreadLocalRandom.current().nextDouble())
-        {
->>>>>>> 1d7691e2
 
             // technically flip() is unnecessary since all the remaining work uses the raw array, but if that changes
             // in the future this will save a lot of hair-pulling
@@ -128,7 +123,7 @@
                 throw new CorruptBlockException(getPath(), chunk);
             }
 
-            if (metadata.parameters.getCrcCheckChance() > FBUtilities.threadLocalRandom().nextDouble())
+            if (metadata.parameters.getCrcCheckChance() > ThreadLocalRandom.current().nextDouble())
             {
 
                 if (metadata.hasPostCompressionAdlerChecksums)
