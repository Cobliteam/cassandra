--- conflicted
+++ resolved
@@ -206,7 +206,6 @@
         _TRACE, // dummy verb so we can use MS.droppedMessagesMap
         ECHO,
         REPAIR_MESSAGE,
-<<<<<<< HEAD
         PAXOS_PREPARE
         {
             public long getTimeout()
@@ -235,22 +234,13 @@
                 return DatabaseDescriptor.getRangeRpcTimeout();
             }
         },
-        // remember to add new verbs at the end, since we serialize by ordinal
-        UNUSED_1,
-=======
-        PAXOS_PREPARE,
-        PAXOS_PROPOSE,
-        PAXOS_COMMIT,
-        @Deprecated PAGED_RANGE,
         PING,
-
         // UNUSED verbs were used as padding for backward/forward compatability before 4.0,
         // but it wasn't quite as bullet/future proof as needed. We still need to keep these entries
         // around, at least for a major rev or two (post-4.0). see CASSANDRA-13993 for a discussion.
         // For now, though, the UNUSED are legacy values (placeholders, basically) that should only be used
         // for correctly adding VERBs that need to be emergency additions to 3.0/3.11.
         // We can reclaim them (their id's, to be correct) in future versions, if desired, though.
->>>>>>> 06b3521a
         UNUSED_2,
         UNUSED_3,
         UNUSED_4,
