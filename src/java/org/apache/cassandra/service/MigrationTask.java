--- conflicted
+++ resolved
@@ -63,18 +63,12 @@
             return;
         }
 
-<<<<<<< HEAD
+        MessageOut message = new MessageOut<>(MessagingService.Verb.MIGRATION_REQUEST, null, MigrationManager.MigrationsSerializer.instance);
+
         IAsyncCallback<Collection<Mutation>> cb = new IAsyncCallback<Collection<Mutation>>()
         {
             @Override
             public void response(MessageIn<Collection<Mutation>> message)
-=======
-        MessageOut message = new MessageOut<>(MessagingService.Verb.MIGRATION_REQUEST, null, MigrationManager.MigrationsSerializer.instance);
-
-        IAsyncCallback<Collection<RowMutation>> cb = new IAsyncCallback<Collection<RowMutation>>()
-        {
-            public void response(MessageIn<Collection<RowMutation>> message)
->>>>>>> 8078a58f
             {
                 try
                 {
