--- conflicted
+++ resolved
@@ -357,16 +357,7 @@
         ssProxy.decommission();
     }
 
-<<<<<<< HEAD
-    public void move(String newToken) throws IOException, InterruptedException
-=======
-    public void loadBalance() throws IOException, InterruptedException
-    {
-        ssProxy.loadBalance();
-    }
-
     public void move(String newToken) throws IOException, InterruptedException, ConfigurationException
->>>>>>> 6a9a336a
     {
         ssProxy.move(newToken);
     }
