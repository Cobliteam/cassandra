# Licensed to the Apache Software Foundation (ASF) under one
# or more contributor license agreements.  See the NOTICE file
# distributed with this work for additional information
# regarding copyright ownership.  The ASF licenses this file
# to you under the Apache License, Version 2.0 (the
# "License"); you may not use this file except in compliance
# with the License.  You may obtain a copy of the License at
#
#     http://www.apache.org/licenses/LICENSE-2.0
#
# Unless required by applicable law or agreed to in writing, software
# distributed under the License is distributed on an "AS IS" BASIS,
# WITHOUT WARRANTIES OR CONDITIONS OF ANY KIND, either express or implied.
# See the License for the specific language governing permissions and
# limitations under the License.

calculate_heap_sizes()
{
    case "`uname`" in
        Linux)
            system_memory_in_mb=`free -m | awk '/:/ {print $2;exit}'`
            system_cpu_cores=`egrep -c 'processor([[:space:]]+):.*' /proc/cpuinfo`
        ;;
        FreeBSD)
            system_memory_in_bytes=`sysctl hw.physmem | awk '{print $2}'`
            system_memory_in_mb=`expr $system_memory_in_bytes / 1024 / 1024`
            system_cpu_cores=`sysctl hw.ncpu | awk '{print $2}'`
        ;;
        SunOS)
            system_memory_in_mb=`prtconf | awk '/Memory size:/ {print $3}'`
            system_cpu_cores=`psrinfo | wc -l`
        ;;
        Darwin)
            system_memory_in_bytes=`sysctl hw.memsize | awk '{print $2}'`
            system_memory_in_mb=`expr $system_memory_in_bytes / 1024 / 1024`
            system_cpu_cores=`sysctl hw.ncpu | awk '{print $2}'`
        ;;
        *)
            # assume reasonable defaults for e.g. a modern desktop or
            # cheap server
            system_memory_in_mb="2048"
            system_cpu_cores="2"
        ;;
    esac

    # some systems like the raspberry pi don't report cores, use at least 1
    if [ "$system_cpu_cores" -lt "1" ]
    then
        system_cpu_cores="1"
    fi

    # set max heap size based on the following
    # max(min(1/2 ram, 1024MB), min(1/4 ram, 8GB))
    # calculate 1/2 ram and cap to 1024MB
    # calculate 1/4 ram and cap to 8192MB
    # pick the max
    half_system_memory_in_mb=`expr $system_memory_in_mb / 2`
    quarter_system_memory_in_mb=`expr $half_system_memory_in_mb / 2`
    if [ "$half_system_memory_in_mb" -gt "1024" ]
    then
        half_system_memory_in_mb="1024"
    fi
    if [ "$quarter_system_memory_in_mb" -gt "8192" ]
    then
        quarter_system_memory_in_mb="8192"
    fi
    if [ "$half_system_memory_in_mb" -gt "$quarter_system_memory_in_mb" ]
    then
        max_heap_size_in_mb="$half_system_memory_in_mb"
    else
        max_heap_size_in_mb="$quarter_system_memory_in_mb"
    fi
    MAX_HEAP_SIZE="${max_heap_size_in_mb}M"

    # Young gen: min(max_sensible_per_modern_cpu_core * num_cores, 1/4 * heap size)
    max_sensible_yg_per_core_in_mb="100"
    max_sensible_yg_in_mb=`expr $max_sensible_yg_per_core_in_mb "*" $system_cpu_cores`

    desired_yg_in_mb=`expr $max_heap_size_in_mb / 4`

    if [ "$desired_yg_in_mb" -gt "$max_sensible_yg_in_mb" ]
    then
        HEAP_NEWSIZE="${max_sensible_yg_in_mb}M"
    else
        HEAP_NEWSIZE="${desired_yg_in_mb}M"
    fi
}

# Determine the sort of JVM we'll be running on.
java_ver_output=`"${JAVA:-java}" -version 2>&1`
jvmver=`echo "$java_ver_output" | grep '[openjdk|java] version' | awk -F'"' 'NR==1 {print $2}'`
JVM_VERSION=${jvmver%_*}
JVM_PATCH_VERSION=${jvmver#*_}

if [ "$JVM_VERSION" \< "1.8" ] ; then
    echo "Cassandra 3.0 and later require Java 8u40 or later."
    exit 1;
fi

if [ "$JVM_VERSION" \< "1.8" ] && [ "$JVM_PATCH_VERSION" -lt 40 ] ; then
    echo "Cassandra 3.0 and later require Java 8u40 or later."
    exit 1;
fi

jvm=`echo "$java_ver_output" | grep -A 1 'java version' | awk 'NR==2 {print $1}'`
case "$jvm" in
    OpenJDK)
        JVM_VENDOR=OpenJDK
        # this will be "64-Bit" or "32-Bit"
        JVM_ARCH=`echo "$java_ver_output" | awk 'NR==3 {print $2}'`
        ;;
    "Java(TM)")
        JVM_VENDOR=Oracle
        # this will be "64-Bit" or "32-Bit"
        JVM_ARCH=`echo "$java_ver_output" | awk 'NR==3 {print $3}'`
        ;;
    *)
        # Help fill in other JVM values
        JVM_VENDOR=other
        JVM_ARCH=unknown
        ;;
esac

#GC log path has to be defined here because it needs to access CASSANDRA_HOME
JVM_OPTS="$JVM_OPTS -Xloggc:${CASSANDRA_HOME}/logs/gc.log"

# Here we create the arguments that will get passed to the jvm when
# starting cassandra.

# Read user-defined JVM options from jvm.options file
JVM_OPTS_FILE=$CASSANDRA_CONF/jvm.options
for opt in `grep "^-" $JVM_OPTS_FILE`
do
  JVM_OPTS="$JVM_OPTS $opt"
done

# Check what parameters were defined on jvm.options file to avoid conflicts
echo $JVM_OPTS | grep -q Xmn
DEFINED_XMN=$?
echo $JVM_OPTS | grep -q Xmx
DEFINED_XMX=$?
echo $JVM_OPTS | grep -q Xms
DEFINED_XMS=$?
echo $JVM_OPTS | grep -q UseConcMarkSweepGC
USING_CMS=$?
echo $JVM_OPTS | grep -q UseG1GC
USING_G1=$?

# Override these to set the amount of memory to allocate to the JVM at
# start-up. For production use you may wish to adjust this for your
# environment. MAX_HEAP_SIZE is the total amount of memory dedicated
# to the Java heap. HEAP_NEWSIZE refers to the size of the young
# generation. Both MAX_HEAP_SIZE and HEAP_NEWSIZE should be either set
# or not (if you set one, set the other).
#
# The main trade-off for the young generation is that the larger it
# is, the longer GC pause times will be. The shorter it is, the more
# expensive GC will be (usually).
#
# The example HEAP_NEWSIZE assumes a modern 8-core+ machine for decent pause
# times. If in doubt, and if you do not particularly want to tweak, go with
# 100 MB per physical CPU core.

#MAX_HEAP_SIZE="4G"
#HEAP_NEWSIZE="800M"

# Set this to control the amount of arenas per-thread in glibc
#export MALLOC_ARENA_MAX=4

# only calculate the size if it's not set manually
if [ "x$MAX_HEAP_SIZE" = "x" ] && [ "x$HEAP_NEWSIZE" = "x" -o $USING_G1 -eq 0 ]; then
    calculate_heap_sizes
elif [ "x$MAX_HEAP_SIZE" = "x" ] ||  [ "x$HEAP_NEWSIZE" = "x" -a $USING_G1 -ne 0 ]; then
    echo "please set or unset MAX_HEAP_SIZE and HEAP_NEWSIZE in pairs when using CMS GC (see cassandra-env.sh)"
    exit 1
fi

if [ "x$MALLOC_ARENA_MAX" = "x" ] ; then
    export MALLOC_ARENA_MAX=4
fi

# We only set -Xms and -Xmx if they were not defined on jvm.options file
# If defined, both Xmx and Xms should be defined together.
if [ $DEFINED_XMX -ne 0 ] && [ $DEFINED_XMS -ne 0 ]; then
     JVM_OPTS="$JVM_OPTS -Xms${MAX_HEAP_SIZE}"
     JVM_OPTS="$JVM_OPTS -Xmx${MAX_HEAP_SIZE}"
elif [ $DEFINED_XMX -ne 0 ] || [ $DEFINED_XMS -ne 0 ]; then
     echo "Please set or unset -Xmx and -Xms flags in pairs on jvm.options file."
     exit 1
fi

# We only set -Xmn flag if it was not defined in jvm.options file
# and if the CMS GC is being used
# If defined, both Xmn and Xmx should be defined together.
if [ $DEFINED_XMN -eq 0 ] && [ $DEFINED_XMX -ne 0 ]; then
    echo "Please set or unset -Xmx and -Xmn flags in pairs on jvm.options file."
    exit 1
elif [ $DEFINED_XMN -ne 0 ] && [ $USING_CMS -eq 0 ]; then
    JVM_OPTS="$JVM_OPTS -Xmn${HEAP_NEWSIZE}"
fi

if [ "$JVM_ARCH" = "64-Bit" ] && [ $USING_CMS -eq 0 ]; then
    JVM_OPTS="$JVM_OPTS -XX:+UseCondCardMark"
fi

# enable assertions.  disabling this in production will give a modest
# performance benefit (around 5%).
JVM_OPTS="$JVM_OPTS -ea"

# Per-thread stack size.
JVM_OPTS="$JVM_OPTS -Xss256k"

# Make sure all memory is faulted and zeroed on startup.
# This helps prevent soft faults in containers and makes
# transparent hugepage allocation more effective.
JVM_OPTS="$JVM_OPTS -XX:+AlwaysPreTouch"

# Biased locking does not benefit Cassandra.
JVM_OPTS="$JVM_OPTS -XX:-UseBiasedLocking"

# Larger interned string table, for gossip's benefit (CASSANDRA-6410)
JVM_OPTS="$JVM_OPTS -XX:StringTableSize=1000003"

# Enable thread-local allocation blocks and allow the JVM to automatically
# resize them at runtime.
JVM_OPTS="$JVM_OPTS -XX:+UseTLAB -XX:+ResizeTLAB"

# http://www.evanjones.ca/jvm-mmap-pause.html
JVM_OPTS="$JVM_OPTS -XX:+PerfDisableSharedMem"

# provides hints to the JIT compiler
JVM_OPTS="$JVM_OPTS -XX:CompileCommandFile=$CASSANDRA_CONF/hotspot_compiler"

# add the jamm javaagent
JVM_OPTS="$JVM_OPTS -javaagent:$CASSANDRA_HOME/lib/jamm-0.3.0.jar"

# enable thread priorities, primarily so we can give periodic tasks
# a lower priority to avoid interfering with client workload
JVM_OPTS="$JVM_OPTS -XX:+UseThreadPriorities"
# allows lowering thread priority without being root.  see
# http://tech.stolsvik.com/2010/01/linux-java-thread-priorities-workaround.html
JVM_OPTS="$JVM_OPTS -XX:ThreadPriorityPolicy=42"

# set jvm HeapDumpPath with CASSANDRA_HEAPDUMP_DIR
JVM_OPTS="$JVM_OPTS -XX:+HeapDumpOnOutOfMemoryError"
if [ "x$CASSANDRA_HEAPDUMP_DIR" != "x" ]; then
    JVM_OPTS="$JVM_OPTS -XX:HeapDumpPath=$CASSANDRA_HEAPDUMP_DIR/cassandra-`date +%s`-pid$$.hprof"
fi

<<<<<<< HEAD
=======

startswith() { [ "${1#$2}" != "$1" ]; }

# stop the jvm on OutOfMemoryError as it can result in some data corruption
# uncomment the preferred option
# For OnOutOfMemoryError we cannot use the JVM_OPTS variables because bash commands split words
# on white spaces without taking quotes into account
# ExitOnOutOfMemoryError and CrashOnOutOfMemoryError require a JRE greater or equals to 1.7 update 101 or 1.8 update 92
# JVM_OPTS="$JVM_OPTS -XX:+ExitOnOutOfMemoryError"
# JVM_OPTS="$JVM_OPTS -XX:+CrashOnOutOfMemoryError"
JVM_ON_OUT_OF_MEMORY_ERROR_OPT="-XX:OnOutOfMemoryError=kill -9 %p"

# print an heap histogram on OutOfMemoryError
# JVM_OPTS="$JVM_OPTS -Dcassandra.printHeapHistogramOnOutOfMemoryError=true"

# Per-thread stack size.
JVM_OPTS="$JVM_OPTS -Xss256k"

# Larger interned string table, for gossip's benefit (CASSANDRA-6410)
JVM_OPTS="$JVM_OPTS -XX:StringTableSize=1000003"

# GC tuning options
JVM_OPTS="$JVM_OPTS -XX:+UseParNewGC" 
JVM_OPTS="$JVM_OPTS -XX:+UseConcMarkSweepGC" 
JVM_OPTS="$JVM_OPTS -XX:+CMSParallelRemarkEnabled" 
JVM_OPTS="$JVM_OPTS -XX:SurvivorRatio=8" 
JVM_OPTS="$JVM_OPTS -XX:MaxTenuringThreshold=1"
JVM_OPTS="$JVM_OPTS -XX:CMSInitiatingOccupancyFraction=75"
JVM_OPTS="$JVM_OPTS -XX:+UseCMSInitiatingOccupancyOnly"
JVM_OPTS="$JVM_OPTS -XX:+UseTLAB"
JVM_OPTS="$JVM_OPTS -XX:+PerfDisableSharedMem"
JVM_OPTS="$JVM_OPTS -XX:CompileCommandFile=$CASSANDRA_CONF/hotspot_compiler"
JVM_OPTS="$JVM_OPTS -XX:CMSWaitDuration=10000"

# note: bash evals '1.7.x' as > '1.7' so this is really a >= 1.7 jvm check
if { [ "$JVM_VERSION" \> "1.7" ] && [ "$JVM_VERSION" \< "1.8.0" ] && [ "$JVM_PATCH_VERSION" -ge "60" ]; } || [ "$JVM_VERSION" \> "1.8" ] ; then
    JVM_OPTS="$JVM_OPTS -XX:+CMSParallelInitialMarkEnabled -XX:+CMSEdenChunksRecordAlways -XX:CMSWaitDuration=10000"
fi

if [ "$JVM_ARCH" = "64-Bit" ] ; then
    JVM_OPTS="$JVM_OPTS -XX:+UseCondCardMark"
fi

# GC logging options
JVM_OPTS="$JVM_OPTS -XX:+PrintGCDetails"
JVM_OPTS="$JVM_OPTS -XX:+PrintGCDateStamps"
JVM_OPTS="$JVM_OPTS -XX:+PrintHeapAtGC"
JVM_OPTS="$JVM_OPTS -XX:+PrintTenuringDistribution"
JVM_OPTS="$JVM_OPTS -XX:+PrintGCApplicationStoppedTime"
JVM_OPTS="$JVM_OPTS -XX:+PrintPromotionFailure"
#JVM_OPTS="$JVM_OPTS -XX:PrintFLSStatistics=1"

JVM_OPTS="$JVM_OPTS -Xloggc:${CASSANDRA_HOME}/logs/gc.log"
JVM_OPTS="$JVM_OPTS -XX:+UseGCLogFileRotation"
JVM_OPTS="$JVM_OPTS -XX:NumberOfGCLogFiles=10"
JVM_OPTS="$JVM_OPTS -XX:GCLogFileSize=10M"
# if using version before JDK 6u34 or 7u2 use this instead of log rotation
# JVM_OPTS="$JVM_OPTS -Xloggc:/var/log/cassandra/gc-`date +%s`.log"

>>>>>>> 02aba734
# uncomment to have Cassandra JVM listen for remote debuggers/profilers on port 1414
# JVM_OPTS="$JVM_OPTS -agentlib:jdwp=transport=dt_socket,server=y,suspend=n,address=1414"

# uncomment to have Cassandra JVM log internal method compilation (developers only)
# JVM_OPTS="$JVM_OPTS -XX:+UnlockDiagnosticVMOptions -XX:+LogCompilation"
# JVM_OPTS="$JVM_OPTS -XX:+UnlockCommercialFeatures -XX:+FlightRecorder"

# Prefer binding to IPv4 network intefaces (when net.ipv6.bindv6only=1). See
# http://bugs.sun.com/bugdatabase/view_bug.do?bug_id=6342561 (short version:
# comment out this entry to enable IPv6 support).
JVM_OPTS="$JVM_OPTS -Djava.net.preferIPv4Stack=true"

# jmx: metrics and administration interface
#
# add this if you're having trouble connecting:
# JVM_OPTS="$JVM_OPTS -Djava.rmi.server.hostname=<public name>"
#
# see
# https://blogs.oracle.com/jmxetc/entry/troubleshooting_connection_problems_in_jconsole
# for more on configuring JMX through firewalls, etc. (Short version:
# get it working with no firewall first.)
#
# Cassandra ships with JMX accessible *only* from localhost.  
# To enable remote JMX connections, uncomment lines below
# with authentication and/or ssl enabled. See https://wiki.apache.org/cassandra/JmxSecurity 
#
if [ "x$LOCAL_JMX" = "x" ]; then
    LOCAL_JMX=yes
fi

# Specifies the default port over which Cassandra will be available for
# JMX connections.
# For security reasons, you should not expose this port to the internet.  Firewall it if needed.
JMX_PORT="7199"

if [ "$LOCAL_JMX" = "yes" ]; then
  JVM_OPTS="$JVM_OPTS -Dcassandra.jmx.local.port=$JMX_PORT -XX:+DisableExplicitGC"
else
  JVM_OPTS="$JVM_OPTS -Dcom.sun.management.jmxremote.port=$JMX_PORT"
  JVM_OPTS="$JVM_OPTS -Dcom.sun.management.jmxremote.rmi.port=$JMX_PORT"
  JVM_OPTS="$JVM_OPTS -Dcom.sun.management.jmxremote.ssl=false"
  JVM_OPTS="$JVM_OPTS -Dcom.sun.management.jmxremote.authenticate=true"
  JVM_OPTS="$JVM_OPTS -Dcom.sun.management.jmxremote.password.file=/etc/cassandra/jmxremote.password"
#  JVM_OPTS="$JVM_OPTS -Djavax.net.ssl.keyStore=/path/to/keystore"
#  JVM_OPTS="$JVM_OPTS -Djavax.net.ssl.keyStorePassword=<keystore-password>"
#  JVM_OPTS="$JVM_OPTS -Djavax.net.ssl.trustStore=/path/to/truststore"
#  JVM_OPTS="$JVM_OPTS -Djavax.net.ssl.trustStorePassword=<truststore-password>"
#  JVM_OPTS="$JVM_OPTS -Dcom.sun.management.jmxremote.ssl.need.client.auth=true"
#  JVM_OPTS="$JVM_OPTS -Dcom.sun.management.jmxremote.registry.ssl=true"
#  JVM_OPTS="$JVM_OPTS -Dcom.sun.management.jmxremote.ssl.enabled.protocols=<enabled-protocols>"
#  JVM_OPTS="$JVM_OPTS -Dcom.sun.management.jmxremote.ssl.enabled.cipher.suites=<enabled-cipher-suites>"
fi

# To use mx4j, an HTML interface for JMX, add mx4j-tools.jar to the lib/
# directory.
# See http://wiki.apache.org/cassandra/Operations#Monitoring_with_MX4J
# By default mx4j listens on 0.0.0.0:8081. Uncomment the following lines
# to control its listen address and port.
#MX4J_ADDRESS="-Dmx4jaddress=127.0.0.1"
#MX4J_PORT="-Dmx4jport=8081"

# Cassandra uses SIGAR to capture OS metrics CASSANDRA-7838
# for SIGAR we have to set the java.library.path
# to the location of the native libraries.
JVM_OPTS="$JVM_OPTS -Djava.library.path=$CASSANDRA_HOME/lib/sigar-bin"

JVM_OPTS="$JVM_OPTS $MX4J_ADDRESS"
JVM_OPTS="$JVM_OPTS $MX4J_PORT"
JVM_OPTS="$JVM_OPTS $JVM_EXTRA_OPTS"<|MERGE_RESOLUTION|>--- conflicted
+++ resolved
@@ -247,16 +247,11 @@
     JVM_OPTS="$JVM_OPTS -XX:HeapDumpPath=$CASSANDRA_HEAPDUMP_DIR/cassandra-`date +%s`-pid$$.hprof"
 fi
 
-<<<<<<< HEAD
-=======
-
-startswith() { [ "${1#$2}" != "$1" ]; }
-
 # stop the jvm on OutOfMemoryError as it can result in some data corruption
 # uncomment the preferred option
+# ExitOnOutOfMemoryError and CrashOnOutOfMemoryError require a JRE greater or equals to 1.7 update 101 or 1.8 update 92
 # For OnOutOfMemoryError we cannot use the JVM_OPTS variables because bash commands split words
 # on white spaces without taking quotes into account
-# ExitOnOutOfMemoryError and CrashOnOutOfMemoryError require a JRE greater or equals to 1.7 update 101 or 1.8 update 92
 # JVM_OPTS="$JVM_OPTS -XX:+ExitOnOutOfMemoryError"
 # JVM_OPTS="$JVM_OPTS -XX:+CrashOnOutOfMemoryError"
 JVM_ON_OUT_OF_MEMORY_ERROR_OPT="-XX:OnOutOfMemoryError=kill -9 %p"
@@ -264,51 +259,6 @@
 # print an heap histogram on OutOfMemoryError
 # JVM_OPTS="$JVM_OPTS -Dcassandra.printHeapHistogramOnOutOfMemoryError=true"
 
-# Per-thread stack size.
-JVM_OPTS="$JVM_OPTS -Xss256k"
-
-# Larger interned string table, for gossip's benefit (CASSANDRA-6410)
-JVM_OPTS="$JVM_OPTS -XX:StringTableSize=1000003"
-
-# GC tuning options
-JVM_OPTS="$JVM_OPTS -XX:+UseParNewGC" 
-JVM_OPTS="$JVM_OPTS -XX:+UseConcMarkSweepGC" 
-JVM_OPTS="$JVM_OPTS -XX:+CMSParallelRemarkEnabled" 
-JVM_OPTS="$JVM_OPTS -XX:SurvivorRatio=8" 
-JVM_OPTS="$JVM_OPTS -XX:MaxTenuringThreshold=1"
-JVM_OPTS="$JVM_OPTS -XX:CMSInitiatingOccupancyFraction=75"
-JVM_OPTS="$JVM_OPTS -XX:+UseCMSInitiatingOccupancyOnly"
-JVM_OPTS="$JVM_OPTS -XX:+UseTLAB"
-JVM_OPTS="$JVM_OPTS -XX:+PerfDisableSharedMem"
-JVM_OPTS="$JVM_OPTS -XX:CompileCommandFile=$CASSANDRA_CONF/hotspot_compiler"
-JVM_OPTS="$JVM_OPTS -XX:CMSWaitDuration=10000"
-
-# note: bash evals '1.7.x' as > '1.7' so this is really a >= 1.7 jvm check
-if { [ "$JVM_VERSION" \> "1.7" ] && [ "$JVM_VERSION" \< "1.8.0" ] && [ "$JVM_PATCH_VERSION" -ge "60" ]; } || [ "$JVM_VERSION" \> "1.8" ] ; then
-    JVM_OPTS="$JVM_OPTS -XX:+CMSParallelInitialMarkEnabled -XX:+CMSEdenChunksRecordAlways -XX:CMSWaitDuration=10000"
-fi
-
-if [ "$JVM_ARCH" = "64-Bit" ] ; then
-    JVM_OPTS="$JVM_OPTS -XX:+UseCondCardMark"
-fi
-
-# GC logging options
-JVM_OPTS="$JVM_OPTS -XX:+PrintGCDetails"
-JVM_OPTS="$JVM_OPTS -XX:+PrintGCDateStamps"
-JVM_OPTS="$JVM_OPTS -XX:+PrintHeapAtGC"
-JVM_OPTS="$JVM_OPTS -XX:+PrintTenuringDistribution"
-JVM_OPTS="$JVM_OPTS -XX:+PrintGCApplicationStoppedTime"
-JVM_OPTS="$JVM_OPTS -XX:+PrintPromotionFailure"
-#JVM_OPTS="$JVM_OPTS -XX:PrintFLSStatistics=1"
-
-JVM_OPTS="$JVM_OPTS -Xloggc:${CASSANDRA_HOME}/logs/gc.log"
-JVM_OPTS="$JVM_OPTS -XX:+UseGCLogFileRotation"
-JVM_OPTS="$JVM_OPTS -XX:NumberOfGCLogFiles=10"
-JVM_OPTS="$JVM_OPTS -XX:GCLogFileSize=10M"
-# if using version before JDK 6u34 or 7u2 use this instead of log rotation
-# JVM_OPTS="$JVM_OPTS -Xloggc:/var/log/cassandra/gc-`date +%s`.log"
-
->>>>>>> 02aba734
 # uncomment to have Cassandra JVM listen for remote debuggers/profilers on port 1414
 # JVM_OPTS="$JVM_OPTS -agentlib:jdwp=transport=dt_socket,server=y,suspend=n,address=1414"
 
