# Cassandra storage config YAML 

# NOTE:
#   See http://wiki.apache.org/cassandra/StorageConfiguration for
#   full explanations of configuration directives
# /NOTE

# The name of the cluster. This is mainly used to prevent machines in
# one logical cluster from joining another.
cluster_name: 'Test Cluster'

# You should always specify InitialToken when setting up a production
# cluster for the first time, and often when adding capacity later.
# The principle is that each node should be given an equal slice of
# the token ring; see http://wiki.apache.org/cassandra/Operations
# for more details.
#
# If blank, Cassandra will request a token bisecting the range of
# the heaviest-loaded existing node.  If there is no load information
# available, such as is the case with a new cluster, it will pick
# a random token, which will lead to hot spots.
initial_token:

# Set to true to make new [non-seed] nodes automatically migrate data
# to themselves from the pre-existing nodes in the cluster.  Defaults
# to false because you can only bootstrap N machines at a time from
# an existing cluster of N, so if you are bringing up a cluster of
# 10 machines with 3 seeds you would have to do it in stages.  Leaving
# this off for the initial start simplifies that.
auto_bootstrap: false

# See http://wiki.apache.org/cassandra/HintedHandoff
hinted_handoff_enabled: true
# this defines the maximum amount of time a dead host will have hints
# generated.  After it has been dead this long, hints will be dropped.
max_hint_window_in_ms: 3600000 # one hour
# Sleep this long after delivering each row or row fragment
hinted_handoff_throttle_delay_in_ms: 50

# authentication backend, implementing IAuthenticator; used to identify users
authenticator: org.apache.cassandra.auth.AllowAllAuthenticator

# authorization backend, implementing IAuthority; used to limit access/provide permissions
authority: org.apache.cassandra.auth.AllowAllAuthority

# The partitioner is responsible for distributing rows (by key) across
# nodes in the cluster.  Any IPartitioner may be used, including your
# own as long as it is on the classpath.  Out of the box, Cassandra
# provides org.apache.cassandra.dht.RandomPartitioner
# org.apache.cassandra.dht.ByteOrderedPartitioner,
# org.apache.cassandra.dht.OrderPreservingPartitioner (deprecated),
# and org.apache.cassandra.dht.CollatingOrderPreservingPartitioner
# (deprecated).
# 
# - RandomPartitioner distributes rows across the cluster evenly by md5.
#   When in doubt, this is the best option.
# - ByteOrderedPartitioner orders rows lexically by key bytes.  BOP allows
#   scanning rows in key order, but the ordering can generate hot spots
#   for sequential insertion workloads.
# - OrderPreservingPartitioner is an obsolete form of BOP, that stores
# - keys in a less-efficient format and only works with keys that are
#   UTF8-encoded Strings.
# - CollatingOPP colates according to EN,US rules rather than lexical byte
#   ordering.  Use this as an example if you need custom collation.
#
# See http://wiki.apache.org/cassandra/Operations for more on
# partitioners and token selection.
partitioner: org.apache.cassandra.dht.RandomPartitioner

# directories where Cassandra should store data on disk.
data_file_directories:
    - /var/lib/cassandra/data

# commit log
commitlog_directory: /var/lib/cassandra/commitlog

# saved caches
saved_caches_directory: /var/lib/cassandra/saved_caches

# Size to allow commitlog to grow to before creating a new segment 
commitlog_rotation_threshold_in_mb: 128

# commitlog_sync may be either "periodic" or "batch." 
# When in batch mode, Cassandra won't ack writes until the commit log
# has been fsynced to disk.  It will wait up to
# CommitLogSyncBatchWindowInMS milliseconds for other writes, before
# performing the sync.
commitlog_sync: periodic

# the other option is "periodic" where writes may be acked immediately
# and the CommitLog is simply synced every commitlog_sync_period_in_ms
# milliseconds.
commitlog_sync_period_in_ms: 10000

# any class that implements the SeedProvider interface and has a constructor that takes a Map<String, String> of
# parameters will do.
seed_provider:
    # Addresses of hosts that are deemed contact points. 
    # Cassandra nodes use this list of hosts to find each other and learn
    # the topology of the ring.  You must change this if you are running
    # multiple nodes!
    - class_name: org.apache.cassandra.locator.SimpleSeedProvider
      parameters:
          # seeds is actually a comma-delimited list of addresses.
          - seeds: "127.0.0.1"

# emergency pressure valve: each time heap usage after a full (CMS)
# garbage collection is above this fraction of the max, Cassandra will
# flush the largest memtables.  
#
# Set to 1.0 to disable.  Setting this lower than
# CMSInitiatingOccupancyFraction is not likely to be useful.
#
# RELYING ON THIS AS YOUR PRIMARY TUNING MECHANISM WILL WORK POORLY:
# it is most effective under light to moderate load, or read-heavy
# workloads; under truly massive write load, it will often be too
# little, too late.
flush_largest_memtables_at: 0.75

# emergency pressure valve #2: the first time heap usage after a full
# (CMS) garbage collection is above this fraction of the max,
# Cassandra will reduce cache maximum _capacity_ to the given fraction
# of the current _size_.  Should usually be set substantially above
# flush_largest_memtables_at, since that will have less long-term
# impact on the system.  
# 
# Set to 1.0 to disable.  Setting this lower than
# CMSInitiatingOccupancyFraction is not likely to be useful.
reduce_cache_sizes_at: 0.85
reduce_cache_capacity_to: 0.6

<<<<<<< HEAD
# Access mode.  mmapped i/o is substantially faster, but only practical on
# a 64bit machine (which notably does not include EC2 "small" instances)
# or relatively small datasets.  "auto", the safe choice, will enable
# mmapping on a 64bit JVM.  Other values are "mmap", "mmap_index_only"
# (which may allow you to get part of the benefits of mmap on a 32bit
# machine by mmapping only index files) and "standard".
# (The buffer size settings that follow only apply to standard,
# non-mmapped i/o.)
disk_access_mode: auto
=======
# Addresses of hosts that are deemed contact points.
# Cassandra nodes use this list of hosts to find each other and learn
# the topology of the ring.  You must change this if you are running
# multiple nodes!
seeds:
    - 127.0.0.1
>>>>>>> 5eb724aa

# For workloads with more data than can fit in memory, Cassandra's
# bottleneck will be reads that need to fetch data from
# disk. "concurrent_reads" should be set to (16 * number_of_drives) in
# order to allow the operations to enqueue low enough in the stack
# that the OS and drives can reorder them.
#
# On the other hand, since writes are almost never IO bound, the ideal
# number of "concurrent_writes" is dependent on the number of cores in
# your system; (8 * number_of_cores) is a good rule of thumb.
concurrent_reads: 32
concurrent_writes: 32

# This sets the amount of memtable flush writer threads.  These will
# be blocked by disk io, and each one will hold a memtable in memory
# while blocked. If you have a large heap and many data directories,
# you can increase this value for better flush performance.
# By default this will be set to the amount of data directories defined.
#memtable_flush_writers: 1

# Buffer size to use when performing contiguous column slices. 
# Increase this to the size of the column slices you typically perform
sliced_buffer_size_in_kb: 64

# TCP port, for commands and data
storage_port: 7000

# Address to bind to and tell other Cassandra nodes to connect to. You
# _must_ change this if you want multiple nodes to be able to
# communicate!
# 
# Leaving it blank leaves it up to InetAddress.getLocalHost(). This
# will always do the Right Thing *if* the node is properly configured
# (hostname, name resolution, etc), and the Right Thing is to use the
# address associated with the hostname (it might not be).
#
# Setting this to 0.0.0.0 is always wrong.
listen_address: localhost

# The address to bind the Thrift RPC service to -- clients connect
# here. Unlike ListenAddress above, you *can* specify 0.0.0.0 here if
# you want Thrift to listen on all interfaces.
# 
# Leaving this blank has the same effect it does for ListenAddress,
# (i.e. it will be based on the configured hostname of the node).
rpc_address: localhost
# port for Thrift to listen for clients on
rpc_port: 9160

# enable or disable keepalive on rpc connections
rpc_keepalive: true

# Cassandra uses thread-per-client for client RPC.  This can
# be expensive in memory used for thread stack for a large
# enough number of clients.  (Hence, connection pooling is
# very, very strongly recommended.)
# 
# Uncomment rpc_min|max|thread to set request pool size.
# You would primarily set max as a safeguard against misbehaved
# clients; if you do hit the max, Cassandra will block until
# one disconnects before accepting more.  The defaults are
# min of 16 and max unlimited.
#
# rpc_min_threads: 16
# rpc_max_threads: 2048

# uncomment to set socket buffer sizes on rpc connections
# rpc_send_buff_size_in_bytes:
# rpc_recv_buff_size_in_bytes:

# Frame size for thrift (maximum field length).
# 0 disables TFramedTransport in favor of TSocket. This option
# is deprecated; we strongly recommend using Framed mode.
thrift_framed_transport_size_in_mb: 15

# The max length of a thrift message, including all fields and
# internal thrift overhead.
thrift_max_message_length_in_mb: 16

# Set to true to have Cassandra create a hard link to each sstable
# flushed or streamed locally in a backups/ subdirectory of the
# Keyspace data.  Removing these links is the operator's
# responsibility.
incremental_backups: false

# Whether or not to take a snapshot before each compaction.  Be
# careful using this option, since Cassandra won't clean up the
# snapshots for you.  Mostly useful if you're paranoid when there
# is a data format change.
snapshot_before_compaction: false

# change this to increase the compaction thread's priority.  In java, 1 is the
# lowest priority and that is our default.
# compaction_thread_priority: 1

# Add column indexes to a row after its contents reach this size.
# Increase if your column values are large, or if you have a very large
# number of columns.  The competing causes are, Cassandra has to
# deserialize this much of the row to read a single column, so you want
# it to be small - at least if you do many partial-row reads - but all
# the index data is read for each access, so you don't want to generate
# that wastefully either.
column_index_size_in_kb: 64

# Size limit for rows being compacted in memory.  Larger rows will spill
# over to disk and use a slower two-pass compaction process.  A message
# will be logged specifying the row key.
in_memory_compaction_limit_in_mb: 64

# Track cached row keys during compaction, and re-cache their new
# positions in the compacted sstable.  Disable if you use really large
# key caches.
compaction_preheat_key_cache: true

# Time to wait for a reply from other nodes before failing the command 
rpc_timeout_in_ms: 10000

# phi value that must be reached for a host to be marked down.
# most users should never need to adjust this.
# phi_convict_threshold: 8

# endpoint_snitch -- Set this to a class that implements
# IEndpointSnitch, which will let Cassandra know enough
# about your network topology to route requests efficiently.
# Out of the box, Cassandra provides
#  - org.apache.cassandra.locator.SimpleSnitch:
#    Treats Strategy order as proximity. This improves cache locality
#    when disabling read repair, which can further improve throughput.
#  - org.apache.cassandra.locator.RackInferringSnitch:
#    Proximity is determined by rack and data center, which are
#    assumed to correspond to the 3rd and 2nd octet of each node's
#    IP address, respectively
# org.apache.cassandra.locator.PropertyFileSnitch:
#  - Proximity is determined by rack and data center, which are
#    explicitly configured in cassandra-topology.properties.
endpoint_snitch: org.apache.cassandra.locator.SimpleSnitch

# dynamic_snitch -- This boolean controls whether the above snitch is
# wrapped with a dynamic snitch, which will monitor read latencies
# and avoid reading from hosts that have slowed (due to compaction,
# for instance)
dynamic_snitch: true
# controls how often to perform the more expensive part of host score
# calculation
dynamic_snitch_update_interval_in_ms: 100 
# controls how often to reset all host scores, allowing a bad host to
# possibly recover
dynamic_snitch_reset_interval_in_ms: 600000
# if set greater than zero and read_repair_chance is < 1.0, this will allow
# 'pinning' of replicas to hosts in order to increase cache capacity.
# The badness threshold will control how much worse the pinned host has to be
# before the dynamic snitch will prefer other replicas over it.  This is
# expressed as a double which represents a percentage.  Thus, a value of
# 0.2 means Cassandra would continue to prefer the static snitch values
# until the pinned host was 20% worse than the fastest.
dynamic_snitch_badness_threshold: 0.0

# request_scheduler -- Set this to a class that implements
# RequestScheduler, which will schedule incoming client requests
# according to the specific policy. This is useful for multi-tenancy
# with a single Cassandra cluster.
# NOTE: This is specifically for requests from the client and does
# not affect inter node communication.
# org.apache.cassandra.scheduler.NoScheduler - No scheduling takes place
# org.apache.cassandra.scheduler.RoundRobinScheduler - Round robin of
# client requests to a node with a separate queue for each
# request_scheduler_id. The scheduler is further customized by
# request_scheduler_options as described below.
request_scheduler: org.apache.cassandra.scheduler.NoScheduler

# Scheduler Options vary based on the type of scheduler
# NoScheduler - Has no options
# RoundRobin
#  - throttle_limit -- The throttle_limit is the number of in-flight
#                      requests per client.  Requests beyond 
#                      that limit are queued up until
#                      running requests can complete.
#                      The value of 80 here is twice the number of
#                      concurrent_reads + concurrent_writes.
#  - default_weight -- default_weight is optional and allows for
#                      overriding the default which is 1.
#  - weights -- Weights are optional and will default to 1 or the
#               overridden default_weight. The weight translates into how
#               many requests are handled during each turn of the
#               RoundRobin, based on the scheduler id.
#
# request_scheduler_options:
#    throttle_limit: 80
#    default_weight: 5
#    weights:
#      Keyspace1: 1
#      Keyspace2: 5

# request_scheduler_id -- An identifer based on which to perform
# the request scheduling. Currently the only valid option is keyspace.
# request_scheduler_id: keyspace

# The Index Interval determines how large the sampling of row keys
#  is for a given SSTable. The larger the sampling, the more effective
#  the index is at the cost of space.
index_interval: 128

# Enable or disable inter-node encryption
# Default settings are TLS v1, RSA 1024-bit keys (it is imperative that
# users generate their own keys) TLS_RSA_WITH_AES_128_CBC_SHA as the cipher
# suite for authentication, key exchange and encryption of the actual data transfers.
# NOTE: No custom encryption options are enabled at the moment
# The available internode options are : all, none
#
# The passwords used in these options must match the passwords used when generating
# the keystore and truststore.  For instructions on generating these files, see:
# http://download.oracle.com/javase/6/docs/technotes/guides/security/jsse/JSSERefGuide.html#CreateKeystore
encryption_options:
    internode_encryption: none
    keystore: conf/.keystore
    keystore_password: cassandra
    truststore: conf/.truststore
    truststore_password: cassandra<|MERGE_RESOLUTION|>--- conflicted
+++ resolved
@@ -128,25 +128,6 @@
 # CMSInitiatingOccupancyFraction is not likely to be useful.
 reduce_cache_sizes_at: 0.85
 reduce_cache_capacity_to: 0.6
-
-<<<<<<< HEAD
-# Access mode.  mmapped i/o is substantially faster, but only practical on
-# a 64bit machine (which notably does not include EC2 "small" instances)
-# or relatively small datasets.  "auto", the safe choice, will enable
-# mmapping on a 64bit JVM.  Other values are "mmap", "mmap_index_only"
-# (which may allow you to get part of the benefits of mmap on a 32bit
-# machine by mmapping only index files) and "standard".
-# (The buffer size settings that follow only apply to standard,
-# non-mmapped i/o.)
-disk_access_mode: auto
-=======
-# Addresses of hosts that are deemed contact points.
-# Cassandra nodes use this list of hosts to find each other and learn
-# the topology of the ring.  You must change this if you are running
-# multiple nodes!
-seeds:
-    - 127.0.0.1
->>>>>>> 5eb724aa
 
 # For workloads with more data than can fit in memory, Cassandra's
 # bottleneck will be reads that need to fetch data from
