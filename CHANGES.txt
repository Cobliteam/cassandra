2.0.0
 * fix CAS contention timeout (CASSANDRA-5830)
 * fix HsHa to respect max frame size (CASSANDRA-4573)


2.0.0-rc1
 * improve DecimalSerializer performance (CASSANDRA-5837)
 * fix potential spurious wakeup in AsyncOneResponse (CASSANDRA-5690)
 * fix schema-related trigger issues (CASSANDRA-5774)
 * Better validation when accessing CQL3 table from thrift (CASSANDRA-5138)
 * Fix assertion error during repair (CASSANDRA-5801)
 * Fix range tombstone bug (CASSANDRA-5805)
 * DC-local CAS (CASSANDRA-5797)
 * Add a native_protocol_version column to the system.local table (CASSANRDA-5819)
 * Use index_interval from cassandra.yaml when upgraded (CASSANDRA-5822)
 * Fix buffer underflow on socket close (CASSANDRA-5792)
Merged from 1.2:
 * fix bulk-loading compressed sstables (CASSANDRA-5820)
 * (Hadoop) fix quoting in CqlPagingRecordReader and CqlRecordWriter 
   (CASSANDRA-5824)
 * update default LCS sstable size to 160MB (CASSANDRA-5727)
 * Allow compacting 2Is via nodetool (CASSANDRA-5670)
 * Hex-encode non-String keys in OPP (CASSANDRA-5793)
 * nodetool history logging (CASSANDRA-5823)
 * (Hadoop) fix support for Thrift tables in CqlPagingRecordReader 
   (CASSANDRA-5752)
 * add "all time blocked" to StatusLogger output (CASSANDRA-5825)
 * Future-proof inter-major-version schema migrations (CASSANDRA-5845)
<<<<<<< HEAD
=======
 * (Hadoop) add CqlPagingRecordReader support for ReversedType in Thrift table
   (CASSANDRA-5718)
Merged from 1.1:
 * Correctly validate sparse composite cells in scrub (CASSANDRA-5855)


1.2.8
>>>>>>> 1143df1a
 * Fix reading DeletionTime from 1.1-format sstables (CASSANDRA-5814)
 * cqlsh: add collections support to COPY (CASSANDRA-5698)
 * retry important messages for any IOException (CASSANDRA-5804)
 * Allow empty IN relations in SELECT/UPDATE/DELETE statements (CASSANDRA-5626)
 * cqlsh: fix crashing on Windows due to libedit detection (CASSANDRA-5812)


2.0.0-beta2
 * Replace countPendingHints with Hints Created metric (CASSANDRA-5746)
 * Allow nodetool with no args, and with help to run without a server (CASSANDRA-5734)
 * Cleanup AbstractType/TypeSerializer classes (CASSANDRA-5744)
 * Remove unimplemented cli option schema-mwt (CASSANDRA-5754)
 * Support range tombstones in thrift (CASSANDRA-5435)
 * Normalize table-manipulating CQL3 statements' class names (CASSANDRA-5759)
 * cqlsh: add missing table options to DESCRIBE output (CASSANDRA-5749)
 * Fix assertion error during repair (CASSANDRA-5757)
 * Fix bulkloader (CASSANDRA-5542)
 * Add LZ4 compression to the native protocol (CASSANDRA-5765)
 * Fix bugs in the native protocol v2 (CASSANDRA-5770)
 * CAS on 'primary key only' table (CASSANDRA-5715)
 * Support streaming SSTables of old versions (CASSANDRA-5772)
 * Always respect protocol version in native protocol (CASSANDRA-5778)
 * Fix ConcurrentModificationException during streaming (CASSANDRA-5782)
 * Update deletion timestamp in Commit#updatesWithPaxosTime (CASSANDRA-5787)
 * Thrift cas() method crashes if input columns are not sorted (CASSANDRA-5786)
 * Order columns names correctly when querying for CAS (CASSANDRA-5788)
 * Fix streaming retry (CASSANDRA-5775)
Merged from 1.2:
 * if no seeds can be a reached a node won't start in a ring by itself (CASSANDRA-5768)
 * add cassandra.unsafesystem property (CASSANDRA-5704)
 * (Hadoop) quote identifiers in CqlPagingRecordReader (CASSANDRA-5763)
 * Add replace_node functionality for vnodes (CASSANDRA-5337)
 * Add timeout events to query traces (CASSANDRA-5520)
 * Fix serialization of the LEFT gossip value (CASSANDRA-5696)
 * Expose native protocol server status in nodetool info (CASSANDRA-5735)
 * Fix pathetic performance of range tombstones (CASSANDRA-5677)
 * Fix querying with an empty (impossible) range (CASSANDRA-5573)
 * cqlsh: handle CUSTOM 2i in DESCRIBE output (CASSANDRA-5760)
 * Fix minor bug in Range.intersects(Bound) (CASSANDRA-5771)
 * cqlsh: handle disabled compression in DESCRIBE output (CASSANDRA-5766)
 * Ensure all UP events are notified on the native protocol (CASSANDRA-5769)
 * Fix formatting of sstable2json with multiple -k arguments (CASSANDRA-5781)
 * Don't rely on row marker for queries in general to hide lost markers
   after TTL expires (CASSANDRA-5762)
 * Sort nodetool help output (CASSANDRA-5776)
 * Fix column expiring during 2 phases compaction (CASSANDRA-5799)
 * now() is being rejected in INSERTs when inside collections (CASSANDRA-5795)


2.0.0-beta1
 * Removed on-heap row cache (CASSANDRA-5348)
 * use nanotime consistently for node-local timeouts (CASSANDRA-5581)
 * Avoid unnecessary second pass on name-based queries (CASSANDRA-5577)
 * Experimental triggers (CASSANDRA-1311)
 * JEMalloc support for off-heap allocation (CASSANDRA-3997)
 * Single-pass compaction (CASSANDRA-4180)
 * Removed token range bisection (CASSANDRA-5518)
 * Removed compatibility with pre-1.2.5 sstables and network messages
   (CASSANDRA-5511)
 * removed PBSPredictor (CASSANDRA-5455)
 * CAS support (CASSANDRA-5062, 5441, 5442, 5443, 5619, 5667)
 * Leveled compaction performs size-tiered compactions in L0 
   (CASSANDRA-5371, 5439)
 * Add yaml network topology snitch for mixed ec2/other envs (CASSANDRA-5339)
 * Log when a node is down longer than the hint window (CASSANDRA-4554)
 * Optimize tombstone creation for ExpiringColumns (CASSANDRA-4917)
 * Improve LeveledScanner work estimation (CASSANDRA-5250, 5407)
 * Replace compaction lock with runWithCompactionsDisabled (CASSANDRA-3430)
 * Change Message IDs to ints (CASSANDRA-5307)
 * Move sstable level information into the Stats component, removing the
   need for a separate Manifest file (CASSANDRA-4872)
 * avoid serializing to byte[] on commitlog append (CASSANDRA-5199)
 * make index_interval configurable per columnfamily (CASSANDRA-3961, CASSANDRA-5650)
 * add default_time_to_live (CASSANDRA-3974)
 * add memtable_flush_period_in_ms (CASSANDRA-4237)
 * replace supercolumns internally by composites (CASSANDRA-3237, 5123)
 * upgrade thrift to 0.9.0 (CASSANDRA-3719)
 * drop unnecessary keyspace parameter from user-defined compaction API 
   (CASSANDRA-5139)
 * more robust solution to incomplete compactions + counters (CASSANDRA-5151)
 * Change order of directory searching for c*.in.sh (CASSANDRA-3983)
 * Add tool to reset SSTable compaction level for LCS (CASSANDRA-5271)
 * Allow custom configuration loader (CASSANDRA-5045)
 * Remove memory emergency pressure valve logic (CASSANDRA-3534)
 * Reduce request latency with eager retry (CASSANDRA-4705)
 * cqlsh: Remove ASSUME command (CASSANDRA-5331)
 * Rebuild BF when loading sstables if bloom_filter_fp_chance
   has changed since compaction (CASSANDRA-5015)
 * remove row-level bloom filters (CASSANDRA-4885)
 * Change Kernel Page Cache skipping into row preheating (disabled by default)
   (CASSANDRA-4937)
 * Improve repair by deciding on a gcBefore before sending
   out TreeRequests (CASSANDRA-4932)
 * Add an official way to disable compactions (CASSANDRA-5074)
 * Reenable ALTER TABLE DROP with new semantics (CASSANDRA-3919)
 * Add binary protocol versioning (CASSANDRA-5436)
 * Swap THshaServer for TThreadedSelectorServer (CASSANDRA-5530)
 * Add alias support to SELECT statement (CASSANDRA-5075)
 * Don't create empty RowMutations in CommitLogReplayer (CASSANDRA-5541)
 * Use range tombstones when dropping cfs/columns from schema (CASSANDRA-5579)
 * cqlsh: drop CQL2/CQL3-beta support (CASSANDRA-5585)
 * Track max/min column names in sstables to be able to optimize slice
   queries (CASSANDRA-5514, CASSANDRA-5595, CASSANDRA-5600)
 * Binary protocol: allow batching already prepared statements (CASSANDRA-4693)
 * Allow preparing timestamp, ttl and limit in CQL3 queries (CASSANDRA-4450)
 * Support native link w/o JNA in Java7 (CASSANDRA-3734)
 * Use SASL authentication in binary protocol v2 (CASSANDRA-5545)
 * Replace Thrift HsHa with LMAX Disruptor based implementation (CASSANDRA-5582)
 * cqlsh: Add row count to SELECT output (CASSANDRA-5636)
 * Include a timestamp with all read commands to determine column expiration
   (CASSANDRA-5149)
 * Streaming 2.0 (CASSANDRA-5286, 5699)
 * Conditional create/drop ks/table/index statements in CQL3 (CASSANDRA-2737)
 * more pre-table creation property validation (CASSANDRA-5693)
 * Redesign repair messages (CASSANDRA-5426)
 * Fix ALTER RENAME post-5125 (CASSANDRA-5702)
 * Disallow renaming a 2ndary indexed column (CASSANDRA-5705)
 * Rename Table to Keyspace (CASSANDRA-5613)
 * Ensure changing column_index_size_in_kb on different nodes don't corrupt the
   sstable (CASSANDRA-5454)
 * Move resultset type information into prepare, not execute (CASSANDRA-5649)
 * Auto paging in binary protocol (CASSANDRA-4415, 5714)
 * Don't tie client side use of AbstractType to JDBC (CASSANDRA-4495)
 * Adds new TimestampType to replace DateType (CASSANDRA-5723, CASSANDRA-5729)
Merged from 1.2:
 * make starting native protocol server idempotent (CASSANDRA-5728)
 * Fix loading key cache when a saved entry is no longer valid (CASSANDRA-5706)
 * Fix serialization of the LEFT gossip value (CASSANDRA-5696)
 * cqlsh: Don't show 'null' in place of empty values (CASSANDRA-5675)
 * Race condition in detecting version on a mixed 1.1/1.2 cluster
   (CASSANDRA-5692)
 * Fix skipping range tombstones with reverse queries (CASSANDRA-5712)
 * Expire entries out of ThriftSessionManager (CASSANRDA-5719)
 * Don't keep ancestor information in memory (CASSANDRA-5342)
 * cqlsh: fix handling of semicolons inside BATCH queries (CASSANDRA-5697)


1.2.6
 * Fix tracing when operation completes before all responses arrive 
   (CASSANDRA-5668)
 * Fix cross-DC mutation forwarding (CASSANDRA-5632)
 * Reduce SSTableLoader memory usage (CASSANDRA-5555)
 * Scale hinted_handoff_throttle_in_kb to cluster size (CASSANDRA-5272)
 * (Hadoop) Add CQL3 input/output formats (CASSANDRA-4421, 5622)
 * (Hadoop) Fix InputKeyRange in CFIF (CASSANDRA-5536)
 * Fix dealing with ridiculously large max sstable sizes in LCS (CASSANDRA-5589)
 * Ignore pre-truncate hints (CASSANDRA-4655)
 * Move System.exit on OOM into a separate thread (CASSANDRA-5273)
 * Write row markers when serializing schema (CASSANDRA-5572)
 * Check only SSTables for the requested range when streaming (CASSANDRA-5569)
 * Improve batchlog replay behavior and hint ttl handling (CASSANDRA-5314)
 * Exclude localTimestamp from validation for tombstones (CASSANDRA-5398)
 * cqlsh: add custom prompt support (CASSANDRA-5539)
 * Reuse prepared statements in hot auth queries (CASSANDRA-5594)
 * cqlsh: add vertical output option (see EXPAND) (CASSANDRA-5597)
 * Add a rate limit option to stress (CASSANDRA-5004)
 * have BulkLoader ignore snapshots directories (CASSANDRA-5587) 
 * fix SnitchProperties logging context (CASSANDRA-5602)
 * Expose whether jna is enabled and memory is locked via JMX (CASSANDRA-5508)
 * cqlsh: fix COPY FROM with ReversedType (CASSANDRA-5610)
 * Allow creating CUSTOM indexes on collections (CASSANDRA-5615)
 * Evaluate now() function at execution time (CASSANDRA-5616)
 * Expose detailed read repair metrics (CASSANDRA-5618)
 * Correct blob literal + ReversedType parsing (CASSANDRA-5629)
 * Allow GPFS to prefer the internal IP like EC2MRS (CASSANDRA-5630)
 * fix help text for -tspw cassandra-cli (CASSANDRA-5643)
 * don't throw away initial causes exceptions for internode encryption issues 
   (CASSANDRA-5644)
 * Fix message spelling errors for cql select statements (CASSANDRA-5647)
 * Suppress custom exceptions thru jmx (CASSANDRA-5652)
 * Update CREATE CUSTOM INDEX syntax (CASSANDRA-5639)
 * Fix PermissionDetails.equals() method (CASSANDRA-5655)
 * Never allow partition key ranges in CQL3 without token() (CASSANDRA-5666)
 * Gossiper incorrectly drops AppState for an upgrading node (CASSANDRA-5660)
 * Connection thrashing during multi-region ec2 during upgrade, due to 
   messaging version (CASSANDRA-5669)
 * Avoid over reconnecting in EC2MRS (CASSANDRA-5678)
 * Fix ReadResponseSerializer.serializedSize() for digest reads (CASSANDRA-5476)
 * allow sstable2json on 2i CFs (CASSANDRA-5694)
Merged from 1.1:
 * Remove buggy thrift max message length option (CASSANDRA-5529)
 * Fix NPE in Pig's widerow mode (CASSANDRA-5488)
 * Add split size parameter to Pig and disable split combination (CASSANDRA-5544)


1.2.5
 * make BytesToken.toString only return hex bytes (CASSANDRA-5566)
 * Ensure that submitBackground enqueues at least one task (CASSANDRA-5554)
 * fix 2i updates with identical values and timestamps (CASSANDRA-5540)
 * fix compaction throttling bursty-ness (CASSANDRA-4316)
 * reduce memory consumption of IndexSummary (CASSANDRA-5506)
 * remove per-row column name bloom filters (CASSANDRA-5492)
 * Include fatal errors in trace events (CASSANDRA-5447)
 * Ensure that PerRowSecondaryIndex is notified of row-level deletes
   (CASSANDRA-5445)
 * Allow empty blob literals in CQL3 (CASSANDRA-5452)
 * Fix streaming RangeTombstones at column index boundary (CASSANDRA-5418)
 * Fix preparing statements when current keyspace is not set (CASSANDRA-5468)
 * Fix SemanticVersion.isSupportedBy minor/patch handling (CASSANDRA-5496)
 * Don't provide oldCfId for post-1.1 system cfs (CASSANDRA-5490)
 * Fix primary range ignores replication strategy (CASSANDRA-5424)
 * Fix shutdown of binary protocol server (CASSANDRA-5507)
 * Fix repair -snapshot not working (CASSANDRA-5512)
 * Set isRunning flag later in binary protocol server (CASSANDRA-5467)
 * Fix use of CQL3 functions with descending clustering order (CASSANDRA-5472)
 * Disallow renaming columns one at a time for thrift table in CQL3
   (CASSANDRA-5531)
 * cqlsh: add CLUSTERING ORDER BY support to DESCRIBE (CASSANDRA-5528)
 * Add custom secondary index support to CQL3 (CASSANDRA-5484)
 * Fix repair hanging silently on unexpected error (CASSANDRA-5229)
 * Fix Ec2Snitch regression introduced by CASSANDRA-5171 (CASSANDRA-5432)
 * Add nodetool enablebackup/disablebackup (CASSANDRA-5556)
 * cqlsh: fix DESCRIBE after case insensitive USE (CASSANDRA-5567)
Merged from 1.1
 * Remove buggy thrift max message length option (CASSANDRA-5529)
 * Add retry mechanism to OTC for non-droppable_verbs (CASSANDRA-5393)
 * Use allocator information to improve memtable memory usage estimate
   (CASSANDRA-5497)
 * Fix trying to load deleted row into row cache on startup (CASSANDRA-4463)
 * fsync leveled manifest to avoid corruption (CASSANDRA-5535)
 * Fix Bound intersection computation (CASSANDRA-5551)
 * sstablescrub now respects max memory size in cassandra.in.sh (CASSANDRA-5562)


1.2.4
 * Ensure that PerRowSecondaryIndex updates see the most recent values
   (CASSANDRA-5397)
 * avoid duplicate index entries ind PrecompactedRow and 
   ParallelCompactionIterable (CASSANDRA-5395)
 * remove the index entry on oldColumn when new column is a tombstone 
   (CASSANDRA-5395)
 * Change default stream throughput from 400 to 200 mbps (CASSANDRA-5036)
 * Gossiper logs DOWN for symmetry with UP (CASSANDRA-5187)
 * Fix mixing prepared statements between keyspaces (CASSANDRA-5352)
 * Fix consistency level during bootstrap - strike 3 (CASSANDRA-5354)
 * Fix transposed arguments in AlreadyExistsException (CASSANDRA-5362)
 * Improve asynchronous hint delivery (CASSANDRA-5179)
 * Fix Guava dependency version (12.0 -> 13.0.1) for Maven (CASSANDRA-5364)
 * Validate that provided CQL3 collection value are < 64K (CASSANDRA-5355)
 * Make upgradeSSTable skip current version sstables by default (CASSANDRA-5366)
 * Optimize min/max timestamp collection (CASSANDRA-5373)
 * Invalid streamId in cql binary protocol when using invalid CL 
   (CASSANDRA-5164)
 * Fix validation for IN where clauses with collections (CASSANDRA-5376)
 * Copy resultSet on count query to avoid ConcurrentModificationException 
   (CASSANDRA-5382)
 * Correctly typecheck in CQL3 even with ReversedType (CASSANDRA-5386)
 * Fix streaming compressed files when using encryption (CASSANDRA-5391)
 * cassandra-all 1.2.0 pom missing netty dependency (CASSANDRA-5392)
 * Fix writetime/ttl functions on null values (CASSANDRA-5341)
 * Fix NPE during cql3 select with token() (CASSANDRA-5404)
 * IndexHelper.skipBloomFilters won't skip non-SHA filters (CASSANDRA-5385)
 * cqlsh: Print maps ordered by key, sort sets (CASSANDRA-5413)
 * Add null syntax support in CQL3 for inserts (CASSANDRA-3783)
 * Allow unauthenticated set_keyspace() calls (CASSANDRA-5423)
 * Fix potential incremental backups race (CASSANDRA-5410)
 * Fix prepared BATCH statements with batch-level timestamps (CASSANDRA-5415)
 * Allow overriding superuser setup delay (CASSANDRA-5430)
 * cassandra-shuffle with JMX usernames and passwords (CASSANDRA-5431)
Merged from 1.1:
 * cli: Quote ks and cf names in schema output when needed (CASSANDRA-5052)
 * Fix bad default for min/max timestamp in SSTableMetadata (CASSANDRA-5372)
 * Fix cf name extraction from manifest in Directories.migrateFile() 
   (CASSANDRA-5242)
 * Support pluggable internode authentication (CASSANDRA-5401)


1.2.3
 * add check for sstable overlap within a level on startup (CASSANDRA-5327)
 * replace ipv6 colons in jmx object names (CASSANDRA-5298, 5328)
 * Avoid allocating SSTableBoundedScanner during repair when the range does 
   not intersect the sstable (CASSANDRA-5249)
 * Don't lowercase property map keys (this breaks NTS) (CASSANDRA-5292)
 * Fix composite comparator with super columns (CASSANDRA-5287)
 * Fix insufficient validation of UPDATE queries against counter cfs
   (CASSANDRA-5300)
 * Fix PropertyFileSnitch default DC/Rack behavior (CASSANDRA-5285)
 * Handle null values when executing prepared statement (CASSANDRA-5081)
 * Add netty to pom dependencies (CASSANDRA-5181)
 * Include type arguments in Thrift CQLPreparedResult (CASSANDRA-5311)
 * Fix compaction not removing columns when bf_fp_ratio is 1 (CASSANDRA-5182)
 * cli: Warn about missing CQL3 tables in schema descriptions (CASSANDRA-5309)
 * Re-enable unknown option in replication/compaction strategies option for
   backward compatibility (CASSANDRA-4795)
 * Add binary protocol support to stress (CASSANDRA-4993)
 * cqlsh: Fix COPY FROM value quoting and null handling (CASSANDRA-5305)
 * Fix repair -pr for vnodes (CASSANDRA-5329)
 * Relax CL for auth queries for non-default users (CASSANDRA-5310)
 * Fix AssertionError during repair (CASSANDRA-5245)
 * Don't announce migrations to pre-1.2 nodes (CASSANDRA-5334)
Merged from 1.1:
 * Fix trying to load deleted row into row cache on startup (CASSANDRA-4463)
 * Update offline scrub for 1.0 -> 1.1 directory structure (CASSANDRA-5195)
 * add tmp flag to Descriptor hashcode (CASSANDRA-4021)
 * fix logging of "Found table data in data directories" when only system tables
   are present (CASSANDRA-5289)
 * cli: Add JMX authentication support (CASSANDRA-5080)
 * nodetool: ability to repair specific range (CASSANDRA-5280)
 * Fix possible assertion triggered in SliceFromReadCommand (CASSANDRA-5284)
 * cqlsh: Add inet type support on Windows (ipv4-only) (CASSANDRA-4801)
 * Fix race when initializing ColumnFamilyStore (CASSANDRA-5350)
 * Add UseTLAB JVM flag (CASSANDRA-5361)


1.2.2
 * fix potential for multiple concurrent compactions of the same sstables
   (CASSANDRA-5256)
 * avoid no-op caching of byte[] on commitlog append (CASSANDRA-5199)
 * fix symlinks under data dir not working (CASSANDRA-5185)
 * fix bug in compact storage metadata handling (CASSANDRA-5189)
 * Validate login for USE queries (CASSANDRA-5207)
 * cli: remove default username and password (CASSANDRA-5208)
 * configure populate_io_cache_on_flush per-CF (CASSANDRA-4694)
 * allow configuration of internode socket buffer (CASSANDRA-3378)
 * Make sstable directory picking blacklist-aware again (CASSANDRA-5193)
 * Correctly expire gossip states for edge cases (CASSANDRA-5216)
 * Improve handling of directory creation failures (CASSANDRA-5196)
 * Expose secondary indicies to the rest of nodetool (CASSANDRA-4464)
 * Binary protocol: avoid sending notification for 0.0.0.0 (CASSANDRA-5227)
 * add UseCondCardMark XX jvm settings on jdk 1.7 (CASSANDRA-4366)
 * CQL3 refactor to allow conversion function (CASSANDRA-5226)
 * Fix drop of sstables in some circumstance (CASSANDRA-5232)
 * Implement caching of authorization results (CASSANDRA-4295)
 * Add support for LZ4 compression (CASSANDRA-5038)
 * Fix missing columns in wide rows queries (CASSANDRA-5225)
 * Simplify auth setup and make system_auth ks alterable (CASSANDRA-5112)
 * Stop compactions from hanging during bootstrap (CASSANDRA-5244)
 * fix compressed streaming sending extra chunk (CASSANDRA-5105)
 * Add CQL3-based implementations of IAuthenticator and IAuthorizer
   (CASSANDRA-4898)
 * Fix timestamp-based tomstone removal logic (CASSANDRA-5248)
 * cli: Add JMX authentication support (CASSANDRA-5080)
 * Fix forceFlush behavior (CASSANDRA-5241)
 * cqlsh: Add username autocompletion (CASSANDRA-5231)
 * Fix CQL3 composite partition key error (CASSANDRA-5240)
 * Allow IN clause on last clustering key (CASSANDRA-5230)
Merged from 1.1:
 * fix start key/end token validation for wide row iteration (CASSANDRA-5168)
 * add ConfigHelper support for Thrift frame and max message sizes (CASSANDRA-5188)
 * fix nodetool repair not fail on node down (CASSANDRA-5203)
 * always collect tombstone hints (CASSANDRA-5068)
 * Fix error when sourcing file in cqlsh (CASSANDRA-5235)


1.2.1
 * stream undelivered hints on decommission (CASSANDRA-5128)
 * GossipingPropertyFileSnitch loads saved dc/rack info if needed (CASSANDRA-5133)
 * drain should flush system CFs too (CASSANDRA-4446)
 * add inter_dc_tcp_nodelay setting (CASSANDRA-5148)
 * re-allow wrapping ranges for start_token/end_token range pairitspwng (CASSANDRA-5106)
 * fix validation compaction of empty rows (CASSADRA-5136)
 * nodetool methods to enable/disable hint storage/delivery (CASSANDRA-4750)
 * disallow bloom filter false positive chance of 0 (CASSANDRA-5013)
 * add threadpool size adjustment methods to JMXEnabledThreadPoolExecutor and 
   CompactionManagerMBean (CASSANDRA-5044)
 * fix hinting for dropped local writes (CASSANDRA-4753)
 * off-heap cache doesn't need mutable column container (CASSANDRA-5057)
 * apply disk_failure_policy to bad disks on initial directory creation 
   (CASSANDRA-4847)
 * Optimize name-based queries to use ArrayBackedSortedColumns (CASSANDRA-5043)
 * Fall back to old manifest if most recent is unparseable (CASSANDRA-5041)
 * pool [Compressed]RandomAccessReader objects on the partitioned read path
   (CASSANDRA-4942)
 * Add debug logging to list filenames processed by Directories.migrateFile 
   method (CASSANDRA-4939)
 * Expose black-listed directories via JMX (CASSANDRA-4848)
 * Log compaction merge counts (CASSANDRA-4894)
 * Minimize byte array allocation by AbstractData{Input,Output} (CASSANDRA-5090)
 * Add SSL support for the binary protocol (CASSANDRA-5031)
 * Allow non-schema system ks modification for shuffle to work (CASSANDRA-5097)
 * cqlsh: Add default limit to SELECT statements (CASSANDRA-4972)
 * cqlsh: fix DESCRIBE for 1.1 cfs in CQL3 (CASSANDRA-5101)
 * Correctly gossip with nodes >= 1.1.7 (CASSANDRA-5102)
 * Ensure CL guarantees on digest mismatch (CASSANDRA-5113)
 * Validate correctly selects on composite partition key (CASSANDRA-5122)
 * Fix exception when adding collection (CASSANDRA-5117)
 * Handle states for non-vnode clusters correctly (CASSANDRA-5127)
 * Refuse unrecognized replication and compaction strategy options (CASSANDRA-4795)
 * Pick the correct value validator in sstable2json for cql3 tables (CASSANDRA-5134)
 * Validate login for describe_keyspace, describe_keyspaces and set_keyspace
   (CASSANDRA-5144)
 * Fix inserting empty maps (CASSANDRA-5141)
 * Don't remove tokens from System table for node we know (CASSANDRA-5121)
 * fix streaming progress report for compresed files (CASSANDRA-5130)
 * Coverage analysis for low-CL queries (CASSANDRA-4858)
 * Stop interpreting dates as valid timeUUID value (CASSANDRA-4936)
 * Adds E notation for floating point numbers (CASSANDRA-4927)
 * Detect (and warn) unintentional use of the cql2 thrift methods when cql3 was
   intended (CASSANDRA-5172)
 * cli: Quote ks and cf names in schema output when needed (CASSANDRA-5052)
 * Fix bad default for min/max timestamp in SSTableMetadata (CASSANDRA-5372)
 * Fix cf name extraction from manifest in Directories.migrateFile() (CASSANDRA-5242)
 * Support pluggable internode authentication (CASSANDRA-5401)
 * Replace mistaken usage of commons-logging with slf4j (CASSANDRA-5464)
 * Ensure Jackson dependency matches lib (CASSANDRA-5126)
 * Expose droppable tombstone ratio stats over JMX (CASSANDRA-5159)
Merged from 1.1:
 * Simplify CompressedRandomAccessReader to work around JDK FD bug (CASSANDRA-5088)
 * Improve handling a changing target throttle rate mid-compaction (CASSANDRA-5087)
 * Pig: correctly decode row keys in widerow mode (CASSANDRA-5098)
 * nodetool repair command now prints progress (CASSANDRA-4767)
 * fix user defined compaction to run against 1.1 data directory (CASSANDRA-5118)
 * Fix CQL3 BATCH authorization caching (CASSANDRA-5145)
 * fix get_count returns incorrect value with TTL (CASSANDRA-5099)
 * better handling for mid-compaction failure (CASSANDRA-5137)
 * convert default marshallers list to map for better readability (CASSANDRA-5109)
 * fix ConcurrentModificationException in getBootstrapSource (CASSANDRA-5170)
 * fix sstable maxtimestamp for row deletes and pre-1.1.1 sstables (CASSANDRA-5153)
 * Fix thread growth on node removal (CASSANDRA-5175)
 * Make Ec2Region's datacenter name configurable (CASSANDRA-5155)


1.2.0
 * Disallow counters in collections (CASSANDRA-5082)
 * cqlsh: add unit tests (CASSANDRA-3920)
 * fix default bloom_filter_fp_chance for LeveledCompactionStrategy (CASSANDRA-5093)
Merged from 1.1:
 * add validation for get_range_slices with start_key and end_token (CASSANDRA-5089)


1.2.0-rc2
 * fix nodetool ownership display with vnodes (CASSANDRA-5065)
 * cqlsh: add DESCRIBE KEYSPACES command (CASSANDRA-5060)
 * Fix potential infinite loop when reloading CFS (CASSANDRA-5064)
 * Fix SimpleAuthorizer example (CASSANDRA-5072)
 * cqlsh: force CL.ONE for tracing and system.schema* queries (CASSANDRA-5070)
 * Includes cassandra-shuffle in the debian package (CASSANDRA-5058)
Merged from 1.1:
 * fix multithreaded compaction deadlock (CASSANDRA-4492)
 * fix temporarily missing schema after upgrade from pre-1.1.5 (CASSANDRA-5061)
 * Fix ALTER TABLE overriding compression options with defaults
   (CASSANDRA-4996, 5066)
 * fix specifying and altering crc_check_chance (CASSANDRA-5053)
 * fix Murmur3Partitioner ownership% calculation (CASSANDRA-5076)
 * Don't expire columns sooner than they should in 2ndary indexes (CASSANDRA-5079)


1.2-rc1
 * rename rpc_timeout settings to request_timeout (CASSANDRA-5027)
 * add BF with 0.1 FP to LCS by default (CASSANDRA-5029)
 * Fix preparing insert queries (CASSANDRA-5016)
 * Fix preparing queries with counter increment (CASSANDRA-5022)
 * Fix preparing updates with collections (CASSANDRA-5017)
 * Don't generate UUID based on other node address (CASSANDRA-5002)
 * Fix message when trying to alter a clustering key type (CASSANDRA-5012)
 * Update IAuthenticator to match the new IAuthorizer (CASSANDRA-5003)
 * Fix inserting only a key in CQL3 (CASSANDRA-5040)
 * Fix CQL3 token() function when used with strings (CASSANDRA-5050)
Merged from 1.1:
 * reduce log spam from invalid counter shards (CASSANDRA-5026)
 * Improve schema propagation performance (CASSANDRA-5025)
 * Fix for IndexHelper.IndexFor throws OOB Exception (CASSANDRA-5030)
 * cqlsh: make it possible to describe thrift CFs (CASSANDRA-4827)
 * cqlsh: fix timestamp formatting on some platforms (CASSANDRA-5046)


1.2-beta3
 * make consistency level configurable in cqlsh (CASSANDRA-4829)
 * fix cqlsh rendering of blob fields (CASSANDRA-4970)
 * fix cqlsh DESCRIBE command (CASSANDRA-4913)
 * save truncation position in system table (CASSANDRA-4906)
 * Move CompressionMetadata off-heap (CASSANDRA-4937)
 * allow CLI to GET cql3 columnfamily data (CASSANDRA-4924)
 * Fix rare race condition in getExpireTimeForEndpoint (CASSANDRA-4402)
 * acquire references to overlapping sstables during compaction so bloom filter
   doesn't get free'd prematurely (CASSANDRA-4934)
 * Don't share slice query filter in CQL3 SelectStatement (CASSANDRA-4928)
 * Separate tracing from Log4J (CASSANDRA-4861)
 * Exclude gcable tombstones from merkle-tree computation (CASSANDRA-4905)
 * Better printing of AbstractBounds for tracing (CASSANDRA-4931)
 * Optimize mostRecentTombstone check in CC.collectAllData (CASSANDRA-4883)
 * Change stream session ID to UUID to avoid collision from same node (CASSANDRA-4813)
 * Use Stats.db when bulk loading if present (CASSANDRA-4957)
 * Skip repair on system_trace and keyspaces with RF=1 (CASSANDRA-4956)
 * (cql3) Remove arbitrary SELECT limit (CASSANDRA-4918)
 * Correctly handle prepared operation on collections (CASSANDRA-4945)
 * Fix CQL3 LIMIT (CASSANDRA-4877)
 * Fix Stress for CQL3 (CASSANDRA-4979)
 * Remove cassandra specific exceptions from JMX interface (CASSANDRA-4893)
 * (CQL3) Force using ALLOW FILTERING on potentially inefficient queries (CASSANDRA-4915)
 * (cql3) Fix adding column when the table has collections (CASSANDRA-4982)
 * (cql3) Fix allowing collections with compact storage (CASSANDRA-4990)
 * (cql3) Refuse ttl/writetime function on collections (CASSANDRA-4992)
 * Replace IAuthority with new IAuthorizer (CASSANDRA-4874)
 * clqsh: fix KEY pseudocolumn escaping when describing Thrift tables
   in CQL3 mode (CASSANDRA-4955)
 * add basic authentication support for Pig CassandraStorage (CASSANDRA-3042)
 * fix CQL2 ALTER TABLE compaction_strategy_class altering (CASSANDRA-4965)
Merged from 1.1:
 * Fall back to old describe_splits if d_s_ex is not available (CASSANDRA-4803)
 * Improve error reporting when streaming ranges fail (CASSANDRA-5009)
 * Fix cqlsh timestamp formatting of timezone info (CASSANDRA-4746)
 * Fix assertion failure with leveled compaction (CASSANDRA-4799)
 * Check for null end_token in get_range_slice (CASSANDRA-4804)
 * Remove all remnants of removed nodes (CASSANDRA-4840)
 * Add aut-reloading of the log4j file in debian package (CASSANDRA-4855)
 * Fix estimated row cache entry size (CASSANDRA-4860)
 * reset getRangeSlice filter after finishing a row for get_paged_slice
   (CASSANDRA-4919)
 * expunge row cache post-truncate (CASSANDRA-4940)
 * Allow static CF definition with compact storage (CASSANDRA-4910)
 * Fix endless loop/compaction of schema_* CFs due to broken timestamps (CASSANDRA-4880)
 * Fix 'wrong class type' assertion in CounterColumn (CASSANDRA-4976)


1.2-beta2
 * fp rate of 1.0 disables BF entirely; LCS defaults to 1.0 (CASSANDRA-4876)
 * off-heap bloom filters for row keys (CASSANDRA_4865)
 * add extension point for sstable components (CASSANDRA-4049)
 * improve tracing output (CASSANDRA-4852, 4862)
 * make TRACE verb droppable (CASSANDRA-4672)
 * fix BulkLoader recognition of CQL3 columnfamilies (CASSANDRA-4755)
 * Sort commitlog segments for replay by id instead of mtime (CASSANDRA-4793)
 * Make hint delivery asynchronous (CASSANDRA-4761)
 * Pluggable Thrift transport factories for CLI and cqlsh (CASSANDRA-4609, 4610)
 * cassandra-cli: allow Double value type to be inserted to a column (CASSANDRA-4661)
 * Add ability to use custom TServerFactory implementations (CASSANDRA-4608)
 * optimize batchlog flushing to skip successful batches (CASSANDRA-4667)
 * include metadata for system keyspace itself in schema tables (CASSANDRA-4416)
 * add check to PropertyFileSnitch to verify presence of location for
   local node (CASSANDRA-4728)
 * add PBSPredictor consistency modeler (CASSANDRA-4261)
 * remove vestiges of Thrift unframed mode (CASSANDRA-4729)
 * optimize single-row PK lookups (CASSANDRA-4710)
 * adjust blockFor calculation to account for pending ranges due to node 
   movement (CASSANDRA-833)
 * Change CQL version to 3.0.0 and stop accepting 3.0.0-beta1 (CASSANDRA-4649)
 * (CQL3) Make prepared statement global instead of per connection 
   (CASSANDRA-4449)
 * Fix scrubbing of CQL3 created tables (CASSANDRA-4685)
 * (CQL3) Fix validation when using counter and regular columns in the same 
   table (CASSANDRA-4706)
 * Fix bug starting Cassandra with simple authentication (CASSANDRA-4648)
 * Add support for batchlog in CQL3 (CASSANDRA-4545, 4738)
 * Add support for multiple column family outputs in CFOF (CASSANDRA-4208)
 * Support repairing only the local DC nodes (CASSANDRA-4747)
 * Use rpc_address for binary protocol and change default port (CASSANRA-4751)
 * Fix use of collections in prepared statements (CASSANDRA-4739)
 * Store more information into peers table (CASSANDRA-4351, 4814)
 * Configurable bucket size for size tiered compaction (CASSANDRA-4704)
 * Run leveled compaction in parallel (CASSANDRA-4310)
 * Fix potential NPE during CFS reload (CASSANDRA-4786)
 * Composite indexes may miss results (CASSANDRA-4796)
 * Move consistency level to the protocol level (CASSANDRA-4734, 4824)
 * Fix Subcolumn slice ends not respected (CASSANDRA-4826)
 * Fix Assertion error in cql3 select (CASSANDRA-4783)
 * Fix list prepend logic (CQL3) (CASSANDRA-4835)
 * Add booleans as literals in CQL3 (CASSANDRA-4776)
 * Allow renaming PK columns in CQL3 (CASSANDRA-4822)
 * Fix binary protocol NEW_NODE event (CASSANDRA-4679)
 * Fix potential infinite loop in tombstone compaction (CASSANDRA-4781)
 * Remove system tables accounting from schema (CASSANDRA-4850)
 * (cql3) Force provided columns in clustering key order in 
   'CLUSTERING ORDER BY' (CASSANDRA-4881)
 * Fix composite index bug (CASSANDRA-4884)
 * Fix short read protection for CQL3 (CASSANDRA-4882)
 * Add tracing support to the binary protocol (CASSANDRA-4699)
 * (cql3) Don't allow prepared marker inside collections (CASSANDRA-4890)
 * Re-allow order by on non-selected columns (CASSANDRA-4645)
 * Bug when composite index is created in a table having collections (CASSANDRA-4909)
 * log index scan subject in CompositesSearcher (CASSANDRA-4904)
Merged from 1.1:
 * add get[Row|Key]CacheEntries to CacheServiceMBean (CASSANDRA-4859)
 * fix get_paged_slice to wrap to next row correctly (CASSANDRA-4816)
 * fix indexing empty column values (CASSANDRA-4832)
 * allow JdbcDate to compose null Date objects (CASSANDRA-4830)
 * fix possible stackoverflow when compacting 1000s of sstables
   (CASSANDRA-4765)
 * fix wrong leveled compaction progress calculation (CASSANDRA-4807)
 * add a close() method to CRAR to prevent leaking file descriptors (CASSANDRA-4820)
 * fix potential infinite loop in get_count (CASSANDRA-4833)
 * fix compositeType.{get/from}String methods (CASSANDRA-4842)
 * (CQL) fix CREATE COLUMNFAMILY permissions check (CASSANDRA-4864)
 * Fix DynamicCompositeType same type comparison (CASSANDRA-4711)
 * Fix duplicate SSTable reference when stream session failed (CASSANDRA-3306)
 * Allow static CF definition with compact storage (CASSANDRA-4910)
 * Fix endless loop/compaction of schema_* CFs due to broken timestamps (CASSANDRA-4880)
 * Fix 'wrong class type' assertion in CounterColumn (CASSANDRA-4976)


1.2-beta1
 * add atomic_batch_mutate (CASSANDRA-4542, -4635)
 * increase default max_hint_window_in_ms to 3h (CASSANDRA-4632)
 * include message initiation time to replicas so they can more
   accurately drop timed-out requests (CASSANDRA-2858)
 * fix clientutil.jar dependencies (CASSANDRA-4566)
 * optimize WriteResponse (CASSANDRA-4548)
 * new metrics (CASSANDRA-4009)
 * redesign KEYS indexes to avoid read-before-write (CASSANDRA-2897)
 * debug tracing (CASSANDRA-1123)
 * parallelize row cache loading (CASSANDRA-4282)
 * Make compaction, flush JBOD-aware (CASSANDRA-4292)
 * run local range scans on the read stage (CASSANDRA-3687)
 * clean up ioexceptions (CASSANDRA-2116)
 * add disk_failure_policy (CASSANDRA-2118)
 * Introduce new json format with row level deletion (CASSANDRA-4054)
 * remove redundant "name" column from schema_keyspaces (CASSANDRA-4433)
 * improve "nodetool ring" handling of multi-dc clusters (CASSANDRA-3047)
 * update NTS calculateNaturalEndpoints to be O(N log N) (CASSANDRA-3881)
 * split up rpc timeout by operation type (CASSANDRA-2819)
 * rewrite key cache save/load to use only sequential i/o (CASSANDRA-3762)
 * update MS protocol with a version handshake + broadcast address id
   (CASSANDRA-4311)
 * multithreaded hint replay (CASSANDRA-4189)
 * add inter-node message compression (CASSANDRA-3127)
 * remove COPP (CASSANDRA-2479)
 * Track tombstone expiration and compact when tombstone content is
   higher than a configurable threshold, default 20% (CASSANDRA-3442, 4234)
 * update MurmurHash to version 3 (CASSANDRA-2975)
 * (CLI) track elapsed time for `delete' operation (CASSANDRA-4060)
 * (CLI) jline version is bumped to 1.0 to properly  support
   'delete' key function (CASSANDRA-4132)
 * Save IndexSummary into new SSTable 'Summary' component (CASSANDRA-2392, 4289)
 * Add support for range tombstones (CASSANDRA-3708)
 * Improve MessagingService efficiency (CASSANDRA-3617)
 * Avoid ID conflicts from concurrent schema changes (CASSANDRA-3794)
 * Set thrift HSHA server thread limit to unlimited by default (CASSANDRA-4277)
 * Avoids double serialization of CF id in RowMutation messages
   (CASSANDRA-4293)
 * stream compressed sstables directly with java nio (CASSANDRA-4297)
 * Support multiple ranges in SliceQueryFilter (CASSANDRA-3885)
 * Add column metadata to system column families (CASSANDRA-4018)
 * (cql3) Always use composite types by default (CASSANDRA-4329)
 * (cql3) Add support for set, map and list (CASSANDRA-3647)
 * Validate date type correctly (CASSANDRA-4441)
 * (cql3) Allow definitions with only a PK (CASSANDRA-4361)
 * (cql3) Add support for row key composites (CASSANDRA-4179)
 * improve DynamicEndpointSnitch by using reservoir sampling (CASSANDRA-4038)
 * (cql3) Add support for 2ndary indexes (CASSANDRA-3680)
 * (cql3) fix defining more than one PK to be invalid (CASSANDRA-4477)
 * remove schema agreement checking from all external APIs (Thrift, CQL and CQL3) (CASSANDRA-4487)
 * add Murmur3Partitioner and make it default for new installations (CASSANDRA-3772, 4621)
 * (cql3) update pseudo-map syntax to use map syntax (CASSANDRA-4497)
 * Finer grained exceptions hierarchy and provides error code with exceptions (CASSANDRA-3979)
 * Adds events push to binary protocol (CASSANDRA-4480)
 * Rewrite nodetool help (CASSANDRA-2293)
 * Make CQL3 the default for CQL (CASSANDRA-4640)
 * update stress tool to be able to use CQL3 (CASSANDRA-4406)
 * Accept all thrift update on CQL3 cf but don't expose their metadata (CASSANDRA-4377)
 * Replace Throttle with Guava's RateLimiter for HintedHandOff (CASSANDRA-4541)
 * fix counter add/get using CQL2 and CQL3 in stress tool (CASSANDRA-4633)
 * Add sstable count per level to cfstats (CASSANDRA-4537)
 * (cql3) Add ALTER KEYSPACE statement (CASSANDRA-4611)
 * (cql3) Allow defining default consistency levels (CASSANDRA-4448)
 * (cql3) Fix queries using LIMIT missing results (CASSANDRA-4579)
 * fix cross-version gossip messaging (CASSANDRA-4576)
 * added inet data type (CASSANDRA-4627)


1.1.6
 * Wait for writes on synchronous read digest mismatch (CASSANDRA-4792)
 * fix commitlog replay for nanotime-infected sstables (CASSANDRA-4782)
 * preflight check ttl for maximum of 20 years (CASSANDRA-4771)
 * (Pig) fix widerow input with single column rows (CASSANDRA-4789)
 * Fix HH to compact with correct gcBefore, which avoids wiping out
   undelivered hints (CASSANDRA-4772)
 * LCS will merge up to 32 L0 sstables as intended (CASSANDRA-4778)
 * NTS will default unconfigured DC replicas to zero (CASSANDRA-4675)
 * use default consistency level in counter validation if none is
   explicitly provide (CASSANDRA-4700)
 * Improve IAuthority interface by introducing fine-grained
   access permissions and grant/revoke commands (CASSANDRA-4490, 4644)
 * fix assumption error in CLI when updating/describing keyspace 
   (CASSANDRA-4322)
 * Adds offline sstablescrub to debian packaging (CASSANDRA-4642)
 * Automatic fixing of overlapping leveled sstables (CASSANDRA-4644)
 * fix error when using ORDER BY with extended selections (CASSANDRA-4689)
 * (CQL3) Fix validation for IN queries for non-PK cols (CASSANDRA-4709)
 * fix re-created keyspace disappering after 1.1.5 upgrade 
   (CASSANDRA-4698, 4752)
 * (CLI) display elapsed time in 2 fraction digits (CASSANDRA-3460)
 * add authentication support to sstableloader (CASSANDRA-4712)
 * Fix CQL3 'is reversed' logic (CASSANDRA-4716, 4759)
 * (CQL3) Don't return ReversedType in result set metadata (CASSANDRA-4717)
 * Backport adding AlterKeyspace statement (CASSANDRA-4611)
 * (CQL3) Correcty accept upper-case data types (CASSANDRA-4770)
 * Add binary protocol events for schema changes (CASSANDRA-4684)
Merged from 1.0:
 * Switch from NBHM to CHM in MessagingService's callback map, which
   prevents OOM in long-running instances (CASSANDRA-4708)


1.1.5
 * add SecondaryIndex.reload API (CASSANDRA-4581)
 * use millis + atomicint for commitlog segment creation instead of
   nanotime, which has issues under some hypervisors (CASSANDRA-4601)
 * fix FD leak in slice queries (CASSANDRA-4571)
 * avoid recursion in leveled compaction (CASSANDRA-4587)
 * increase stack size under Java7 to 180K
 * Log(info) schema changes (CASSANDRA-4547)
 * Change nodetool setcachecapcity to manipulate global caches (CASSANDRA-4563)
 * (cql3) fix setting compaction strategy (CASSANDRA-4597)
 * fix broken system.schema_* timestamps on system startup (CASSANDRA-4561)
 * fix wrong skip of cache saving (CASSANDRA-4533)
 * Avoid NPE when lost+found is in data dir (CASSANDRA-4572)
 * Respect five-minute flush moratorium after initial CL replay (CASSANDRA-4474)
 * Adds ntp as recommended in debian packaging (CASSANDRA-4606)
 * Configurable transport in CF Record{Reader|Writer} (CASSANDRA-4558)
 * (cql3) fix potential NPE with both equal and unequal restriction (CASSANDRA-4532)
 * (cql3) improves ORDER BY validation (CASSANDRA-4624)
 * Fix potential deadlock during counter writes (CASSANDRA-4578)
 * Fix cql error with ORDER BY when using IN (CASSANDRA-4612)
Merged from 1.0:
 * increase Xss to 160k to accomodate latest 1.6 JVMs (CASSANDRA-4602)
 * fix toString of hint destination tokens (CASSANDRA-4568)
 * Fix multiple values for CurrentLocal NodeID (CASSANDRA-4626)


1.1.4
 * fix offline scrub to catch >= out of order rows (CASSANDRA-4411)
 * fix cassandra-env.sh on RHEL and other non-dash-based systems 
   (CASSANDRA-4494)
Merged from 1.0:
 * (Hadoop) fix setting key length for old-style mapred api (CASSANDRA-4534)
 * (Hadoop) fix iterating through a resultset consisting entirely
   of tombstoned rows (CASSANDRA-4466)
 * Fix multiple values for CurrentLocal NodeID (CASSANDRA-4626)


1.1.3
 * (cqlsh) add COPY TO (CASSANDRA-4434)
 * munmap commitlog segments before rename (CASSANDRA-4337)
 * (JMX) rename getRangeKeySample to sampleKeyRange to avoid returning
   multi-MB results as an attribute (CASSANDRA-4452)
 * flush based on data size, not throughput; overwritten columns no 
   longer artificially inflate liveRatio (CASSANDRA-4399)
 * update default commitlog segment size to 32MB and total commitlog
   size to 32/1024 MB for 32/64 bit JVMs, respectively (CASSANDRA-4422)
 * avoid using global partitioner to estimate ranges in index sstables
   (CASSANDRA-4403)
 * restore pre-CASSANDRA-3862 approach to removing expired tombstones
   from row cache during compaction (CASSANDRA-4364)
 * (stress) support for CQL prepared statements (CASSANDRA-3633)
 * Correctly catch exception when Snappy cannot be loaded (CASSANDRA-4400)
 * (cql3) Support ORDER BY when IN condition is given in WHERE clause (CASSANDRA-4327)
 * (cql3) delete "component_index" column on DROP TABLE call (CASSANDRA-4420)
 * change nanoTime() to currentTimeInMillis() in schema related code (CASSANDRA-4432)
 * add a token generation tool (CASSANDRA-3709)
 * Fix LCS bug with sstable containing only 1 row (CASSANDRA-4411)
 * fix "Can't Modify Index Name" problem on CF update (CASSANDRA-4439)
 * Fix assertion error in getOverlappingSSTables during repair (CASSANDRA-4456)
 * fix nodetool's setcompactionthreshold command (CASSANDRA-4455)
 * Ensure compacted files are never used, to avoid counter overcount (CASSANDRA-4436)
Merged from 1.0:
 * Push the validation of secondary index values to the SecondaryIndexManager (CASSANDRA-4240)
 * (Hadoop) fix iterating through a resultset consisting entirely
   of tombstoned rows (CASSANDRA-4466)
 * allow dropping columns shadowed by not-yet-expired supercolumn or row
   tombstones in PrecompactedRow (CASSANDRA-4396)


1.1.2
 * Fix cleanup not deleting index entries (CASSANDRA-4379)
 * Use correct partitioner when saving + loading caches (CASSANDRA-4331)
 * Check schema before trying to export sstable (CASSANDRA-2760)
 * Raise a meaningful exception instead of NPE when PFS encounters
   an unconfigured node + no default (CASSANDRA-4349)
 * fix bug in sstable blacklisting with LCS (CASSANDRA-4343)
 * LCS no longer promotes tiny sstables out of L0 (CASSANDRA-4341)
 * skip tombstones during hint replay (CASSANDRA-4320)
 * fix NPE in compactionstats (CASSANDRA-4318)
 * enforce 1m min keycache for auto (CASSANDRA-4306)
 * Have DeletedColumn.isMFD always return true (CASSANDRA-4307)
 * (cql3) exeption message for ORDER BY constraints said primary filter can be
    an IN clause, which is misleading (CASSANDRA-4319)
 * (cql3) Reject (not yet supported) creation of 2ndardy indexes on tables with
   composite primary keys (CASSANDRA-4328)
 * Set JVM stack size to 160k for java 7 (CASSANDRA-4275)
 * cqlsh: add COPY command to load data from CSV flat files (CASSANDRA-4012)
 * CFMetaData.fromThrift to throw ConfigurationException upon error (CASSANDRA-4353)
 * Use CF comparator to sort indexed columns in SecondaryIndexManager
   (CASSANDRA-4365)
 * add strategy_options to the KSMetaData.toString() output (CASSANDRA-4248)
 * (cql3) fix range queries containing unqueried results (CASSANDRA-4372)
 * (cql3) allow updating column_alias types (CASSANDRA-4041)
 * (cql3) Fix deletion bug (CASSANDRA-4193)
 * Fix computation of overlapping sstable for leveled compaction (CASSANDRA-4321)
 * Improve scrub and allow to run it offline (CASSANDRA-4321)
 * Fix assertionError in StorageService.bulkLoad (CASSANDRA-4368)
 * (cqlsh) add option to authenticate to a keyspace at startup (CASSANDRA-4108)
 * (cqlsh) fix ASSUME functionality (CASSANDRA-4352)
 * Fix ColumnFamilyRecordReader to not return progress > 100% (CASSANDRA-3942)
Merged from 1.0:
 * Set gc_grace on index CF to 0 (CASSANDRA-4314)


1.1.1
 * allow larger cache capacities than 2GB (CASSANDRA-4150)
 * add getsstables command to nodetool (CASSANDRA-4199)
 * apply parent CF compaction settings to secondary index CFs (CASSANDRA-4280)
 * preserve commitlog size cap when recycling segments at startup
   (CASSANDRA-4201)
 * (Hadoop) fix split generation regression (CASSANDRA-4259)
 * ignore min/max compactions settings in LCS, while preserving
   behavior that min=max=0 disables autocompaction (CASSANDRA-4233)
 * log number of rows read from saved cache (CASSANDRA-4249)
 * calculate exact size required for cleanup operations (CASSANDRA-1404)
 * avoid blocking additional writes during flush when the commitlog
   gets behind temporarily (CASSANDRA-1991)
 * enable caching on index CFs based on data CF cache setting (CASSANDRA-4197)
 * warn on invalid replication strategy creation options (CASSANDRA-4046)
 * remove [Freeable]Memory finalizers (CASSANDRA-4222)
 * include tombstone size in ColumnFamily.size, which can prevent OOM
   during sudden mass delete operations by yielding a nonzero liveRatio
   (CASSANDRA-3741)
 * Open 1 sstableScanner per level for leveled compaction (CASSANDRA-4142)
 * Optimize reads when row deletion timestamps allow us to restrict
   the set of sstables we check (CASSANDRA-4116)
 * add support for commitlog archiving and point-in-time recovery
   (CASSANDRA-3690)
 * avoid generating redundant compaction tasks during streaming
   (CASSANDRA-4174)
 * add -cf option to nodetool snapshot, and takeColumnFamilySnapshot to
   StorageService mbean (CASSANDRA-556)
 * optimize cleanup to drop entire sstables where possible (CASSANDRA-4079)
 * optimize truncate when autosnapshot is disabled (CASSANDRA-4153)
 * update caches to use byte[] keys to reduce memory overhead (CASSANDRA-3966)
 * add column limit to cli (CASSANDRA-3012, 4098)
 * clean up and optimize DataOutputBuffer, used by CQL compression and
   CompositeType (CASSANDRA-4072)
 * optimize commitlog checksumming (CASSANDRA-3610)
 * identify and blacklist corrupted SSTables from future compactions 
   (CASSANDRA-2261)
 * Move CfDef and KsDef validation out of thrift (CASSANDRA-4037)
 * Expose API to repair a user provided range (CASSANDRA-3912)
 * Add way to force the cassandra-cli to refresh its schema (CASSANDRA-4052)
 * Avoid having replicate on write tasks stacking up at CL.ONE (CASSANDRA-2889)
 * (cql3) Backwards compatibility for composite comparators in non-cql3-aware
   clients (CASSANDRA-4093)
 * (cql3) Fix order by for reversed queries (CASSANDRA-4160)
 * (cql3) Add ReversedType support (CASSANDRA-4004)
 * (cql3) Add timeuuid type (CASSANDRA-4194)
 * (cql3) Minor fixes (CASSANDRA-4185)
 * (cql3) Fix prepared statement in BATCH (CASSANDRA-4202)
 * (cql3) Reduce the list of reserved keywords (CASSANDRA-4186)
 * (cql3) Move max/min compaction thresholds to compaction strategy options
   (CASSANDRA-4187)
 * Fix exception during move when localhost is the only source (CASSANDRA-4200)
 * (cql3) Allow paging through non-ordered partitioner results (CASSANDRA-3771)
 * (cql3) Fix drop index (CASSANDRA-4192)
 * (cql3) Don't return range ghosts anymore (CASSANDRA-3982)
 * fix re-creating Keyspaces/ColumnFamilies with the same name as dropped
   ones (CASSANDRA-4219)
 * fix SecondaryIndex LeveledManifest save upon snapshot (CASSANDRA-4230)
 * fix missing arrayOffset in FBUtilities.hash (CASSANDRA-4250)
 * (cql3) Add name of parameters in CqlResultSet (CASSANDRA-4242)
 * (cql3) Correctly validate order by queries (CASSANDRA-4246)
 * rename stress to cassandra-stress for saner packaging (CASSANDRA-4256)
 * Fix exception on colum metadata with non-string comparator (CASSANDRA-4269)
 * Check for unknown/invalid compression options (CASSANDRA-4266)
 * (cql3) Adds simple access to column timestamp and ttl (CASSANDRA-4217)
 * (cql3) Fix range queries with secondary indexes (CASSANDRA-4257)
 * Better error messages from improper input in cli (CASSANDRA-3865)
 * Try to stop all compaction upon Keyspace or ColumnFamily drop (CASSANDRA-4221)
 * (cql3) Allow keyspace properties to contain hyphens (CASSANDRA-4278)
 * (cql3) Correctly validate keyspace access in create table (CASSANDRA-4296)
 * Avoid deadlock in migration stage (CASSANDRA-3882)
 * Take supercolumn names and deletion info into account in memtable throughput
   (CASSANDRA-4264)
 * Add back backward compatibility for old style replication factor (CASSANDRA-4294)
 * Preserve compatibility with pre-1.1 index queries (CASSANDRA-4262)
Merged from 1.0:
 * Fix super columns bug where cache is not updated (CASSANDRA-4190)
 * fix maxTimestamp to include row tombstones (CASSANDRA-4116)
 * (CLI) properly handle quotes in create/update keyspace commands (CASSANDRA-4129)
 * Avoids possible deadlock during bootstrap (CASSANDRA-4159)
 * fix stress tool that hangs forever on timeout or error (CASSANDRA-4128)
 * stress tool to return appropriate exit code on failure (CASSANDRA-4188)
 * fix compaction NPE when out of disk space and assertions disabled
   (CASSANDRA-3985)
 * synchronize LCS getEstimatedTasks to avoid CME (CASSANDRA-4255)
 * ensure unique streaming session id's (CASSANDRA-4223)
 * kick off background compaction when min/max thresholds change 
   (CASSANDRA-4279)
 * improve ability of STCS.getBuckets to deal with 100s of 1000s of
   sstables, such as when convertinb back from LCS (CASSANDRA-4287)
 * Oversize integer in CQL throws NumberFormatException (CASSANDRA-4291)
 * fix 1.0.x node join to mixed version cluster, other nodes >= 1.1 (CASSANDRA-4195)
 * Fix LCS splitting sstable base on uncompressed size (CASSANDRA-4419)
 * Push the validation of secondary index values to the SecondaryIndexManager (CASSANDRA-4240)
 * Don't purge columns during upgradesstables (CASSANDRA-4462)
 * Make cqlsh work with piping (CASSANDRA-4113)
 * Validate arguments for nodetool decommission (CASSANDRA-4061)
 * Report thrift status in nodetool info (CASSANDRA-4010)


1.1.0-final
 * average a reduced liveRatio estimate with the previous one (CASSANDRA-4065)
 * Allow KS and CF names up to 48 characters (CASSANDRA-4157)
 * fix stress build (CASSANDRA-4140)
 * add time remaining estimate to nodetool compactionstats (CASSANDRA-4167)
 * (cql) fix NPE in cql3 ALTER TABLE (CASSANDRA-4163)
 * (cql) Add support for CL.TWO and CL.THREE in CQL (CASSANDRA-4156)
 * (cql) Fix type in CQL3 ALTER TABLE preventing update (CASSANDRA-4170)
 * (cql) Throw invalid exception from CQL3 on obsolete options (CASSANDRA-4171)
 * (cqlsh) fix recognizing uppercase SELECT keyword (CASSANDRA-4161)
 * Pig: wide row support (CASSANDRA-3909)
Merged from 1.0:
 * avoid streaming empty files with bulk loader if sstablewriter errors out
   (CASSANDRA-3946)


1.1-rc1
 * Include stress tool in binary builds (CASSANDRA-4103)
 * (Hadoop) fix wide row iteration when last row read was deleted
   (CASSANDRA-4154)
 * fix read_repair_chance to really default to 0.1 in the cli (CASSANDRA-4114)
 * Adds caching and bloomFilterFpChange to CQL options (CASSANDRA-4042)
 * Adds posibility to autoconfigure size of the KeyCache (CASSANDRA-4087)
 * fix KEYS index from skipping results (CASSANDRA-3996)
 * Remove sliced_buffer_size_in_kb dead option (CASSANDRA-4076)
 * make loadNewSStable preserve sstable version (CASSANDRA-4077)
 * Respect 1.0 cache settings as much as possible when upgrading 
   (CASSANDRA-4088)
 * relax path length requirement for sstable files when upgrading on 
   non-Windows platforms (CASSANDRA-4110)
 * fix terminination of the stress.java when errors were encountered
   (CASSANDRA-4128)
 * Move CfDef and KsDef validation out of thrift (CASSANDRA-4037)
 * Fix get_paged_slice (CASSANDRA-4136)
 * CQL3: Support slice with exclusive start and stop (CASSANDRA-3785)
Merged from 1.0:
 * support PropertyFileSnitch in bulk loader (CASSANDRA-4145)
 * add auto_snapshot option allowing disabling snapshot before drop/truncate
   (CASSANDRA-3710)
 * allow short snitch names (CASSANDRA-4130)


1.1-beta2
 * rename loaded sstables to avoid conflicts with local snapshots
   (CASSANDRA-3967)
 * start hint replay as soon as FD notifies that the target is back up
   (CASSANDRA-3958)
 * avoid unproductive deserializing of cached rows during compaction
   (CASSANDRA-3921)
 * fix concurrency issues with CQL keyspace creation (CASSANDRA-3903)
 * Show Effective Owership via Nodetool ring <keyspace> (CASSANDRA-3412)
 * Update ORDER BY syntax for CQL3 (CASSANDRA-3925)
 * Fix BulkRecordWriter to not throw NPE if reducer gets no map data from Hadoop (CASSANDRA-3944)
 * Fix bug with counters in super columns (CASSANDRA-3821)
 * Remove deprecated merge_shard_chance (CASSANDRA-3940)
 * add a convenient way to reset a node's schema (CASSANDRA-2963)
 * fix for intermittent SchemaDisagreementException (CASSANDRA-3884)
 * CLI `list <CF>` to limit number of columns and their order (CASSANDRA-3012)
 * ignore deprecated KsDef/CfDef/ColumnDef fields in native schema (CASSANDRA-3963)
 * CLI to report when unsupported column_metadata pair was given (CASSANDRA-3959)
 * reincarnate removed and deprecated KsDef/CfDef attributes (CASSANDRA-3953)
 * Fix race between writes and read for cache (CASSANDRA-3862)
 * perform static initialization of StorageProxy on start-up (CASSANDRA-3797)
 * support trickling fsync() on writes (CASSANDRA-3950)
 * expose counters for unavailable/timeout exceptions given to thrift clients (CASSANDRA-3671)
 * avoid quadratic startup time in LeveledManifest (CASSANDRA-3952)
 * Add type information to new schema_ columnfamilies and remove thrift
   serialization for schema (CASSANDRA-3792)
 * add missing column validator options to the CLI help (CASSANDRA-3926)
 * skip reading saved key cache if CF's caching strategy is NONE or ROWS_ONLY (CASSANDRA-3954)
 * Unify migration code (CASSANDRA-4017)
Merged from 1.0:
 * cqlsh: guess correct version of Python for Arch Linux (CASSANDRA-4090)
 * (CLI) properly handle quotes in create/update keyspace commands (CASSANDRA-4129)
 * Avoids possible deadlock during bootstrap (CASSANDRA-4159)
 * fix stress tool that hangs forever on timeout or error (CASSANDRA-4128)
 * Fix super columns bug where cache is not updated (CASSANDRA-4190)
 * stress tool to return appropriate exit code on failure (CASSANDRA-4188)


1.0.9
 * improve index sampling performance (CASSANDRA-4023)
 * always compact away deleted hints immediately after handoff (CASSANDRA-3955)
 * delete hints from dropped ColumnFamilies on handoff instead of
   erroring out (CASSANDRA-3975)
 * add CompositeType ref to the CLI doc for create/update column family (CASSANDRA-3980)
 * Pig: support Counter ColumnFamilies (CASSANDRA-3973)
 * Pig: Composite column support (CASSANDRA-3684)
 * Avoid NPE during repair when a keyspace has no CFs (CASSANDRA-3988)
 * Fix division-by-zero error on get_slice (CASSANDRA-4000)
 * don't change manifest level for cleanup, scrub, and upgradesstables
   operations under LeveledCompactionStrategy (CASSANDRA-3989, 4112)
 * fix race leading to super columns assertion failure (CASSANDRA-3957)
 * fix NPE on invalid CQL delete command (CASSANDRA-3755)
 * allow custom types in CLI's assume command (CASSANDRA-4081)
 * fix totalBytes count for parallel compactions (CASSANDRA-3758)
 * fix intermittent NPE in get_slice (CASSANDRA-4095)
 * remove unnecessary asserts in native code interfaces (CASSANDRA-4096)
 * Validate blank keys in CQL to avoid assertion errors (CASSANDRA-3612)
 * cqlsh: fix bad decoding of some column names (CASSANDRA-4003)
 * cqlsh: fix incorrect padding with unicode chars (CASSANDRA-4033)
 * Fix EC2 snitch incorrectly reporting region (CASSANDRA-4026)
 * Shut down thrift during decommission (CASSANDRA-4086)
 * Expose nodetool cfhistograms for 2ndary indexes (CASSANDRA-4063)
Merged from 0.8:
 * Fix ConcurrentModificationException in gossiper (CASSANDRA-4019)


1.1-beta1
 * (cqlsh)
   + add SOURCE and CAPTURE commands, and --file option (CASSANDRA-3479)
   + add ALTER COLUMNFAMILY WITH (CASSANDRA-3523)
   + bundle Python dependencies with Cassandra (CASSANDRA-3507)
   + added to Debian package (CASSANDRA-3458)
   + display byte data instead of erroring out on decode failure 
     (CASSANDRA-3874)
 * add nodetool rebuild_index (CASSANDRA-3583)
 * add nodetool rangekeysample (CASSANDRA-2917)
 * Fix streaming too much data during move operations (CASSANDRA-3639)
 * Nodetool and CLI connect to localhost by default (CASSANDRA-3568)
 * Reduce memory used by primary index sample (CASSANDRA-3743)
 * (Hadoop) separate input/output configurations (CASSANDRA-3197, 3765)
 * avoid returning internal Cassandra classes over JMX (CASSANDRA-2805)
 * add row-level isolation via SnapTree (CASSANDRA-2893)
 * Optimize key count estimation when opening sstable on startup
   (CASSANDRA-2988)
 * multi-dc replication optimization supporting CL > ONE (CASSANDRA-3577)
 * add command to stop compactions (CASSANDRA-1740, 3566, 3582)
 * multithreaded streaming (CASSANDRA-3494)
 * removed in-tree redhat spec (CASSANDRA-3567)
 * "defragment" rows for name-based queries under STCS, again (CASSANDRA-2503)
 * Recycle commitlog segments for improved performance 
   (CASSANDRA-3411, 3543, 3557, 3615)
 * update size-tiered compaction to prioritize small tiers (CASSANDRA-2407)
 * add message expiration logic to OutboundTcpConnection (CASSANDRA-3005)
 * off-heap cache to use sun.misc.Unsafe instead of JNA (CASSANDRA-3271)
 * EACH_QUORUM is only supported for writes (CASSANDRA-3272)
 * replace compactionlock use in schema migration by checking CFS.isValid
   (CASSANDRA-3116)
 * recognize that "SELECT first ... *" isn't really "SELECT *" (CASSANDRA-3445)
 * Use faster bytes comparison (CASSANDRA-3434)
 * Bulk loader is no longer a fat client, (HADOOP) bulk load output format
   (CASSANDRA-3045)
 * (Hadoop) add support for KeyRange.filter
 * remove assumption that keys and token are in bijection
   (CASSANDRA-1034, 3574, 3604)
 * always remove endpoints from delevery queue in HH (CASSANDRA-3546)
 * fix race between cf flush and its 2ndary indexes flush (CASSANDRA-3547)
 * fix potential race in AES when a repair fails (CASSANDRA-3548)
 * Remove columns shadowed by a deleted container even when we cannot purge
   (CASSANDRA-3538)
 * Improve memtable slice iteration performance (CASSANDRA-3545)
 * more efficient allocation of small bloom filters (CASSANDRA-3618)
 * Use separate writer thread in SSTableSimpleUnsortedWriter (CASSANDRA-3619)
 * fsync the directory after new sstable or commitlog segment are created (CASSANDRA-3250)
 * fix minor issues reported by FindBugs (CASSANDRA-3658)
 * global key/row caches (CASSANDRA-3143, 3849)
 * optimize memtable iteration during range scan (CASSANDRA-3638)
 * introduce 'crc_check_chance' in CompressionParameters to support
   a checksum percentage checking chance similarly to read-repair (CASSANDRA-3611)
 * a way to deactivate global key/row cache on per-CF basis (CASSANDRA-3667)
 * fix LeveledCompactionStrategy broken because of generation pre-allocation
   in LeveledManifest (CASSANDRA-3691)
 * finer-grained control over data directories (CASSANDRA-2749)
 * Fix ClassCastException during hinted handoff (CASSANDRA-3694)
 * Upgrade Thrift to 0.7 (CASSANDRA-3213)
 * Make stress.java insert operation to use microseconds (CASSANDRA-3725)
 * Allows (internally) doing a range query with a limit of columns instead of
   rows (CASSANDRA-3742)
 * Allow rangeSlice queries to be start/end inclusive/exclusive (CASSANDRA-3749)
 * Fix BulkLoader to support new SSTable layout and add stream
   throttling to prevent an NPE when there is no yaml config (CASSANDRA-3752)
 * Allow concurrent schema migrations (CASSANDRA-1391, 3832)
 * Add SnapshotCommand to trigger snapshot on remote node (CASSANDRA-3721)
 * Make CFMetaData conversions to/from thrift/native schema inverses
   (CASSANDRA_3559)
 * Add initial code for CQL 3.0-beta (CASSANDRA-2474, 3781, 3753)
 * Add wide row support for ColumnFamilyInputFormat (CASSANDRA-3264)
 * Allow extending CompositeType comparator (CASSANDRA-3657)
 * Avoids over-paging during get_count (CASSANDRA-3798)
 * Add new command to rebuild a node without (repair) merkle tree calculations
   (CASSANDRA-3483, 3922)
 * respect not only row cache capacity but caching mode when
   trying to read data (CASSANDRA-3812)
 * fix system tests (CASSANDRA-3827)
 * CQL support for altering row key type in ALTER TABLE (CASSANDRA-3781)
 * turn compression on by default (CASSANDRA-3871)
 * make hexToBytes refuse invalid input (CASSANDRA-2851)
 * Make secondary indexes CF inherit compression and compaction from their
   parent CF (CASSANDRA-3877)
 * Finish cleanup up tombstone purge code (CASSANDRA-3872)
 * Avoid NPE on aboarted stream-out sessions (CASSANDRA-3904)
 * BulkRecordWriter throws NPE for counter columns (CASSANDRA-3906)
 * Support compression using BulkWriter (CASSANDRA-3907)


1.0.8
 * fix race between cleanup and flush on secondary index CFSes (CASSANDRA-3712)
 * avoid including non-queried nodes in rangeslice read repair
   (CASSANDRA-3843)
 * Only snapshot CF being compacted for snapshot_before_compaction 
   (CASSANDRA-3803)
 * Log active compactions in StatusLogger (CASSANDRA-3703)
 * Compute more accurate compaction score per level (CASSANDRA-3790)
 * Return InvalidRequest when using a keyspace that doesn't exist
   (CASSANDRA-3764)
 * disallow user modification of System keyspace (CASSANDRA-3738)
 * allow using sstable2json on secondary index data (CASSANDRA-3738)
 * (cqlsh) add DESCRIBE COLUMNFAMILIES (CASSANDRA-3586)
 * (cqlsh) format blobs correctly and use colors to improve output
   readability (CASSANDRA-3726)
 * synchronize BiMap of bootstrapping tokens (CASSANDRA-3417)
 * show index options in CLI (CASSANDRA-3809)
 * add optional socket timeout for streaming (CASSANDRA-3838)
 * fix truncate not to leave behind non-CFS backed secondary indexes
   (CASSANDRA-3844)
 * make CLI `show schema` to use output stream directly instead
   of StringBuilder (CASSANDRA-3842)
 * remove the wait on hint future during write (CASSANDRA-3870)
 * (cqlsh) ignore missing CfDef opts (CASSANDRA-3933)
 * (cqlsh) look for cqlshlib relative to realpath (CASSANDRA-3767)
 * Fix short read protection (CASSANDRA-3934)
 * Make sure infered and actual schema match (CASSANDRA-3371)
 * Fix NPE during HH delivery (CASSANDRA-3677)
 * Don't put boostrapping node in 'hibernate' status (CASSANDRA-3737)
 * Fix double quotes in windows bat files (CASSANDRA-3744)
 * Fix bad validator lookup (CASSANDRA-3789)
 * Fix soft reset in EC2MultiRegionSnitch (CASSANDRA-3835)
 * Don't leave zombie connections with THSHA thrift server (CASSANDRA-3867)
 * (cqlsh) fix deserialization of data (CASSANDRA-3874)
 * Fix removetoken force causing an inconsistent state (CASSANDRA-3876)
 * Fix ahndling of some types with Pig (CASSANDRA-3886)
 * Don't allow to drop the system keyspace (CASSANDRA-3759)
 * Make Pig deletes disabled by default and configurable (CASSANDRA-3628)
Merged from 0.8:
 * (Pig) fix CassandraStorage to use correct comparator in Super ColumnFamily
   case (CASSANDRA-3251)
 * fix thread safety issues in commitlog replay, primarily affecting
   systems with many (100s) of CF definitions (CASSANDRA-3751)
 * Fix relevant tombstone ignored with super columns (CASSANDRA-3875)


1.0.7
 * fix regression in HH page size calculation (CASSANDRA-3624)
 * retry failed stream on IOException (CASSANDRA-3686)
 * allow configuring bloom_filter_fp_chance (CASSANDRA-3497)
 * attempt hint delivery every ten minutes, or when failure detector
   notifies us that a node is back up, whichever comes first.  hint
   handoff throttle delay default changed to 1ms, from 50 (CASSANDRA-3554)
 * add nodetool setstreamthroughput (CASSANDRA-3571)
 * fix assertion when dropping a columnfamily with no sstables (CASSANDRA-3614)
 * more efficient allocation of small bloom filters (CASSANDRA-3618)
 * CLibrary.createHardLinkWithExec() to check for errors (CASSANDRA-3101)
 * Avoid creating empty and non cleaned writer during compaction (CASSANDRA-3616)
 * stop thrift service in shutdown hook so we can quiesce MessagingService
   (CASSANDRA-3335)
 * (CQL) compaction_strategy_options and compression_parameters for
   CREATE COLUMNFAMILY statement (CASSANDRA-3374)
 * Reset min/max compaction threshold when creating size tiered compaction
   strategy (CASSANDRA-3666)
 * Don't ignore IOException during compaction (CASSANDRA-3655)
 * Fix assertion error for CF with gc_grace=0 (CASSANDRA-3579)
 * Shutdown ParallelCompaction reducer executor after use (CASSANDRA-3711)
 * Avoid < 0 value for pending tasks in leveled compaction (CASSANDRA-3693)
 * (Hadoop) Support TimeUUID in Pig CassandraStorage (CASSANDRA-3327)
 * Check schema is ready before continuing boostrapping (CASSANDRA-3629)
 * Catch overflows during parsing of chunk_length_kb (CASSANDRA-3644)
 * Improve stream protocol mismatch errors (CASSANDRA-3652)
 * Avoid multiple thread doing HH to the same target (CASSANDRA-3681)
 * Add JMX property for rp_timeout_in_ms (CASSANDRA-2940)
 * Allow DynamicCompositeType to compare component of different types
   (CASSANDRA-3625)
 * Flush non-cfs backed secondary indexes (CASSANDRA-3659)
 * Secondary Indexes should report memory consumption (CASSANDRA-3155)
 * fix for SelectStatement start/end key are not set correctly
   when a key alias is involved (CASSANDRA-3700)
 * fix CLI `show schema` command insert of an extra comma in
   column_metadata (CASSANDRA-3714)
Merged from 0.8:
 * avoid logging (harmless) exception when GC takes < 1ms (CASSANDRA-3656)
 * prevent new nodes from thinking down nodes are up forever (CASSANDRA-3626)
 * use correct list of replicas for LOCAL_QUORUM reads when read repair
   is disabled (CASSANDRA-3696)
 * block on flush before compacting hints (may prevent OOM) (CASSANDRA-3733)


1.0.6
 * (CQL) fix cqlsh support for replicate_on_write (CASSANDRA-3596)
 * fix adding to leveled manifest after streaming (CASSANDRA-3536)
 * filter out unavailable cipher suites when using encryption (CASSANDRA-3178)
 * (HADOOP) add old-style api support for CFIF and CFRR (CASSANDRA-2799)
 * Support TimeUUIDType column names in Stress.java tool (CASSANDRA-3541)
 * (CQL) INSERT/UPDATE/DELETE/TRUNCATE commands should allow CF names to
   be qualified by keyspace (CASSANDRA-3419)
 * always remove endpoints from delevery queue in HH (CASSANDRA-3546)
 * fix race between cf flush and its 2ndary indexes flush (CASSANDRA-3547)
 * fix potential race in AES when a repair fails (CASSANDRA-3548)
 * fix default value validation usage in CLI SET command (CASSANDRA-3553)
 * Optimize componentsFor method for compaction and startup time
   (CASSANDRA-3532)
 * (CQL) Proper ColumnFamily metadata validation on CREATE COLUMNFAMILY 
   (CASSANDRA-3565)
 * fix compression "chunk_length_kb" option to set correct kb value for 
   thrift/avro (CASSANDRA-3558)
 * fix missing response during range slice repair (CASSANDRA-3551)
 * 'describe ring' moved from CLI to nodetool and available through JMX (CASSANDRA-3220)
 * add back partitioner to sstable metadata (CASSANDRA-3540)
 * fix NPE in get_count for counters (CASSANDRA-3601)
Merged from 0.8:
 * remove invalid assertion that table was opened before dropping it
   (CASSANDRA-3580)
 * range and index scans now only send requests to enough replicas to
   satisfy requested CL + RR (CASSANDRA-3598)
 * use cannonical host for local node in nodetool info (CASSANDRA-3556)
 * remove nonlocal DC write optimization since it only worked with
   CL.ONE or CL.LOCAL_QUORUM (CASSANDRA-3577, 3585)
 * detect misuses of CounterColumnType (CASSANDRA-3422)
 * turn off string interning in json2sstable, take 2 (CASSANDRA-2189)
 * validate compression parameters on add/update of the ColumnFamily 
   (CASSANDRA-3573)
 * Check for 0.0.0.0 is incorrect in CFIF (CASSANDRA-3584)
 * Increase vm.max_map_count in debian packaging (CASSANDRA-3563)
 * gossiper will never add itself to saved endpoints (CASSANDRA-3485)


1.0.5
 * revert CASSANDRA-3407 (see CASSANDRA-3540)
 * fix assertion error while forwarding writes to local nodes (CASSANDRA-3539)


1.0.4
 * fix self-hinting of timed out read repair updates and make hinted handoff
   less prone to OOMing a coordinator (CASSANDRA-3440)
 * expose bloom filter sizes via JMX (CASSANDRA-3495)
 * enforce RP tokens 0..2**127 (CASSANDRA-3501)
 * canonicalize paths exposed through JMX (CASSANDRA-3504)
 * fix "liveSize" stat when sstables are removed (CASSANDRA-3496)
 * add bloom filter FP rates to nodetool cfstats (CASSANDRA-3347)
 * record partitioner in sstable metadata component (CASSANDRA-3407)
 * add new upgradesstables nodetool command (CASSANDRA-3406)
 * skip --debug requirement to see common exceptions in CLI (CASSANDRA-3508)
 * fix incorrect query results due to invalid max timestamp (CASSANDRA-3510)
 * make sstableloader recognize compressed sstables (CASSANDRA-3521)
 * avoids race in OutboundTcpConnection in multi-DC setups (CASSANDRA-3530)
 * use SETLOCAL in cassandra.bat (CASANDRA-3506)
 * fix ConcurrentModificationException in Table.all() (CASSANDRA-3529)
Merged from 0.8:
 * fix concurrence issue in the FailureDetector (CASSANDRA-3519)
 * fix array out of bounds error in counter shard removal (CASSANDRA-3514)
 * avoid dropping tombstones when they might still be needed to shadow
   data in a different sstable (CASSANDRA-2786)


1.0.3
 * revert name-based query defragmentation aka CASSANDRA-2503 (CASSANDRA-3491)
 * fix invalidate-related test failures (CASSANDRA-3437)
 * add next-gen cqlsh to bin/ (CASSANDRA-3188, 3131, 3493)
 * (CQL) fix handling of rows with no columns (CASSANDRA-3424, 3473)
 * fix querying supercolumns by name returning only a subset of
   subcolumns or old subcolumn versions (CASSANDRA-3446)
 * automatically compute sha1 sum for uncompressed data files (CASSANDRA-3456)
 * fix reading metadata/statistics component for version < h (CASSANDRA-3474)
 * add sstable forward-compatibility (CASSANDRA-3478)
 * report compression ratio in CFSMBean (CASSANDRA-3393)
 * fix incorrect size exception during streaming of counters (CASSANDRA-3481)
 * (CQL) fix for counter decrement syntax (CASSANDRA-3418)
 * Fix race introduced by CASSANDRA-2503 (CASSANDRA-3482)
 * Fix incomplete deletion of delivered hints (CASSANDRA-3466)
 * Avoid rescheduling compactions when no compaction was executed 
   (CASSANDRA-3484)
 * fix handling of the chunk_length_kb compression options (CASSANDRA-3492)
Merged from 0.8:
 * fix updating CF row_cache_provider (CASSANDRA-3414)
 * CFMetaData.convertToThrift method to set RowCacheProvider (CASSANDRA-3405)
 * acquire compactionlock during truncate (CASSANDRA-3399)
 * fix displaying cfdef entries for super columnfamilies (CASSANDRA-3415)
 * Make counter shard merging thread safe (CASSANDRA-3178)
 * Revert CASSANDRA-2855
 * Fix bug preventing the use of efficient cross-DC writes (CASSANDRA-3472)
 * `describe ring` command for CLI (CASSANDRA-3220)
 * (Hadoop) skip empty rows when entire row is requested, redux (CASSANDRA-2855)


1.0.2
 * "defragment" rows for name-based queries under STCS (CASSANDRA-2503)
 * Add timing information to cassandra-cli GET/SET/LIST queries (CASSANDRA-3326)
 * Only create one CompressionMetadata object per sstable (CASSANDRA-3427)
 * cleanup usage of StorageService.setMode() (CASANDRA-3388)
 * Avoid large array allocation for compressed chunk offsets (CASSANDRA-3432)
 * fix DecimalType bytebuffer marshalling (CASSANDRA-3421)
 * fix bug that caused first column in per row indexes to be ignored 
   (CASSANDRA-3441)
 * add JMX call to clean (failed) repair sessions (CASSANDRA-3316)
 * fix sstableloader reference acquisition bug (CASSANDRA-3438)
 * fix estimated row size regression (CASSANDRA-3451)
 * make sure we don't return more columns than asked (CASSANDRA-3303, 3395)
Merged from 0.8:
 * acquire compactionlock during truncate (CASSANDRA-3399)
 * fix displaying cfdef entries for super columnfamilies (CASSANDRA-3415)


1.0.1
 * acquire references during index build to prevent delete problems
   on Windows (CASSANDRA-3314)
 * describe_ring should include datacenter/topology information (CASSANDRA-2882)
 * Thrift sockets are not properly buffered (CASSANDRA-3261)
 * performance improvement for bytebufferutil compare function (CASSANDRA-3286)
 * add system.versions ColumnFamily (CASSANDRA-3140)
 * reduce network copies (CASSANDRA-3333, 3373)
 * limit nodetool to 32MB of heap (CASSANDRA-3124)
 * (CQL) update parser to accept "timestamp" instead of "date" (CASSANDRA-3149)
 * Fix CLI `show schema` to include "compression_options" (CASSANDRA-3368)
 * Snapshot to include manifest under LeveledCompactionStrategy (CASSANDRA-3359)
 * (CQL) SELECT query should allow CF name to be qualified by keyspace (CASSANDRA-3130)
 * (CQL) Fix internal application error specifying 'using consistency ...'
   in lower case (CASSANDRA-3366)
 * fix Deflate compression when compression actually makes the data bigger
   (CASSANDRA-3370)
 * optimize UUIDGen to avoid lock contention on InetAddress.getLocalHost 
   (CASSANDRA-3387)
 * tolerate index being dropped mid-mutation (CASSANDRA-3334, 3313)
 * CompactionManager is now responsible for checking for new candidates
   post-task execution, enabling more consistent leveled compaction 
   (CASSANDRA-3391)
 * Cache HSHA threads (CASSANDRA-3372)
 * use CF/KS names as snapshot prefix for drop + truncate operations
   (CASSANDRA-2997)
 * Break bloom filters up to avoid heap fragmentation (CASSANDRA-2466)
 * fix cassandra hanging on jsvc stop (CASSANDRA-3302)
 * Avoid leveled compaction getting blocked on errors (CASSANDRA-3408)
 * Make reloading the compaction strategy safe (CASSANDRA-3409)
 * ignore 0.8 hints even if compaction begins before we try to purge
   them (CASSANDRA-3385)
 * remove procrun (bin\daemon) from Cassandra source tree and 
   artifacts (CASSANDRA-3331)
 * make cassandra compile under JDK7 (CASSANDRA-3275)
 * remove dependency of clientutil.jar to FBUtilities (CASSANDRA-3299)
 * avoid truncation errors by using long math on long values (CASSANDRA-3364)
 * avoid clock drift on some Windows machine (CASSANDRA-3375)
 * display cache provider in cli 'describe keyspace' command (CASSANDRA-3384)
 * fix incomplete topology information in describe_ring (CASSANDRA-3403)
 * expire dead gossip states based on time (CASSANDRA-2961)
 * improve CompactionTask extensibility (CASSANDRA-3330)
 * Allow one leveled compaction task to kick off another (CASSANDRA-3363)
 * allow encryption only between datacenters (CASSANDRA-2802)
Merged from 0.8:
 * fix truncate allowing data to be replayed post-restart (CASSANDRA-3297)
 * make iwriter final in IndexWriter to avoid NPE (CASSANDRA-2863)
 * (CQL) update grammar to require key clause in DELETE statement
   (CASSANDRA-3349)
 * (CQL) allow numeric keyspace names in USE statement (CASSANDRA-3350)
 * (Hadoop) skip empty rows when slicing the entire row (CASSANDRA-2855)
 * Fix handling of tombstone by SSTableExport/Import (CASSANDRA-3357)
 * fix ColumnIndexer to use long offsets (CASSANDRA-3358)
 * Improved CLI exceptions (CASSANDRA-3312)
 * Fix handling of tombstone by SSTableExport/Import (CASSANDRA-3357)
 * Only count compaction as active (for throttling) when they have
   successfully acquired the compaction lock (CASSANDRA-3344)
 * Display CLI version string on startup (CASSANDRA-3196)
 * (Hadoop) make CFIF try rpc_address or fallback to listen_address
   (CASSANDRA-3214)
 * (Hadoop) accept comma delimited lists of initial thrift connections
   (CASSANDRA-3185)
 * ColumnFamily min_compaction_threshold should be >= 2 (CASSANDRA-3342)
 * (Pig) add 0.8+ types and key validation type in schema (CASSANDRA-3280)
 * Fix completely removing column metadata using CLI (CASSANDRA-3126)
 * CLI `describe cluster;` output should be on separate lines for separate versions
   (CASSANDRA-3170)
 * fix changing durable_writes keyspace option during CF creation
   (CASSANDRA-3292)
 * avoid locking on update when no indexes are involved (CASSANDRA-3386)
 * fix assertionError during repair with ordered partitioners (CASSANDRA-3369)
 * correctly serialize key_validation_class for avro (CASSANDRA-3391)
 * don't expire counter tombstone after streaming (CASSANDRA-3394)
 * prevent nodes that failed to join from hanging around forever 
   (CASSANDRA-3351)
 * remove incorrect optimization from slice read path (CASSANDRA-3390)
 * Fix race in AntiEntropyService (CASSANDRA-3400)


1.0.0-final
 * close scrubbed sstable fd before deleting it (CASSANDRA-3318)
 * fix bug preventing obsolete commitlog segments from being removed
   (CASSANDRA-3269)
 * tolerate whitespace in seed CDL (CASSANDRA-3263)
 * Change default heap thresholds to max(min(1/2 ram, 1G), min(1/4 ram, 8GB))
   (CASSANDRA-3295)
 * Fix broken CompressedRandomAccessReaderTest (CASSANDRA-3298)
 * (CQL) fix type information returned for wildcard queries (CASSANDRA-3311)
 * add estimated tasks to LeveledCompactionStrategy (CASSANDRA-3322)
 * avoid including compaction cache-warming in keycache stats (CASSANDRA-3325)
 * run compaction and hinted handoff threads at MIN_PRIORITY (CASSANDRA-3308)
 * default hsha thrift server to cpu core count in rpc pool (CASSANDRA-3329)
 * add bin\daemon to binary tarball for Windows service (CASSANDRA-3331)
 * Fix places where uncompressed size of sstables was use in place of the
   compressed one (CASSANDRA-3338)
 * Fix hsha thrift server (CASSANDRA-3346)
 * Make sure repair only stream needed sstables (CASSANDRA-3345)


1.0.0-rc2
 * Log a meaningful warning when a node receives a message for a repair session
   that doesn't exist anymore (CASSANDRA-3256)
 * test for NUMA policy support as well as numactl presence (CASSANDRA-3245)
 * Fix FD leak when internode encryption is enabled (CASSANDRA-3257)
 * Remove incorrect assertion in mergeIterator (CASSANDRA-3260)
 * FBUtilities.hexToBytes(String) to throw NumberFormatException when string
   contains non-hex characters (CASSANDRA-3231)
 * Keep SimpleSnitch proximity ordering unchanged from what the Strategy
   generates, as intended (CASSANDRA-3262)
 * remove Scrub from compactionstats when finished (CASSANDRA-3255)
 * fix counter entry in jdbc TypesMap (CASSANDRA-3268)
 * fix full queue scenario for ParallelCompactionIterator (CASSANDRA-3270)
 * fix bootstrap process (CASSANDRA-3285)
 * don't try delivering hints if when there isn't any (CASSANDRA-3176)
 * CLI documentation change for ColumnFamily `compression_options` (CASSANDRA-3282)
 * ignore any CF ids sent by client for adding CF/KS (CASSANDRA-3288)
 * remove obsolete hints on first startup (CASSANDRA-3291)
 * use correct ISortedColumns for time-optimized reads (CASSANDRA-3289)
 * Evict gossip state immediately when a token is taken over by a new IP 
   (CASSANDRA-3259)


1.0.0-rc1
 * Update CQL to generate microsecond timestamps by default (CASSANDRA-3227)
 * Fix counting CFMetadata towards Memtable liveRatio (CASSANDRA-3023)
 * Kill server on wrapped OOME such as from FileChannel.map (CASSANDRA-3201)
 * remove unnecessary copy when adding to row cache (CASSANDRA-3223)
 * Log message when a full repair operation completes (CASSANDRA-3207)
 * Fix streamOutSession keeping sstables references forever if the remote end
   dies (CASSANDRA-3216)
 * Remove dynamic_snitch boolean from example configuration (defaulting to 
   true) and set default badness threshold to 0.1 (CASSANDRA-3229)
 * Base choice of random or "balanced" token on bootstrap on whether
   schema definitions were found (CASSANDRA-3219)
 * Fixes for LeveledCompactionStrategy score computation, prioritization,
   scheduling, and performance (CASSANDRA-3224, 3234)
 * parallelize sstable open at server startup (CASSANDRA-2988)
 * fix handling of exceptions writing to OutboundTcpConnection (CASSANDRA-3235)
 * Allow using quotes in "USE <keyspace>;" CLI command (CASSANDRA-3208)
 * Don't allow any cache loading exceptions to halt startup (CASSANDRA-3218)
 * Fix sstableloader --ignores option (CASSANDRA-3247)
 * File descriptor limit increased in packaging (CASSANDRA-3206)
 * Fix deadlock in commit log during flush (CASSANDRA-3253) 


1.0.0-beta1
 * removed binarymemtable (CASSANDRA-2692)
 * add commitlog_total_space_in_mb to prevent fragmented logs (CASSANDRA-2427)
 * removed commitlog_rotation_threshold_in_mb configuration (CASSANDRA-2771)
 * make AbstractBounds.normalize de-overlapp overlapping ranges (CASSANDRA-2641)
 * replace CollatingIterator, ReducingIterator with MergeIterator 
   (CASSANDRA-2062)
 * Fixed the ability to set compaction strategy in cli using create column 
   family command (CASSANDRA-2778)
 * clean up tmp files after failed compaction (CASSANDRA-2468)
 * restrict repair streaming to specific columnfamilies (CASSANDRA-2280)
 * don't bother persisting columns shadowed by a row tombstone (CASSANDRA-2589)
 * reset CF and SC deletion times after gc_grace (CASSANDRA-2317)
 * optimize away seek when compacting wide rows (CASSANDRA-2879)
 * single-pass streaming (CASSANDRA-2677, 2906, 2916, 3003)
 * use reference counting for deleting sstables instead of relying on GC
   (CASSANDRA-2521, 3179)
 * store hints as serialized mutations instead of pointers to data row
   (CASSANDRA-2045)
 * store hints in the coordinator node instead of in the closest replica 
   (CASSANDRA-2914)
 * add row_cache_keys_to_save CF option (CASSANDRA-1966)
 * check column family validity in nodetool repair (CASSANDRA-2933)
 * use lazy initialization instead of class initialization in NodeId
   (CASSANDRA-2953)
 * add paging to get_count (CASSANDRA-2894)
 * fix "short reads" in [multi]get (CASSANDRA-2643, 3157, 3192)
 * add optional compression for sstables (CASSANDRA-47, 2994, 3001, 3128)
 * add scheduler JMX metrics (CASSANDRA-2962)
 * add block level checksum for compressed data (CASSANDRA-1717)
 * make column family backed column map pluggable and introduce unsynchronized
   ArrayList backed one to speedup reads (CASSANDRA-2843, 3165, 3205)
 * refactoring of the secondary index api (CASSANDRA-2982)
 * make CL > ONE reads wait for digest reconciliation before returning
   (CASSANDRA-2494)
 * fix missing logging for some exceptions (CASSANDRA-2061)
 * refactor and optimize ColumnFamilyStore.files(...) and Descriptor.fromFilename(String)
   and few other places responsible for work with SSTable files (CASSANDRA-3040)
 * Stop reading from sstables once we know we have the most recent columns,
   for query-by-name requests (CASSANDRA-2498)
 * Add query-by-column mode to stress.java (CASSANDRA-3064)
 * Add "install" command to cassandra.bat (CASSANDRA-292)
 * clean up KSMetadata, CFMetadata from unnecessary
   Thrift<->Avro conversion methods (CASSANDRA-3032)
 * Add timeouts to client request schedulers (CASSANDRA-3079, 3096)
 * Cli to use hashes rather than array of hashes for strategy options (CASSANDRA-3081)
 * LeveledCompactionStrategy (CASSANDRA-1608, 3085, 3110, 3087, 3145, 3154, 3182)
 * Improvements of the CLI `describe` command (CASSANDRA-2630)
 * reduce window where dropped CF sstables may not be deleted (CASSANDRA-2942)
 * Expose gossip/FD info to JMX (CASSANDRA-2806)
 * Fix streaming over SSL when compressed SSTable involved (CASSANDRA-3051)
 * Add support for pluggable secondary index implementations (CASSANDRA-3078)
 * remove compaction_thread_priority setting (CASSANDRA-3104)
 * generate hints for replicas that timeout, not just replicas that are known
   to be down before starting (CASSANDRA-2034)
 * Add throttling for internode streaming (CASSANDRA-3080)
 * make the repair of a range repair all replica (CASSANDRA-2610, 3194)
 * expose the ability to repair the first range (as returned by the
   partitioner) of a node (CASSANDRA-2606)
 * Streams Compression (CASSANDRA-3015)
 * add ability to use multiple threads during a single compaction
   (CASSANDRA-2901)
 * make AbstractBounds.normalize support overlapping ranges (CASSANDRA-2641)
 * fix of the CQL count() behavior (CASSANDRA-3068)
 * use TreeMap backed column families for the SSTable simple writers
   (CASSANDRA-3148)
 * fix inconsistency of the CLI syntax when {} should be used instead of [{}]
   (CASSANDRA-3119)
 * rename CQL type names to match expected SQL behavior (CASSANDRA-3149, 3031)
 * Arena-based allocation for memtables (CASSANDRA-2252, 3162, 3163, 3168)
 * Default RR chance to 0.1 (CASSANDRA-3169)
 * Add RowLevel support to secondary index API (CASSANDRA-3147)
 * Make SerializingCacheProvider the default if JNA is available (CASSANDRA-3183)
 * Fix backwards compatibilty for CQL memtable properties (CASSANDRA-3190)
 * Add five-minute delay before starting compactions on a restarted server
   (CASSANDRA-3181)
 * Reduce copies done for intra-host messages (CASSANDRA-1788, 3144)
 * support of compaction strategy option for stress.java (CASSANDRA-3204)
 * make memtable throughput and column count thresholds no-ops (CASSANDRA-2449)
 * Return schema information along with the resultSet in CQL (CASSANDRA-2734)
 * Add new DecimalType (CASSANDRA-2883)
 * Fix assertion error in RowRepairResolver (CASSANDRA-3156)
 * Reduce unnecessary high buffer sizes (CASSANDRA-3171)
 * Pluggable compaction strategy (CASSANDRA-1610)
 * Add new broadcast_address config option (CASSANDRA-2491)


0.8.7
 * Kill server on wrapped OOME such as from FileChannel.map (CASSANDRA-3201)
 * Allow using quotes in "USE <keyspace>;" CLI command (CASSANDRA-3208)
 * Log message when a full repair operation completes (CASSANDRA-3207)
 * Don't allow any cache loading exceptions to halt startup (CASSANDRA-3218)
 * Fix sstableloader --ignores option (CASSANDRA-3247)
 * File descriptor limit increased in packaging (CASSANDRA-3206)
 * Log a meaningfull warning when a node receive a message for a repair session
   that doesn't exist anymore (CASSANDRA-3256)
 * Fix FD leak when internode encryption is enabled (CASSANDRA-3257)
 * FBUtilities.hexToBytes(String) to throw NumberFormatException when string
   contains non-hex characters (CASSANDRA-3231)
 * Keep SimpleSnitch proximity ordering unchanged from what the Strategy
   generates, as intended (CASSANDRA-3262)
 * remove Scrub from compactionstats when finished (CASSANDRA-3255)
 * Fix tool .bat files when CASSANDRA_HOME contains spaces (CASSANDRA-3258)
 * Force flush of status table when removing/updating token (CASSANDRA-3243)
 * Evict gossip state immediately when a token is taken over by a new IP (CASSANDRA-3259)
 * Fix bug where the failure detector can take too long to mark a host
   down (CASSANDRA-3273)
 * (Hadoop) allow wrapping ranges in queries (CASSANDRA-3137)
 * (Hadoop) check all interfaces for a match with split location
   before falling back to random replica (CASSANDRA-3211)
 * (Hadoop) Make Pig storage handle implements LoadMetadata (CASSANDRA-2777)
 * (Hadoop) Fix exception during PIG 'dump' (CASSANDRA-2810)
 * Fix stress COUNTER_GET option (CASSANDRA-3301)
 * Fix missing fields in CLI `show schema` output (CASSANDRA-3304)
 * Nodetool no longer leaks threads and closes JMX connections (CASSANDRA-3309)
 * fix truncate allowing data to be replayed post-restart (CASSANDRA-3297)
 * Move SimpleAuthority and SimpleAuthenticator to examples (CASSANDRA-2922)
 * Fix handling of tombstone by SSTableExport/Import (CASSANDRA-3357)
 * Fix transposition in cfHistograms (CASSANDRA-3222)
 * Allow using number as DC name when creating keyspace in CQL (CASSANDRA-3239)
 * Force flush of system table after updating/removing a token (CASSANDRA-3243)


0.8.6
 * revert CASSANDRA-2388
 * change TokenRange.endpoints back to listen/broadcast address to match
   pre-1777 behavior, and add TokenRange.rpc_endpoints instead (CASSANDRA-3187)
 * avoid trying to watch cassandra-topology.properties when loaded from jar
   (CASSANDRA-3138)
 * prevent users from creating keyspaces with LocalStrategy replication
   (CASSANDRA-3139)
 * fix CLI `show schema;` to output correct keyspace definition statement
   (CASSANDRA-3129)
 * CustomTThreadPoolServer to log TTransportException at DEBUG level
   (CASSANDRA-3142)
 * allow topology sort to work with non-unique rack names between 
   datacenters (CASSANDRA-3152)
 * Improve caching of same-version Messages on digest and repair paths
   (CASSANDRA-3158)
 * Randomize choice of first replica for counter increment (CASSANDRA-2890)
 * Fix using read_repair_chance instead of merge_shard_change (CASSANDRA-3202)
 * Avoid streaming data to nodes that already have it, on move as well as
   decommission (CASSANDRA-3041)
 * Fix divide by zero error in GCInspector (CASSANDRA-3164)
 * allow quoting of the ColumnFamily name in CLI `create column family`
   statement (CASSANDRA-3195)
 * Fix rolling upgrade from 0.7 to 0.8 problem (CASANDRA-3166)
 * Accomodate missing encryption_options in IncomingTcpConnection.stream
   (CASSANDRA-3212)


0.8.5
 * fix NPE when encryption_options is unspecified (CASSANDRA-3007)
 * include column name in validation failure exceptions (CASSANDRA-2849)
 * make sure truncate clears out the commitlog so replay won't re-
   populate with truncated data (CASSANDRA-2950)
 * fix NPE when debug logging is enabled and dropped CF is present
   in a commitlog segment (CASSANDRA-3021)
 * fix cassandra.bat when CASSANDRA_HOME contains spaces (CASSANDRA-2952)
 * fix to SSTableSimpleUnsortedWriter bufferSize calculation (CASSANDRA-3027)
 * make cleanup and normal compaction able to skip empty rows
   (rows containing nothing but expired tombstones) (CASSANDRA-3039)
 * work around native memory leak in com.sun.management.GarbageCollectorMXBean
   (CASSANDRA-2868)
 * validate that column names in column_metadata are not equal to key_alias
   on create/update of the ColumnFamily and CQL 'ALTER' statement (CASSANDRA-3036)
 * return an InvalidRequestException if an indexed column is assigned
   a value larger than 64KB (CASSANDRA-3057)
 * fix of numeric-only and string column names handling in CLI "drop index" 
   (CASSANDRA-3054)
 * prune index scan resultset back to original request for lazy
   resultset expansion case (CASSANDRA-2964)
 * (Hadoop) fail jobs when Cassandra node has failed but TaskTracker
   has not (CASSANDRA-2388)
 * fix dynamic snitch ignoring nodes when read_repair_chance is zero
   (CASSANDRA-2662)
 * avoid retaining references to dropped CFS objects in 
   CompactionManager.estimatedCompactions (CASSANDRA-2708)
 * expose rpc timeouts per host in MessagingServiceMBean (CASSANDRA-2941)
 * avoid including cwd in classpath for deb and rpm packages (CASSANDRA-2881)
 * remove gossip state when a new IP takes over a token (CASSANDRA-3071)
 * allow sstable2json to work on index sstable files (CASSANDRA-3059)
 * always hint counters (CASSANDRA-3099)
 * fix log4j initialization in EmbeddedCassandraService (CASSANDRA-2857)
 * remove gossip state when a new IP takes over a token (CASSANDRA-3071)
 * work around native memory leak in com.sun.management.GarbageCollectorMXBean
    (CASSANDRA-2868)
 * fix UnavailableException with writes at CL.EACH_QUORM (CASSANDRA-3084)
 * fix parsing of the Keyspace and ColumnFamily names in numeric
   and string representations in CLI (CASSANDRA-3075)
 * fix corner cases in Range.differenceToFetch (CASSANDRA-3084)
 * fix ip address String representation in the ring cache (CASSANDRA-3044)
 * fix ring cache compatibility when mixing pre-0.8.4 nodes with post-
   in the same cluster (CASSANDRA-3023)
 * make repair report failure when a node participating dies (instead of
   hanging forever) (CASSANDRA-2433)
 * fix handling of the empty byte buffer by ReversedType (CASSANDRA-3111)
 * Add validation that Keyspace names are case-insensitively unique (CASSANDRA-3066)
 * catch invalid key_validation_class before instantiating UpdateColumnFamily (CASSANDRA-3102)
 * make Range and Bounds objects client-safe (CASSANDRA-3108)
 * optionally skip log4j configuration (CASSANDRA-3061)
 * bundle sstableloader with the debian package (CASSANDRA-3113)
 * don't try to build secondary indexes when there is none (CASSANDRA-3123)
 * improve SSTableSimpleUnsortedWriter speed for large rows (CASSANDRA-3122)
 * handle keyspace arguments correctly in nodetool snapshot (CASSANDRA-3038)
 * Fix SSTableImportTest on windows (CASSANDRA-3043)
 * expose compactionThroughputMbPerSec through JMX (CASSANDRA-3117)
 * log keyspace and CF of large rows being compacted


0.8.4
 * change TokenRing.endpoints to be a list of rpc addresses instead of 
   listen/broadcast addresses (CASSANDRA-1777)
 * include files-to-be-streamed in StreamInSession.getSources (CASSANDRA-2972)
 * use JAVA env var in cassandra-env.sh (CASSANDRA-2785, 2992)
 * avoid doing read for no-op replicate-on-write at CL=1 (CASSANDRA-2892)
 * refuse counter write for CL.ANY (CASSANDRA-2990)
 * switch back to only logging recent dropped messages (CASSANDRA-3004)
 * always deserialize RowMutation for counters (CASSANDRA-3006)
 * ignore saved replication_factor strategy_option for NTS (CASSANDRA-3011)
 * make sure pre-truncate CL segments are discarded (CASSANDRA-2950)


0.8.3
 * add ability to drop local reads/writes that are going to timeout
   (CASSANDRA-2943)
 * revamp token removal process, keep gossip states for 3 days (CASSANDRA-2496)
 * don't accept extra args for 0-arg nodetool commands (CASSANDRA-2740)
 * log unavailableexception details at debug level (CASSANDRA-2856)
 * expose data_dir though jmx (CASSANDRA-2770)
 * don't include tmp files as sstable when create cfs (CASSANDRA-2929)
 * log Java classpath on startup (CASSANDRA-2895)
 * keep gossipped version in sync with actual on migration coordinator 
   (CASSANDRA-2946)
 * use lazy initialization instead of class initialization in NodeId
   (CASSANDRA-2953)
 * check column family validity in nodetool repair (CASSANDRA-2933)
 * speedup bytes to hex conversions dramatically (CASSANDRA-2850)
 * Flush memtables on shutdown when durable writes are disabled 
   (CASSANDRA-2958)
 * improved POSIX compatibility of start scripts (CASsANDRA-2965)
 * add counter support to Hadoop InputFormat (CASSANDRA-2981)
 * fix bug where dirty commitlog segments were removed (and avoid keeping 
   segments with no post-flush activity permanently dirty) (CASSANDRA-2829)
 * fix throwing exception with batch mutation of counter super columns
   (CASSANDRA-2949)
 * ignore system tables during repair (CASSANDRA-2979)
 * throw exception when NTS is given replication_factor as an option
   (CASSANDRA-2960)
 * fix assertion error during compaction of counter CFs (CASSANDRA-2968)
 * avoid trying to create index names, when no index exists (CASSANDRA-2867)
 * don't sample the system table when choosing a bootstrap token
   (CASSANDRA-2825)
 * gossiper notifies of local state changes (CASSANDRA-2948)
 * add asynchronous and half-sync/half-async (hsha) thrift servers 
   (CASSANDRA-1405)
 * fix potential use of free'd native memory in SerializingCache 
   (CASSANDRA-2951)
 * prune index scan resultset back to original request for lazy
   resultset expansion case (CASSANDRA-2964)
 * (Hadoop) fail jobs when Cassandra node has failed but TaskTracker
    has not (CASSANDRA-2388)


0.8.2
 * CQL: 
   - include only one row per unique key for IN queries (CASSANDRA-2717)
   - respect client timestamp on full row deletions (CASSANDRA-2912)
 * improve thread-safety in StreamOutSession (CASSANDRA-2792)
 * allow deleting a row and updating indexed columns in it in the
   same mutation (CASSANDRA-2773)
 * Expose number of threads blocked on submitting memtable to flush
   in JMX (CASSANDRA-2817)
 * add ability to return "endpoints" to nodetool (CASSANDRA-2776)
 * Add support for multiple (comma-delimited) coordinator addresses
   to ColumnFamilyInputFormat (CASSANDRA-2807)
 * fix potential NPE while scheduling read repair for range slice
   (CASSANDRA-2823)
 * Fix race in SystemTable.getCurrentLocalNodeId (CASSANDRA-2824)
 * Correctly set default for replicate_on_write (CASSANDRA-2835)
 * improve nodetool compactionstats formatting (CASSANDRA-2844)
 * fix index-building status display (CASSANDRA-2853)
 * fix CLI perpetuating obsolete KsDef.replication_factor (CASSANDRA-2846)
 * improve cli treatment of multiline comments (CASSANDRA-2852)
 * handle row tombstones correctly in EchoedRow (CASSANDRA-2786)
 * add MessagingService.get[Recently]DroppedMessages and
   StorageService.getExceptionCount (CASSANDRA-2804)
 * fix possibility of spurious UnavailableException for LOCAL_QUORUM
   reads with dynamic snitch + read repair disabled (CASSANDRA-2870)
 * add ant-optional as dependence for the debian package (CASSANDRA-2164)
 * add option to specify limit for get_slice in the CLI (CASSANDRA-2646)
 * decrease HH page size (CASSANDRA-2832)
 * reset cli keyspace after dropping the current one (CASSANDRA-2763)
 * add KeyRange option to Hadoop inputformat (CASSANDRA-1125)
 * fix protocol versioning (CASSANDRA-2818, 2860)
 * support spaces in path to log4j configuration (CASSANDRA-2383)
 * avoid including inferred types in CF update (CASSANDRA-2809)
 * fix JMX bulkload call (CASSANDRA-2908)
 * fix updating KS with durable_writes=false (CASSANDRA-2907)
 * add simplified facade to SSTableWriter for bulk loading use
   (CASSANDRA-2911)
 * fix re-using index CF sstable names after drop/recreate (CASSANDRA-2872)
 * prepend CF to default index names (CASSANDRA-2903)
 * fix hint replay (CASSANDRA-2928)
 * Properly synchronize repair's merkle tree computation (CASSANDRA-2816)


0.8.1
 * CQL:
   - support for insert, delete in BATCH (CASSANDRA-2537)
   - support for IN to SELECT, UPDATE (CASSANDRA-2553)
   - timestamp support for INSERT, UPDATE, and BATCH (CASSANDRA-2555)
   - TTL support (CASSANDRA-2476)
   - counter support (CASSANDRA-2473)
   - ALTER COLUMNFAMILY (CASSANDRA-1709)
   - DROP INDEX (CASSANDRA-2617)
   - add SCHEMA/TABLE as aliases for KS/CF (CASSANDRA-2743)
   - server handles wait-for-schema-agreement (CASSANDRA-2756)
   - key alias support (CASSANDRA-2480)
 * add support for comparator parameters and a generic ReverseType
   (CASSANDRA-2355)
 * add CompositeType and DynamicCompositeType (CASSANDRA-2231)
 * optimize batches containing multiple updates to the same row
   (CASSANDRA-2583)
 * adjust hinted handoff page size to avoid OOM with large columns 
   (CASSANDRA-2652)
 * mark BRAF buffer invalid post-flush so we don't re-flush partial
   buffers again, especially on CL writes (CASSANDRA-2660)
 * add DROP INDEX support to CLI (CASSANDRA-2616)
 * don't perform HH to client-mode [storageproxy] nodes (CASSANDRA-2668)
 * Improve forceDeserialize/getCompactedRow encapsulation (CASSANDRA-2659)
 * Don't write CounterUpdateColumn to disk in tests (CASSANDRA-2650)
 * Add sstable bulk loading utility (CASSANDRA-1278)
 * avoid replaying hints to dropped columnfamilies (CASSANDRA-2685)
 * add placeholders for missing rows in range query pseudo-RR (CASSANDRA-2680)
 * remove no-op HHOM.renameHints (CASSANDRA-2693)
 * clone super columns to avoid modifying them during flush (CASSANDRA-2675)
 * allow writes to bypass the commitlog for certain keyspaces (CASSANDRA-2683)
 * avoid NPE when bypassing commitlog during memtable flush (CASSANDRA-2781)
 * Added support for making bootstrap retry if nodes flap (CASSANDRA-2644)
 * Added statusthrift to nodetool to report if thrift server is running (CASSANDRA-2722)
 * Fixed rows being cached if they do not exist (CASSANDRA-2723)
 * Support passing tableName and cfName to RowCacheProviders (CASSANDRA-2702)
 * close scrub file handles (CASSANDRA-2669)
 * throttle migration replay (CASSANDRA-2714)
 * optimize column serializer creation (CASSANDRA-2716)
 * Added support for making bootstrap retry if nodes flap (CASSANDRA-2644)
 * Added statusthrift to nodetool to report if thrift server is running
   (CASSANDRA-2722)
 * Fixed rows being cached if they do not exist (CASSANDRA-2723)
 * fix truncate/compaction race (CASSANDRA-2673)
 * workaround large resultsets causing large allocation retention
   by nio sockets (CASSANDRA-2654)
 * fix nodetool ring use with Ec2Snitch (CASSANDRA-2733)
 * fix removing columns and subcolumns that are supressed by a row or
   supercolumn tombstone during replica resolution (CASSANDRA-2590)
 * support sstable2json against snapshot sstables (CASSANDRA-2386)
 * remove active-pull schema requests (CASSANDRA-2715)
 * avoid marking entire list of sstables as actively being compacted
   in multithreaded compaction (CASSANDRA-2765)
 * seek back after deserializing a row to update cache with (CASSANDRA-2752)
 * avoid skipping rows in scrub for counter column family (CASSANDRA-2759)
 * fix ConcurrentModificationException in repair when dealing with 0.7 node
   (CASSANDRA-2767)
 * use threadsafe collections for StreamInSession (CASSANDRA-2766)
 * avoid infinite loop when creating merkle tree (CASSANDRA-2758)
 * avoids unmarking compacting sstable prematurely in cleanup (CASSANDRA-2769)
 * fix NPE when the commit log is bypassed (CASSANDRA-2718)
 * don't throw an exception in SS.isRPCServerRunning (CASSANDRA-2721)
 * make stress.jar executable (CASSANDRA-2744)
 * add daemon mode to java stress (CASSANDRA-2267)
 * expose the DC and rack of a node through JMX and nodetool ring (CASSANDRA-2531)
 * fix cache mbean getSize (CASSANDRA-2781)
 * Add Date, Float, Double, and Boolean types (CASSANDRA-2530)
 * Add startup flag to renew counter node id (CASSANDRA-2788)
 * add jamm agent to cassandra.bat (CASSANDRA-2787)
 * fix repair hanging if a neighbor has nothing to send (CASSANDRA-2797)
 * purge tombstone even if row is in only one sstable (CASSANDRA-2801)
 * Fix wrong purge of deleted cf during compaction (CASSANDRA-2786)
 * fix race that could result in Hadoop writer failing to throw an
   exception encountered after close() (CASSANDRA-2755)
 * fix scan wrongly throwing assertion error (CASSANDRA-2653)
 * Always use even distribution for merkle tree with RandomPartitionner
   (CASSANDRA-2841)
 * fix describeOwnership for OPP (CASSANDRA-2800)
 * ensure that string tokens do not contain commas (CASSANDRA-2762)


0.8.0-final
 * fix CQL grammar warning and cqlsh regression from CASSANDRA-2622
 * add ant generate-cql-html target (CASSANDRA-2526)
 * update CQL consistency levels (CASSANDRA-2566)
 * debian packaging fixes (CASSANDRA-2481, 2647)
 * fix UUIDType, IntegerType for direct buffers (CASSANDRA-2682, 2684)
 * switch to native Thrift for Hadoop map/reduce (CASSANDRA-2667)
 * fix StackOverflowError when building from eclipse (CASSANDRA-2687)
 * only provide replication_factor to strategy_options "help" for
   SimpleStrategy, OldNetworkTopologyStrategy (CASSANDRA-2678, 2713)
 * fix exception adding validators to non-string columns (CASSANDRA-2696)
 * avoid instantiating DatabaseDescriptor in JDBC (CASSANDRA-2694)
 * fix potential stack overflow during compaction (CASSANDRA-2626)
 * clone super columns to avoid modifying them during flush (CASSANDRA-2675)
 * reset underlying iterator in EchoedRow constructor (CASSANDRA-2653)


0.8.0-rc1
 * faster flushes and compaction from fixing excessively pessimistic 
   rebuffering in BRAF (CASSANDRA-2581)
 * fix returning null column values in the python cql driver (CASSANDRA-2593)
 * fix merkle tree splitting exiting early (CASSANDRA-2605)
 * snapshot_before_compaction directory name fix (CASSANDRA-2598)
 * Disable compaction throttling during bootstrap (CASSANDRA-2612) 
 * fix CQL treatment of > and < operators in range slices (CASSANDRA-2592)
 * fix potential double-application of counter updates on commitlog replay
   by moving replay position from header to sstable metadata (CASSANDRA-2419)
 * JDBC CQL driver exposes getColumn for access to timestamp
 * JDBC ResultSetMetadata properties added to AbstractType
 * r/m clustertool (CASSANDRA-2607)
 * add support for presenting row key as a column in CQL result sets 
   (CASSANDRA-2622)
 * Don't allow {LOCAL|EACH}_QUORUM unless strategy is NTS (CASSANDRA-2627)
 * validate keyspace strategy_options during CQL create (CASSANDRA-2624)
 * fix empty Result with secondary index when limit=1 (CASSANDRA-2628)
 * Fix regression where bootstrapping a node with no schema fails
   (CASSANDRA-2625)
 * Allow removing LocationInfo sstables (CASSANDRA-2632)
 * avoid attempting to replay mutations from dropped keyspaces (CASSANDRA-2631)
 * avoid using cached position of a key when GT is requested (CASSANDRA-2633)
 * fix counting bloom filter true positives (CASSANDRA-2637)
 * initialize local ep state prior to gossip startup if needed (CASSANDRA-2638)
 * fix counter increment lost after restart (CASSANDRA-2642)
 * add quote-escaping via backslash to CLI (CASSANDRA-2623)
 * fix pig example script (CASSANDRA-2487)
 * fix dynamic snitch race in adding latencies (CASSANDRA-2618)
 * Start/stop cassandra after more important services such as mdadm in
   debian packaging (CASSANDRA-2481)


0.8.0-beta2
 * fix NPE compacting index CFs (CASSANDRA-2528)
 * Remove checking all column families on startup for compaction candidates 
   (CASSANDRA-2444)
 * validate CQL create keyspace options (CASSANDRA-2525)
 * fix nodetool setcompactionthroughput (CASSANDRA-2550)
 * move	gossip heartbeat back to its own thread (CASSANDRA-2554)
 * validate cql TRUNCATE columnfamily before truncating (CASSANDRA-2570)
 * fix batch_mutate for mixed standard-counter mutations (CASSANDRA-2457)
 * disallow making schema changes to system keyspace (CASSANDRA-2563)
 * fix sending mutation messages multiple times (CASSANDRA-2557)
 * fix incorrect use of NBHM.size in ReadCallback that could cause
   reads to time out even when responses were received (CASSAMDRA-2552)
 * trigger read repair correctly for LOCAL_QUORUM reads (CASSANDRA-2556)
 * Allow configuring the number of compaction thread (CASSANDRA-2558)
 * forceUserDefinedCompaction will attempt to compact what it is given
   even if the pessimistic estimate is that there is not enough disk space;
   automatic compactions will only compact 2 or more sstables (CASSANDRA-2575)
 * refuse to apply migrations with older timestamps than the current 
   schema (CASSANDRA-2536)
 * remove unframed Thrift transport option
 * include indexes in snapshots (CASSANDRA-2596)
 * improve ignoring of obsolete mutations in index maintenance (CASSANDRA-2401)
 * recognize attempt to drop just the index while leaving the column
   definition alone (CASSANDRA-2619)
  

0.8.0-beta1
 * remove Avro RPC support (CASSANDRA-926)
 * support for columns that act as incr/decr counters 
   (CASSANDRA-1072, 1937, 1944, 1936, 2101, 2093, 2288, 2105, 2384, 2236, 2342,
   2454)
 * CQL (CASSANDRA-1703, 1704, 1705, 1706, 1707, 1708, 1710, 1711, 1940, 
   2124, 2302, 2277, 2493)
 * avoid double RowMutation serialization on write path (CASSANDRA-1800)
 * make NetworkTopologyStrategy the default (CASSANDRA-1960)
 * configurable internode encryption (CASSANDRA-1567, 2152)
 * human readable column names in sstable2json output (CASSANDRA-1933)
 * change default JMX port to 7199 (CASSANDRA-2027)
 * backwards compatible internal messaging (CASSANDRA-1015)
 * atomic switch of memtables and sstables (CASSANDRA-2284)
 * add pluggable SeedProvider (CASSANDRA-1669)
 * Fix clustertool to not throw exception when calling get_endpoints (CASSANDRA-2437)
 * upgrade to thrift 0.6 (CASSANDRA-2412) 
 * repair works on a token range instead of full ring (CASSANDRA-2324)
 * purge tombstones from row cache (CASSANDRA-2305)
 * push replication_factor into strategy_options (CASSANDRA-1263)
 * give snapshots the same name on each node (CASSANDRA-1791)
 * remove "nodetool loadbalance" (CASSANDRA-2448)
 * multithreaded compaction (CASSANDRA-2191)
 * compaction throttling (CASSANDRA-2156)
 * add key type information and alias (CASSANDRA-2311, 2396)
 * cli no longer divides read_repair_chance by 100 (CASSANDRA-2458)
 * made CompactionInfo.getTaskType return an enum (CASSANDRA-2482)
 * add a server-wide cap on measured memtable memory usage and aggressively
   flush to keep under that threshold (CASSANDRA-2006)
 * add unified UUIDType (CASSANDRA-2233)
 * add off-heap row cache support (CASSANDRA-1969)


0.7.5
 * improvements/fixes to PIG driver (CASSANDRA-1618, CASSANDRA-2387,
   CASSANDRA-2465, CASSANDRA-2484)
 * validate index names (CASSANDRA-1761)
 * reduce contention on Table.flusherLock (CASSANDRA-1954)
 * try harder to detect failures during streaming, cleaning up temporary
   files more reliably (CASSANDRA-2088)
 * shut down server for OOM on a Thrift thread (CASSANDRA-2269)
 * fix tombstone handling in repair and sstable2json (CASSANDRA-2279)
 * preserve version when streaming data from old sstables (CASSANDRA-2283)
 * don't start repair if a neighboring node is marked as dead (CASSANDRA-2290)
 * purge tombstones from row cache (CASSANDRA-2305)
 * Avoid seeking when sstable2json exports the entire file (CASSANDRA-2318)
 * clear Built flag in system table when dropping an index (CASSANDRA-2320)
 * don't allow arbitrary argument for stress.java (CASSANDRA-2323)
 * validate values for index predicates in get_indexed_slice (CASSANDRA-2328)
 * queue secondary indexes for flush before the parent (CASSANDRA-2330)
 * allow job configuration to set the CL used in Hadoop jobs (CASSANDRA-2331)
 * add memtable_flush_queue_size defaulting to 4 (CASSANDRA-2333)
 * Allow overriding of initial_token, storage_port and rpc_port from system
   properties (CASSANDRA-2343)
 * fix comparator used for non-indexed secondary expressions in index scan
   (CASSANDRA-2347)
 * ensure size calculation and write phase of large-row compaction use
   the same threshold for TTL expiration (CASSANDRA-2349)
 * fix race when iterating CFs during add/drop (CASSANDRA-2350)
 * add ConsistencyLevel command to CLI (CASSANDRA-2354)
 * allow negative numbers in the cli (CASSANDRA-2358)
 * hard code serialVersionUID for tokens class (CASSANDRA-2361)
 * fix potential infinite loop in ByteBufferUtil.inputStream (CASSANDRA-2365)
 * fix encoding bugs in HintedHandoffManager, SystemTable when default
   charset is not UTF8 (CASSANDRA-2367)
 * avoids having removed node reappearing in Gossip (CASSANDRA-2371)
 * fix incorrect truncation of long to int when reading columns via block
   index (CASSANDRA-2376)
 * fix NPE during stream session (CASSANDRA-2377)
 * fix race condition that could leave orphaned data files when dropping CF or
   KS (CASSANDRA-2381)
 * fsync statistics component on write (CASSANDRA-2382)
 * fix duplicate results from CFS.scan (CASSANDRA-2406)
 * add IntegerType to CLI help (CASSANDRA-2414)
 * avoid caching token-only decoratedkeys (CASSANDRA-2416)
 * convert mmap assertion to if/throw so scrub can catch it (CASSANDRA-2417)
 * don't overwrite gc log (CASSANDR-2418)
 * invalidate row cache for streamed row to avoid inconsitencies
   (CASSANDRA-2420)
 * avoid copies in range/index scans (CASSANDRA-2425)
 * make sure we don't wipe data during cleanup if the node has not join
   the ring (CASSANDRA-2428)
 * Try harder to close files after compaction (CASSANDRA-2431)
 * re-set bootstrapped flag after move finishes (CASSANDRA-2435)
 * display validation_class in CLI 'describe keyspace' (CASSANDRA-2442)
 * make cleanup compactions cleanup the row cache (CASSANDRA-2451)
 * add column fields validation to scrub (CASSANDRA-2460)
 * use 64KB flush buffer instead of in_memory_compaction_limit (CASSANDRA-2463)
 * fix backslash substitutions in CLI (CASSANDRA-2492)
 * disable cache saving for system CFS (CASSANDRA-2502)
 * fixes for verifying destination availability under hinted conditions
   so UE can be thrown intead of timing out (CASSANDRA-2514)
 * fix update of validation class in column metadata (CASSANDRA-2512)
 * support LOCAL_QUORUM, EACH_QUORUM CLs outside of NTS (CASSANDRA-2516)
 * preserve version when streaming data from old sstables (CASSANDRA-2283)
 * fix backslash substitutions in CLI (CASSANDRA-2492)
 * count a row deletion as one operation towards memtable threshold 
   (CASSANDRA-2519)
 * support LOCAL_QUORUM, EACH_QUORUM CLs outside of NTS (CASSANDRA-2516)


0.7.4
 * add nodetool join command (CASSANDRA-2160)
 * fix secondary indexes on pre-existing or streamed data (CASSANDRA-2244)
 * initialize endpoint in gossiper earlier (CASSANDRA-2228)
 * add ability to write to Cassandra from Pig (CASSANDRA-1828)
 * add rpc_[min|max]_threads (CASSANDRA-2176)
 * add CL.TWO, CL.THREE (CASSANDRA-2013)
 * avoid exporting an un-requested row in sstable2json, when exporting 
   a key that does not exist (CASSANDRA-2168)
 * add incremental_backups option (CASSANDRA-1872)
 * add configurable row limit to Pig loadfunc (CASSANDRA-2276)
 * validate column values in batches as well as single-Column inserts
   (CASSANDRA-2259)
 * move sample schema from cassandra.yaml to schema-sample.txt,
   a cli scripts (CASSANDRA-2007)
 * avoid writing empty rows when scrubbing tombstoned rows (CASSANDRA-2296)
 * fix assertion error in range and index scans for CL < ALL
   (CASSANDRA-2282)
 * fix commitlog replay when flush position refers to data that didn't
   get synced before server died (CASSANDRA-2285)
 * fix fd leak in sstable2json with non-mmap'd i/o (CASSANDRA-2304)
 * reduce memory use during streaming of multiple sstables (CASSANDRA-2301)
 * purge tombstoned rows from cache after GCGraceSeconds (CASSANDRA-2305)
 * allow zero replicas in a NTS datacenter (CASSANDRA-1924)
 * make range queries respect snitch for local replicas (CASSANDRA-2286)
 * fix HH delivery when column index is larger than 2GB (CASSANDRA-2297)
 * make 2ary indexes use parent CF flush thresholds during initial build
   (CASSANDRA-2294)
 * update memtable_throughput to be a long (CASSANDRA-2158)


0.7.3
 * Keep endpoint state until aVeryLongTime (CASSANDRA-2115)
 * lower-latency read repair (CASSANDRA-2069)
 * add hinted_handoff_throttle_delay_in_ms option (CASSANDRA-2161)
 * fixes for cache save/load (CASSANDRA-2172, -2174)
 * Handle whole-row deletions in CFOutputFormat (CASSANDRA-2014)
 * Make memtable_flush_writers flush in parallel (CASSANDRA-2178)
 * Add compaction_preheat_key_cache option (CASSANDRA-2175)
 * refactor stress.py to have only one copy of the format string 
   used for creating row keys (CASSANDRA-2108)
 * validate index names for \w+ (CASSANDRA-2196)
 * Fix Cassandra cli to respect timeout if schema does not settle 
   (CASSANDRA-2187)
 * fix for compaction and cleanup writing old-format data into new-version 
   sstable (CASSANDRA-2211, -2216)
 * add nodetool scrub (CASSANDRA-2217, -2240)
 * fix sstable2json large-row pagination (CASSANDRA-2188)
 * fix EOFing on requests for the last bytes in a file (CASSANDRA-2213)
 * fix BufferedRandomAccessFile bugs (CASSANDRA-2218, -2241)
 * check for memtable flush_after_mins exceeded every 10s (CASSANDRA-2183)
 * fix cache saving on Windows (CASSANDRA-2207)
 * add validateSchemaAgreement call + synchronization to schema
   modification operations (CASSANDRA-2222)
 * fix for reversed slice queries on large rows (CASSANDRA-2212)
 * fat clients were writing local data (CASSANDRA-2223)
 * set DEFAULT_MEMTABLE_LIFETIME_IN_MINS to 24h
 * improve detection and cleanup of partially-written sstables 
   (CASSANDRA-2206)
 * fix supercolumn de/serialization when subcolumn comparator is different
   from supercolumn's (CASSANDRA-2104)
 * fix starting up on Windows when CASSANDRA_HOME contains whitespace
   (CASSANDRA-2237)
 * add [get|set][row|key]cacheSavePeriod to JMX (CASSANDRA-2100)
 * fix Hadoop ColumnFamilyOutputFormat dropping of mutations
   when batch fills up (CASSANDRA-2255)
 * move file deletions off of scheduledtasks executor (CASSANDRA-2253)


0.7.2
 * copy DecoratedKey.key when inserting into caches to avoid retaining
   a reference to the underlying buffer (CASSANDRA-2102)
 * format subcolumn names with subcomparator (CASSANDRA-2136)
 * fix column bloom filter deserialization (CASSANDRA-2165)


0.7.1
 * refactor MessageDigest creation code. (CASSANDRA-2107)
 * buffer network stack to avoid inefficient small TCP messages while avoiding
   the nagle/delayed ack problem (CASSANDRA-1896)
 * check log4j configuration for changes every 10s (CASSANDRA-1525, 1907)
 * more-efficient cross-DC replication (CASSANDRA-1530, -2051, -2138)
 * avoid polluting page cache with commitlog or sstable writes
   and seq scan operations (CASSANDRA-1470)
 * add RMI authentication options to nodetool (CASSANDRA-1921)
 * make snitches configurable at runtime (CASSANDRA-1374)
 * retry hadoop split requests on connection failure (CASSANDRA-1927)
 * implement describeOwnership for BOP, COPP (CASSANDRA-1928)
 * make read repair behave as expected for ConsistencyLevel > ONE
   (CASSANDRA-982, 2038)
 * distributed test harness (CASSANDRA-1859, 1964)
 * reduce flush lock contention (CASSANDRA-1930)
 * optimize supercolumn deserialization (CASSANDRA-1891)
 * fix CFMetaData.apply to only compare objects of the same class 
   (CASSANDRA-1962)
 * allow specifying specific SSTables to compact from JMX (CASSANDRA-1963)
 * fix race condition in MessagingService.targets (CASSANDRA-1959, 2094, 2081)
 * refuse to open sstables from a future version (CASSANDRA-1935)
 * zero-copy reads (CASSANDRA-1714)
 * fix copy bounds for word Text in wordcount demo (CASSANDRA-1993)
 * fixes for contrib/javautils (CASSANDRA-1979)
 * check more frequently for memtable expiration (CASSANDRA-2000)
 * fix writing SSTable column count statistics (CASSANDRA-1976)
 * fix streaming of multiple CFs during bootstrap (CASSANDRA-1992)
 * explicitly set JVM GC new generation size with -Xmn (CASSANDRA-1968)
 * add short options for CLI flags (CASSANDRA-1565)
 * make keyspace argument to "describe keyspace" in CLI optional
   when authenticated to keyspace already (CASSANDRA-2029)
 * added option to specify -Dcassandra.join_ring=false on startup
   to allow "warm spare" nodes or performing JMX maintenance before
   joining the ring (CASSANDRA-526)
 * log migrations at INFO (CASSANDRA-2028)
 * add CLI verbose option in file mode (CASSANDRA-2030)
 * add single-line "--" comments to CLI (CASSANDRA-2032)
 * message serialization tests (CASSANDRA-1923)
 * switch from ivy to maven-ant-tasks (CASSANDRA-2017)
 * CLI attempts to block for new schema to propagate (CASSANDRA-2044)
 * fix potential overflow in nodetool cfstats (CASSANDRA-2057)
 * add JVM shutdownhook to sync commitlog (CASSANDRA-1919)
 * allow nodes to be up without being part of  normal traffic (CASSANDRA-1951)
 * fix CLI "show keyspaces" with null options on NTS (CASSANDRA-2049)
 * fix possible ByteBuffer race conditions (CASSANDRA-2066)
 * reduce garbage generated by MessagingService to prevent load spikes
   (CASSANDRA-2058)
 * fix math in RandomPartitioner.describeOwnership (CASSANDRA-2071)
 * fix deletion of sstable non-data components (CASSANDRA-2059)
 * avoid blocking gossip while deleting handoff hints (CASSANDRA-2073)
 * ignore messages from newer versions, keep track of nodes in gossip 
   regardless of version (CASSANDRA-1970)
 * cache writing moved to CompactionManager to reduce i/o contention and
   updated to use non-cache-polluting writes (CASSANDRA-2053)
 * page through large rows when exporting to JSON (CASSANDRA-2041)
 * add flush_largest_memtables_at and reduce_cache_sizes_at options
   (CASSANDRA-2142)
 * add cli 'describe cluster' command (CASSANDRA-2127)
 * add cli support for setting username/password at 'connect' command 
   (CASSANDRA-2111)
 * add -D option to Stress.java to allow reading hosts from a file 
   (CASSANDRA-2149)
 * bound hints CF throughput between 32M and 256M (CASSANDRA-2148)
 * continue starting when invalid saved cache entries are encountered
   (CASSANDRA-2076)
 * add max_hint_window_in_ms option (CASSANDRA-1459)


0.7.0-final
 * fix offsets to ByteBuffer.get (CASSANDRA-1939)


0.7.0-rc4
 * fix cli crash after backgrounding (CASSANDRA-1875)
 * count timeouts in storageproxy latencies, and include latency 
   histograms in StorageProxyMBean (CASSANDRA-1893)
 * fix CLI get recognition of supercolumns (CASSANDRA-1899)
 * enable keepalive on intra-cluster sockets (CASSANDRA-1766)
 * count timeouts towards dynamicsnitch latencies (CASSANDRA-1905)
 * Expose index-building status in JMX + cli schema description
   (CASSANDRA-1871)
 * allow [LOCAL|EACH]_QUORUM to be used with non-NetworkTopology 
   replication Strategies
 * increased amount of index locks for faster commitlog replay
 * collect secondary index tombstones immediately (CASSANDRA-1914)
 * revert commitlog changes from #1780 (CASSANDRA-1917)
 * change RandomPartitioner min token to -1 to avoid collision w/
   tokens on actual nodes (CASSANDRA-1901)
 * examine the right nibble when validating TimeUUID (CASSANDRA-1910)
 * include secondary indexes in cleanup (CASSANDRA-1916)
 * CFS.scrubDataDirectories should also cleanup invalid secondary indexes
   (CASSANDRA-1904)
 * ability to disable/enable gossip on nodes to force them down
   (CASSANDRA-1108)


0.7.0-rc3
 * expose getNaturalEndpoints in StorageServiceMBean taking byte[]
   key; RMI cannot serialize ByteBuffer (CASSANDRA-1833)
 * infer org.apache.cassandra.locator for replication strategy classes
   when not otherwise specified
 * validation that generates less garbage (CASSANDRA-1814)
 * add TTL support to CLI (CASSANDRA-1838)
 * cli defaults to bytestype for subcomparator when creating
   column families (CASSANDRA-1835)
 * unregister index MBeans when index is dropped (CASSANDRA-1843)
 * make ByteBufferUtil.clone thread-safe (CASSANDRA-1847)
 * change exception for read requests during bootstrap from 
   InvalidRequest to Unavailable (CASSANDRA-1862)
 * respect row-level tombstones post-flush in range scans
   (CASSANDRA-1837)
 * ReadResponseResolver check digests against each other (CASSANDRA-1830)
 * return InvalidRequest when remove of subcolumn without supercolumn
   is requested (CASSANDRA-1866)
 * flush before repair (CASSANDRA-1748)
 * SSTableExport validates key order (CASSANDRA-1884)
 * large row support for SSTableExport (CASSANDRA-1867)
 * Re-cache hot keys post-compaction without hitting disk (CASSANDRA-1878)
 * manage read repair in coordinator instead of data source, to
   provide latency information to dynamic snitch (CASSANDRA-1873)


0.7.0-rc2
 * fix live-column-count of slice ranges including tombstoned supercolumn 
   with live subcolumn (CASSANDRA-1591)
 * rename o.a.c.internal.AntientropyStage -> AntiEntropyStage,
   o.a.c.request.Request_responseStage -> RequestResponseStage,
   o.a.c.internal.Internal_responseStage -> InternalResponseStage
 * add AbstractType.fromString (CASSANDRA-1767)
 * require index_type to be present when specifying index_name
   on ColumnDef (CASSANDRA-1759)
 * fix add/remove index bugs in CFMetadata (CASSANDRA-1768)
 * rebuild Strategy during system_update_keyspace (CASSANDRA-1762)
 * cli updates prompt to ... in continuation lines (CASSANDRA-1770)
 * support multiple Mutations per key in hadoop ColumnFamilyOutputFormat
   (CASSANDRA-1774)
 * improvements to Debian init script (CASSANDRA-1772)
 * use local classloader to check for version.properties (CASSANDRA-1778)
 * Validate that column names in column_metadata are valid for the
   defined comparator, and decode properly in cli (CASSANDRA-1773)
 * use cross-platform newlines in cli (CASSANDRA-1786)
 * add ExpiringColumn support to sstable import/export (CASSANDRA-1754)
 * add flush for each append to periodic commitlog mode; added
   periodic_without_flush option to disable this (CASSANDRA-1780)
 * close file handle used for post-flush truncate (CASSANDRA-1790)
 * various code cleanup (CASSANDRA-1793, -1794, -1795)
 * fix range queries against wrapped range (CASSANDRA-1781)
 * fix consistencylevel calculations for NetworkTopologyStrategy
   (CASSANDRA-1804)
 * cli support index type enum names (CASSANDRA-1810)
 * improved validation of column_metadata (CASSANDRA-1813)
 * reads at ConsistencyLevel > 1 throw UnavailableException
   immediately if insufficient live nodes exist (CASSANDRA-1803)
 * copy bytebuffers for local writes to avoid retaining the entire
   Thrift frame (CASSANDRA-1801)
 * fix NPE adding index to column w/o prior metadata (CASSANDRA-1764)
 * reduce fat client timeout (CASSANDRA-1730)
 * fix botched merge of CASSANDRA-1316


0.7.0-rc1
 * fix compaction and flush races with schema updates (CASSANDRA-1715)
 * add clustertool, config-converter, sstablekeys, and schematool 
   Windows .bat files (CASSANDRA-1723)
 * reject range queries received during bootstrap (CASSANDRA-1739)
 * fix wrapping-range queries on non-minimum token (CASSANDRA-1700)
 * add nodetool cfhistogram (CASSANDRA-1698)
 * limit repaired ranges to what the nodes have in common (CASSANDRA-1674)
 * index scan treats missing columns as not matching secondary
   expressions (CASSANDRA-1745)
 * Fix misuse of DataOutputBuffer.getData in AntiEntropyService
   (CASSANDRA-1729)
 * detect and warn when obsolete version of JNA is present (CASSANDRA-1760)
 * reduce fat client timeout (CASSANDRA-1730)
 * cleanup smallest CFs first to increase free temp space for larger ones
   (CASSANDRA-1811)
 * Update windows .bat files to work outside of main Cassandra
   directory (CASSANDRA-1713)
 * fix read repair regression from 0.6.7 (CASSANDRA-1727)
 * more-efficient read repair (CASSANDRA-1719)
 * fix hinted handoff replay (CASSANDRA-1656)
 * log type of dropped messages (CASSANDRA-1677)
 * upgrade to SLF4J 1.6.1
 * fix ByteBuffer bug in ExpiringColumn.updateDigest (CASSANDRA-1679)
 * fix IntegerType.getString (CASSANDRA-1681)
 * make -Djava.net.preferIPv4Stack=true the default (CASSANDRA-628)
 * add INTERNAL_RESPONSE verb to differentiate from responses related
   to client requests (CASSANDRA-1685)
 * log tpstats when dropping messages (CASSANDRA-1660)
 * include unreachable nodes in describeSchemaVersions (CASSANDRA-1678)
 * Avoid dropping messages off the client request path (CASSANDRA-1676)
 * fix jna errno reporting (CASSANDRA-1694)
 * add friendlier error for UnknownHostException on startup (CASSANDRA-1697)
 * include jna dependency in RPM package (CASSANDRA-1690)
 * add --skip-keys option to stress.py (CASSANDRA-1696)
 * improve cli handling of non-string keys and column names 
   (CASSANDRA-1701, -1693)
 * r/m extra subcomparator line in cli keyspaces output (CASSANDRA-1712)
 * add read repair chance to cli "show keyspaces"
 * upgrade to ConcurrentLinkedHashMap 1.1 (CASSANDRA-975)
 * fix index scan routing (CASSANDRA-1722)
 * fix tombstoning of supercolumns in range queries (CASSANDRA-1734)
 * clear endpoint cache after updating keyspace metadata (CASSANDRA-1741)
 * fix wrapping-range queries on non-minimum token (CASSANDRA-1700)
 * truncate includes secondary indexes (CASSANDRA-1747)
 * retain reference to PendingFile sstables (CASSANDRA-1749)
 * fix sstableimport regression (CASSANDRA-1753)
 * fix for bootstrap when no non-system tables are defined (CASSANDRA-1732)
 * handle replica unavailability in index scan (CASSANDRA-1755)
 * fix service initialization order deadlock (CASSANDRA-1756)
 * multi-line cli commands (CASSANDRA-1742)
 * fix race between snapshot and compaction (CASSANDRA-1736)
 * add listEndpointsPendingHints, deleteHintsForEndpoint JMX methods 
   (CASSANDRA-1551)


0.7.0-beta3
 * add strategy options to describe_keyspace output (CASSANDRA-1560)
 * log warning when using randomly generated token (CASSANDRA-1552)
 * re-organize JMX into .db, .net, .internal, .request (CASSANDRA-1217)
 * allow nodes to change IPs between restarts (CASSANDRA-1518)
 * remember ring state between restarts by default (CASSANDRA-1518)
 * flush index built flag so we can read it before log replay (CASSANDRA-1541)
 * lock row cache updates to prevent race condition (CASSANDRA-1293)
 * remove assertion causing rare (and harmless) error messages in
   commitlog (CASSANDRA-1330)
 * fix moving nodes with no keyspaces defined (CASSANDRA-1574)
 * fix unbootstrap when no data is present in a transfer range (CASSANDRA-1573)
 * take advantage of AVRO-495 to simplify our avro IDL (CASSANDRA-1436)
 * extend authorization hierarchy to column family (CASSANDRA-1554)
 * deletion support in secondary indexes (CASSANDRA-1571)
 * meaningful error message for invalid replication strategy class 
   (CASSANDRA-1566)
 * allow keyspace creation with RF > N (CASSANDRA-1428)
 * improve cli error handling (CASSANDRA-1580)
 * add cache save/load ability (CASSANDRA-1417, 1606, 1647)
 * add StorageService.getDrainProgress (CASSANDRA-1588)
 * Disallow bootstrap to an in-use token (CASSANDRA-1561)
 * Allow dynamic secondary index creation and destruction (CASSANDRA-1532)
 * log auto-guessed memtable thresholds (CASSANDRA-1595)
 * add ColumnDef support to cli (CASSANDRA-1583)
 * reduce index sample time by 75% (CASSANDRA-1572)
 * add cli support for column, strategy metadata (CASSANDRA-1578, 1612)
 * add cli support for schema modification (CASSANDRA-1584)
 * delete temp files on failed compactions (CASSANDRA-1596)
 * avoid blocking for dead nodes during removetoken (CASSANDRA-1605)
 * remove ConsistencyLevel.ZERO (CASSANDRA-1607)
 * expose in-progress compaction type in jmx (CASSANDRA-1586)
 * removed IClock & related classes from internals (CASSANDRA-1502)
 * fix removing tokens from SystemTable on decommission and removetoken
   (CASSANDRA-1609)
 * include CF metadata in cli 'show keyspaces' (CASSANDRA-1613)
 * switch from Properties to HashMap in PropertyFileSnitch to
   avoid synchronization bottleneck (CASSANDRA-1481)
 * PropertyFileSnitch configuration file renamed to 
   cassandra-topology.properties
 * add cli support for get_range_slices (CASSANDRA-1088, CASSANDRA-1619)
 * Make memtable flush thresholds per-CF instead of global 
   (CASSANDRA-1007, 1637)
 * add cli support for binary data without CfDef hints (CASSANDRA-1603)
 * fix building SSTable statistics post-stream (CASSANDRA-1620)
 * fix potential infinite loop in 2ary index queries (CASSANDRA-1623)
 * allow creating NTS keyspaces with no replicas configured (CASSANDRA-1626)
 * add jmx histogram of sstables accessed per read (CASSANDRA-1624)
 * remove system_rename_column_family and system_rename_keyspace from the
   client API until races can be fixed (CASSANDRA-1630, CASSANDRA-1585)
 * add cli sanity tests (CASSANDRA-1582)
 * update GC settings in cassandra.bat (CASSANDRA-1636)
 * cli support for index queries (CASSANDRA-1635)
 * cli support for updating schema memtable settings (CASSANDRA-1634)
 * cli --file option (CASSANDRA-1616)
 * reduce automatically chosen memtable sizes by 50% (CASSANDRA-1641)
 * move endpoint cache from snitch to strategy (CASSANDRA-1643)
 * fix commitlog recovery deleting the newly-created segment as well as
   the old ones (CASSANDRA-1644)
 * upgrade to Thrift 0.5 (CASSANDRA-1367)
 * renamed CL.DCQUORUM to LOCAL_QUORUM and DCQUORUMSYNC to EACH_QUORUM
 * cli truncate support (CASSANDRA-1653)
 * update GC settings in cassandra.bat (CASSANDRA-1636)
 * avoid logging when a node's ip/token is gossipped back to it (CASSANDRA-1666)


0.7-beta2
 * always use UTF-8 for hint keys (CASSANDRA-1439)
 * remove cassandra.yaml dependency from Hadoop and Pig (CASSADRA-1322)
 * expose CfDef metadata in describe_keyspaces (CASSANDRA-1363)
 * restore use of mmap_index_only option (CASSANDRA-1241)
 * dropping a keyspace with no column families generated an error 
   (CASSANDRA-1378)
 * rename RackAwareStrategy to OldNetworkTopologyStrategy, RackUnawareStrategy 
   to SimpleStrategy, DatacenterShardStrategy to NetworkTopologyStrategy,
   AbstractRackAwareSnitch to AbstractNetworkTopologySnitch (CASSANDRA-1392)
 * merge StorageProxy.mutate, mutateBlocking (CASSANDRA-1396)
 * faster UUIDType, LongType comparisons (CASSANDRA-1386, 1393)
 * fix setting read_repair_chance from CLI addColumnFamily (CASSANDRA-1399)
 * fix updates to indexed columns (CASSANDRA-1373)
 * fix race condition leaving to FileNotFoundException (CASSANDRA-1382)
 * fix sharded lock hash on index write path (CASSANDRA-1402)
 * add support for GT/E, LT/E in subordinate index clauses (CASSANDRA-1401)
 * cfId counter got out of sync when CFs were added (CASSANDRA-1403)
 * less chatty schema updates (CASSANDRA-1389)
 * rename column family mbeans. 'type' will now include either 
   'IndexColumnFamilies' or 'ColumnFamilies' depending on the CFS type.
   (CASSANDRA-1385)
 * disallow invalid keyspace and column family names. This includes name that
   matches a '^\w+' regex. (CASSANDRA-1377)
 * use JNA, if present, to take snapshots (CASSANDRA-1371)
 * truncate hints if starting 0.7 for the first time (CASSANDRA-1414)
 * fix FD leak in single-row slicepredicate queries (CASSANDRA-1416)
 * allow index expressions against columns that are not part of the 
   SlicePredicate (CASSANDRA-1410)
 * config-converter properly handles snitches and framed support 
   (CASSANDRA-1420)
 * remove keyspace argument from multiget_count (CASSANDRA-1422)
 * allow specifying cassandra.yaml location as (local or remote) URL
   (CASSANDRA-1126)
 * fix using DynamicEndpointSnitch with NetworkTopologyStrategy
   (CASSANDRA-1429)
 * Add CfDef.default_validation_class (CASSANDRA-891)
 * fix EstimatedHistogram.max (CASSANDRA-1413)
 * quorum read optimization (CASSANDRA-1622)
 * handle zero-length (or missing) rows during HH paging (CASSANDRA-1432)
 * include secondary indexes during schema migrations (CASSANDRA-1406)
 * fix commitlog header race during schema change (CASSANDRA-1435)
 * fix ColumnFamilyStoreMBeanIterator to use new type name (CASSANDRA-1433)
 * correct filename generated by xml->yaml converter (CASSANDRA-1419)
 * add CMSInitiatingOccupancyFraction=75 and UseCMSInitiatingOccupancyOnly
   to default JVM options
 * decrease jvm heap for cassandra-cli (CASSANDRA-1446)
 * ability to modify keyspaces and column family definitions on a live cluster
   (CASSANDRA-1285)
 * support for Hadoop Streaming [non-jvm map/reduce via stdin/out]
   (CASSANDRA-1368)
 * Move persistent sstable stats from the system table to an sstable component
   (CASSANDRA-1430)
 * remove failed bootstrap attempt from pending ranges when gossip times
   it out after 1h (CASSANDRA-1463)
 * eager-create tcp connections to other cluster members (CASSANDRA-1465)
 * enumerate stages and derive stage from message type instead of 
   transmitting separately (CASSANDRA-1465)
 * apply reversed flag during collation from different data sources
   (CASSANDRA-1450)
 * make failure to remove commitlog segment non-fatal (CASSANDRA-1348)
 * correct ordering of drain operations so CL.recover is no longer 
   necessary (CASSANDRA-1408)
 * removed keyspace from describe_splits method (CASSANDRA-1425)
 * rename check_schema_agreement to describe_schema_versions
   (CASSANDRA-1478)
 * fix QUORUM calculation for RF > 3 (CASSANDRA-1487)
 * remove tombstones during non-major compactions when bloom filter
   verifies that row does not exist in other sstables (CASSANDRA-1074)
 * nodes that coordinated a loadbalance in the past could not be seen by
   newly added nodes (CASSANDRA-1467)
 * exposed endpoint states (gossip details) via jmx (CASSANDRA-1467)
 * ensure that compacted sstables are not included when new readers are
   instantiated (CASSANDRA-1477)
 * by default, calculate heap size and memtable thresholds at runtime (CASSANDRA-1469)
 * fix races dealing with adding/dropping keyspaces and column families in
   rapid succession (CASSANDRA-1477)
 * clean up of Streaming system (CASSANDRA-1503, 1504, 1506)
 * add options to configure Thrift socket keepalive and buffer sizes (CASSANDRA-1426)
 * make contrib CassandraServiceDataCleaner recursive (CASSANDRA-1509)
 * min, max compaction threshold are configurable and persistent 
   per-ColumnFamily (CASSANDRA-1468)
 * fix replaying the last mutation in a commitlog unnecessarily 
   (CASSANDRA-1512)
 * invoke getDefaultUncaughtExceptionHandler from DTPE with the original
   exception rather than the ExecutionException wrapper (CASSANDRA-1226)
 * remove Clock from the Thrift (and Avro) API (CASSANDRA-1501)
 * Close intra-node sockets when connection is broken (CASSANDRA-1528)
 * RPM packaging spec file (CASSANDRA-786)
 * weighted request scheduler (CASSANDRA-1485)
 * treat expired columns as deleted (CASSANDRA-1539)
 * make IndexInterval configurable (CASSANDRA-1488)
 * add describe_snitch to Thrift API (CASSANDRA-1490)
 * MD5 authenticator compares plain text submitted password with MD5'd
   saved property, instead of vice versa (CASSANDRA-1447)
 * JMX MessagingService pending and completed counts (CASSANDRA-1533)
 * fix race condition processing repair responses (CASSANDRA-1511)
 * make repair blocking (CASSANDRA-1511)
 * create EndpointSnitchInfo and MBean to expose rack and DC (CASSANDRA-1491)
 * added option to contrib/word_count to output results back to Cassandra
   (CASSANDRA-1342)
 * rewrite Hadoop ColumnFamilyRecordWriter to pool connections, retry to
   multiple Cassandra nodes, and smooth impact on the Cassandra cluster
   by using smaller batch sizes (CASSANDRA-1434)
 * fix setting gc_grace_seconds via CLI (CASSANDRA-1549)
 * support TTL'd index values (CASSANDRA-1536)
 * make removetoken work like decommission (CASSANDRA-1216)
 * make cli comparator-aware and improve quote rules (CASSANDRA-1523,-1524)
 * make nodetool compact and cleanup blocking (CASSANDRA-1449)
 * add memtable, cache information to GCInspector logs (CASSANDRA-1558)
 * enable/disable HintedHandoff via JMX (CASSANDRA-1550)
 * Ignore stray files in the commit log directory (CASSANDRA-1547)
 * Disallow bootstrap to an in-use token (CASSANDRA-1561)


0.7-beta1
 * sstable versioning (CASSANDRA-389)
 * switched to slf4j logging (CASSANDRA-625)
 * add (optional) expiration time for column (CASSANDRA-699)
 * access levels for authentication/authorization (CASSANDRA-900)
 * add ReadRepairChance to CF definition (CASSANDRA-930)
 * fix heisenbug in system tests, especially common on OS X (CASSANDRA-944)
 * convert to byte[] keys internally and all public APIs (CASSANDRA-767)
 * ability to alter schema definitions on a live cluster (CASSANDRA-44)
 * renamed configuration file to cassandra.xml, and log4j.properties to
   log4j-server.properties, which must now be loaded from
   the classpath (which is how our scripts in bin/ have always done it)
   (CASSANDRA-971)
 * change get_count to require a SlicePredicate. create multi_get_count
   (CASSANDRA-744)
 * re-organized endpointsnitch implementations and added SimpleSnitch
   (CASSANDRA-994)
 * Added preload_row_cache option (CASSANDRA-946)
 * add CRC to commitlog header (CASSANDRA-999)
 * removed deprecated batch_insert and get_range_slice methods (CASSANDRA-1065)
 * add truncate thrift method (CASSANDRA-531)
 * http mini-interface using mx4j (CASSANDRA-1068)
 * optimize away copy of sliced row on memtable read path (CASSANDRA-1046)
 * replace constant-size 2GB mmaped segments and special casing for index 
   entries spanning segment boundaries, with SegmentedFile that computes 
   segments that always contain entire entries/rows (CASSANDRA-1117)
 * avoid reading large rows into memory during compaction (CASSANDRA-16)
 * added hadoop OutputFormat (CASSANDRA-1101)
 * efficient Streaming (no more anticompaction) (CASSANDRA-579)
 * split commitlog header into separate file and add size checksum to
   mutations (CASSANDRA-1179)
 * avoid allocating a new byte[] for each mutation on replay (CASSANDRA-1219)
 * revise HH schema to be per-endpoint (CASSANDRA-1142)
 * add joining/leaving status to nodetool ring (CASSANDRA-1115)
 * allow multiple repair sessions per node (CASSANDRA-1190)
 * optimize away MessagingService for local range queries (CASSANDRA-1261)
 * make framed transport the default so malformed requests can't OOM the 
   server (CASSANDRA-475)
 * significantly faster reads from row cache (CASSANDRA-1267)
 * take advantage of row cache during range queries (CASSANDRA-1302)
 * make GCGraceSeconds a per-ColumnFamily value (CASSANDRA-1276)
 * keep persistent row size and column count statistics (CASSANDRA-1155)
 * add IntegerType (CASSANDRA-1282)
 * page within a single row during hinted handoff (CASSANDRA-1327)
 * push DatacenterShardStrategy configuration into keyspace definition,
   eliminating datacenter.properties. (CASSANDRA-1066)
 * optimize forward slices starting with '' and single-index-block name 
   queries by skipping the column index (CASSANDRA-1338)
 * streaming refactor (CASSANDRA-1189)
 * faster comparison for UUID types (CASSANDRA-1043)
 * secondary index support (CASSANDRA-749 and subtasks)
 * make compaction buckets deterministic (CASSANDRA-1265)


0.6.6
 * Allow using DynamicEndpointSnitch with RackAwareStrategy (CASSANDRA-1429)
 * remove the remaining vestiges of the unfinished DatacenterShardStrategy 
   (replaced by NetworkTopologyStrategy in 0.7)
   

0.6.5
 * fix key ordering in range query results with RandomPartitioner
   and ConsistencyLevel > ONE (CASSANDRA-1145)
 * fix for range query starting with the wrong token range (CASSANDRA-1042)
 * page within a single row during hinted handoff (CASSANDRA-1327)
 * fix compilation on non-sun JDKs (CASSANDRA-1061)
 * remove String.trim() call on row keys in batch mutations (CASSANDRA-1235)
 * Log summary of dropped messages instead of spamming log (CASSANDRA-1284)
 * add dynamic endpoint snitch (CASSANDRA-981)
 * fix streaming for keyspaces with hyphens in their name (CASSANDRA-1377)
 * fix errors in hard-coded bloom filter optKPerBucket by computing it
   algorithmically (CASSANDRA-1220
 * remove message deserialization stage, and uncap read/write stages
   so slow reads/writes don't block gossip processing (CASSANDRA-1358)
 * add jmx port configuration to Debian package (CASSANDRA-1202)
 * use mlockall via JNA, if present, to prevent Linux from swapping
   out parts of the JVM (CASSANDRA-1214)


0.6.4
 * avoid queuing multiple hint deliveries for the same endpoint
   (CASSANDRA-1229)
 * better performance for and stricter checking of UTF8 column names
   (CASSANDRA-1232)
 * extend option to lower compaction priority to hinted handoff
   as well (CASSANDRA-1260)
 * log errors in gossip instead of re-throwing (CASSANDRA-1289)
 * avoid aborting commitlog replay prematurely if a flushed-but-
   not-removed commitlog segment is encountered (CASSANDRA-1297)
 * fix duplicate rows being read during mapreduce (CASSANDRA-1142)
 * failure detection wasn't closing command sockets (CASSANDRA-1221)
 * cassandra-cli.bat works on windows (CASSANDRA-1236)
 * pre-emptively drop requests that cannot be processed within RPCTimeout
   (CASSANDRA-685)
 * add ack to Binary write verb and update CassandraBulkLoader
   to wait for acks for each row (CASSANDRA-1093)
 * added describe_partitioner Thrift method (CASSANDRA-1047)
 * Hadoop jobs no longer require the Cassandra storage-conf.xml
   (CASSANDRA-1280, CASSANDRA-1047)
 * log thread pool stats when GC is excessive (CASSANDRA-1275)
 * remove gossip message size limit (CASSANDRA-1138)
 * parallelize local and remote reads during multiget, and respect snitch 
   when determining whether to do local read for CL.ONE (CASSANDRA-1317)
 * fix read repair to use requested consistency level on digest mismatch,
   rather than assuming QUORUM (CASSANDRA-1316)
 * process digest mismatch re-reads in parallel (CASSANDRA-1323)
 * switch hints CF comparator to BytesType (CASSANDRA-1274)


0.6.3
 * retry to make streaming connections up to 8 times. (CASSANDRA-1019)
 * reject describe_ring() calls on invalid keyspaces (CASSANDRA-1111)
 * fix cache size calculation for size of 100% (CASSANDRA-1129)
 * fix cache capacity only being recalculated once (CASSANDRA-1129)
 * remove hourly scan of all hints on the off chance that the gossiper
   missed a status change; instead, expose deliverHintsToEndpoint to JMX
   so it can be done manually, if necessary (CASSANDRA-1141)
 * don't reject reads at CL.ALL (CASSANDRA-1152)
 * reject deletions to supercolumns in CFs containing only standard
   columns (CASSANDRA-1139)
 * avoid preserving login information after client disconnects
   (CASSANDRA-1057)
 * prefer sun jdk to openjdk in debian init script (CASSANDRA-1174)
 * detect partioner config changes between restarts and fail fast 
   (CASSANDRA-1146)
 * use generation time to resolve node token reassignment disagreements
   (CASSANDRA-1118)
 * restructure the startup ordering of Gossiper and MessageService to avoid
   timing anomalies (CASSANDRA-1160)
 * detect incomplete commit log hearders (CASSANDRA-1119)
 * force anti-entropy service to stream files on the stream stage to avoid
   sending streams out of order (CASSANDRA-1169)
 * remove inactive stream managers after AES streams files (CASSANDRA-1169)
 * allow removing entire row through batch_mutate Deletion (CASSANDRA-1027)
 * add JMX metrics for row-level bloom filter false positives (CASSANDRA-1212)
 * added a redhat init script to contrib (CASSANDRA-1201)
 * use midpoint when bootstrapping a new machine into range with not
   much data yet instead of random token (CASSANDRA-1112)
 * kill server on OOM in executor stage as well as Thrift (CASSANDRA-1226)
 * remove opportunistic repairs, when two machines with overlapping replica
   responsibilities happen to finish major compactions of the same CF near
   the same time.  repairs are now fully manual (CASSANDRA-1190)
 * add ability to lower compaction priority (default is no change from 0.6.2)
   (CASSANDRA-1181)


0.6.2
 * fix contrib/word_count build. (CASSANDRA-992)
 * split CommitLogExecutorService into BatchCommitLogExecutorService and 
   PeriodicCommitLogExecutorService (CASSANDRA-1014)
 * add latency histograms to CFSMBean (CASSANDRA-1024)
 * make resolving timestamp ties deterministic by using value bytes
   as a tiebreaker (CASSANDRA-1039)
 * Add option to turn off Hinted Handoff (CASSANDRA-894)
 * fix windows startup (CASSANDRA-948)
 * make concurrent_reads, concurrent_writes configurable at runtime via JMX
   (CASSANDRA-1060)
 * disable GCInspector on non-Sun JVMs (CASSANDRA-1061)
 * fix tombstone handling in sstable rows with no other data (CASSANDRA-1063)
 * fix size of row in spanned index entries (CASSANDRA-1056)
 * install json2sstable, sstable2json, and sstablekeys to Debian package
 * StreamingService.StreamDestinations wouldn't empty itself after streaming
   finished (CASSANDRA-1076)
 * added Collections.shuffle(splits) before returning the splits in 
   ColumnFamilyInputFormat (CASSANDRA-1096)
 * do not recalculate cache capacity post-compaction if it's been manually 
   modified (CASSANDRA-1079)
 * better defaults for flush sorter + writer executor queue sizes
   (CASSANDRA-1100)
 * windows scripts for SSTableImport/Export (CASSANDRA-1051)
 * windows script for nodetool (CASSANDRA-1113)
 * expose PhiConvictThreshold (CASSANDRA-1053)
 * make repair of RF==1 a no-op (CASSANDRA-1090)
 * improve default JVM GC options (CASSANDRA-1014)
 * fix SlicePredicate serialization inside Hadoop jobs (CASSANDRA-1049)
 * close Thrift sockets in Hadoop ColumnFamilyRecordReader (CASSANDRA-1081)


0.6.1
 * fix NPE in sstable2json when no excluded keys are given (CASSANDRA-934)
 * keep the replica set constant throughout the read repair process
   (CASSANDRA-937)
 * allow querying getAllRanges with empty token list (CASSANDRA-933)
 * fix command line arguments inversion in clustertool (CASSANDRA-942)
 * fix race condition that could trigger a false-positive assertion
   during post-flush discard of old commitlog segments (CASSANDRA-936)
 * fix neighbor calculation for anti-entropy repair (CASSANDRA-924)
 * perform repair even for small entropy differences (CASSANDRA-924)
 * Use hostnames in CFInputFormat to allow Hadoop's naive string-based
   locality comparisons to work (CASSANDRA-955)
 * cache read-only BufferedRandomAccessFile length to avoid
   3 system calls per invocation (CASSANDRA-950)
 * nodes with IPv6 (and no IPv4) addresses could not join cluster
   (CASSANDRA-969)
 * Retrieve the correct number of undeleted columns, if any, from
   a supercolumn in a row that had been deleted previously (CASSANDRA-920)
 * fix index scans that cross the 2GB mmap boundaries for both mmap
   and standard i/o modes (CASSANDRA-866)
 * expose drain via nodetool (CASSANDRA-978)


0.6.0-RC1
 * JMX drain to flush memtables and run through commit log (CASSANDRA-880)
 * Bootstrapping can skip ranges under the right conditions (CASSANDRA-902)
 * fix merging row versions in range_slice for CL > ONE (CASSANDRA-884)
 * default write ConsistencyLeven chaned from ZERO to ONE
 * fix for index entries spanning mmap buffer boundaries (CASSANDRA-857)
 * use lexical comparison if time part of TimeUUIDs are the same 
   (CASSANDRA-907)
 * bound read, mutation, and response stages to fix possible OOM
   during log replay (CASSANDRA-885)
 * Use microseconds-since-epoch (UTC) in cli, instead of milliseconds
 * Treat batch_mutate Deletion with null supercolumn as "apply this predicate 
   to top level supercolumns" (CASSANDRA-834)
 * Streaming destination nodes do not update their JMX status (CASSANDRA-916)
 * Fix internal RPC timeout calculation (CASSANDRA-911)
 * Added Pig loadfunc to contrib/pig (CASSANDRA-910)


0.6.0-beta3
 * fix compaction bucketing bug (CASSANDRA-814)
 * update windows batch file (CASSANDRA-824)
 * deprecate KeysCachedFraction configuration directive in favor
   of KeysCached; move to unified-per-CF key cache (CASSANDRA-801)
 * add invalidateRowCache to ColumnFamilyStoreMBean (CASSANDRA-761)
 * send Handoff hints to natural locations to reduce load on
   remaining nodes in a failure scenario (CASSANDRA-822)
 * Add RowWarningThresholdInMB configuration option to warn before very 
   large rows get big enough to threaten node stability, and -x option to
   be able to remove them with sstable2json if the warning is unheeded
   until it's too late (CASSANDRA-843)
 * Add logging of GC activity (CASSANDRA-813)
 * fix ConcurrentModificationException in commitlog discard (CASSANDRA-853)
 * Fix hardcoded row count in Hadoop RecordReader (CASSANDRA-837)
 * Add a jmx status to the streaming service and change several DEBUG
   messages to INFO (CASSANDRA-845)
 * fix classpath in cassandra-cli.bat for Windows (CASSANDRA-858)
 * allow re-specifying host, port to cassandra-cli if invalid ones
   are first tried (CASSANDRA-867)
 * fix race condition handling rpc timeout in the coordinator
   (CASSANDRA-864)
 * Remove CalloutLocation and StagingFileDirectory from storage-conf files 
   since those settings are no longer used (CASSANDRA-878)
 * Parse a long from RowWarningThresholdInMB instead of an int (CASSANDRA-882)
 * Remove obsolete ControlPort code from DatabaseDescriptor (CASSANDRA-886)
 * move skipBytes side effect out of assert (CASSANDRA-899)
 * add "double getLoad" to StorageServiceMBean (CASSANDRA-898)
 * track row stats per CF at compaction time (CASSANDRA-870)
 * disallow CommitLogDirectory matching a DataFileDirectory (CASSANDRA-888)
 * default key cache size is 200k entries, changed from 10% (CASSANDRA-863)
 * add -Dcassandra-foreground=yes to cassandra.bat
 * exit if cluster name is changed unexpectedly (CASSANDRA-769)


0.6.0-beta1/beta2
 * add batch_mutate thrift command, deprecating batch_insert (CASSANDRA-336)
 * remove get_key_range Thrift API, deprecated in 0.5 (CASSANDRA-710)
 * add optional login() Thrift call for authentication (CASSANDRA-547)
 * support fat clients using gossiper and StorageProxy to perform
   replication in-process [jvm-only] (CASSANDRA-535)
 * support mmapped I/O for reads, on by default on 64bit JVMs 
   (CASSANDRA-408, CASSANDRA-669)
 * improve insert concurrency, particularly during Hinted Handoff
   (CASSANDRA-658)
 * faster network code (CASSANDRA-675)
 * stress.py moved to contrib (CASSANDRA-635)
 * row caching [must be explicitly enabled per-CF in config] (CASSANDRA-678)
 * present a useful measure of compaction progress in JMX (CASSANDRA-599)
 * add bin/sstablekeys (CASSNADRA-679)
 * add ConsistencyLevel.ANY (CASSANDRA-687)
 * make removetoken remove nodes from gossip entirely (CASSANDRA-644)
 * add ability to set cache sizes at runtime (CASSANDRA-708)
 * report latency and cache hit rate statistics with lifetime totals
   instead of average over the last minute (CASSANDRA-702)
 * support get_range_slice for RandomPartitioner (CASSANDRA-745)
 * per-keyspace replication factory and replication strategy (CASSANDRA-620)
 * track latency in microseconds (CASSANDRA-733)
 * add describe_ Thrift methods, deprecating get_string_property and 
   get_string_list_property
 * jmx interface for tracking operation mode and streams in general.
   (CASSANDRA-709)
 * keep memtables in sorted order to improve range query performance
   (CASSANDRA-799)
 * use while loop instead of recursion when trimming sstables compaction list 
   to avoid blowing stack in pathological cases (CASSANDRA-804)
 * basic Hadoop map/reduce support (CASSANDRA-342)


0.5.1
 * ensure all files for an sstable are streamed to the same directory.
   (CASSANDRA-716)
 * more accurate load estimate for bootstrapping (CASSANDRA-762)
 * tolerate dead or unavailable bootstrap target on write (CASSANDRA-731)
 * allow larger numbers of keys (> 140M) in a sstable bloom filter
   (CASSANDRA-790)
 * include jvm argument improvements from CASSANDRA-504 in debian package
 * change streaming chunk size to 32MB to accomodate Windows XP limitations
   (was 64MB) (CASSANDRA-795)
 * fix get_range_slice returning results in the wrong order (CASSANDRA-781)
 

0.5.0 final
 * avoid attempting to delete temporary bootstrap files twice (CASSANDRA-681)
 * fix bogus NaN in nodeprobe cfstats output (CASSANDRA-646)
 * provide a policy for dealing with single thread executors w/ a full queue
   (CASSANDRA-694)
 * optimize inner read in MessagingService, vastly improving multiple-node
   performance (CASSANDRA-675)
 * wait for table flush before streaming data back to a bootstrapping node.
   (CASSANDRA-696)
 * keep track of bootstrapping sources by table so that bootstrapping doesn't 
   give the indication of finishing early (CASSANDRA-673)


0.5.0 RC3
 * commit the correct version of the patch for CASSANDRA-663


0.5.0 RC2 (unreleased)
 * fix bugs in converting get_range_slice results to Thrift 
   (CASSANDRA-647, CASSANDRA-649)
 * expose java.util.concurrent.TimeoutException in StorageProxy methods
   (CASSANDRA-600)
 * TcpConnectionManager was holding on to disconnected connections, 
   giving the false indication they were being used. (CASSANDRA-651)
 * Remove duplicated write. (CASSANDRA-662)
 * Abort bootstrap if IP is already in the token ring (CASSANDRA-663)
 * increase default commitlog sync period, and wait for last sync to 
   finish before submitting another (CASSANDRA-668)


0.5.0 RC1
 * Fix potential NPE in get_range_slice (CASSANDRA-623)
 * add CRC32 to commitlog entries (CASSANDRA-605)
 * fix data streaming on windows (CASSANDRA-630)
 * GC compacted sstables after cleanup and compaction (CASSANDRA-621)
 * Speed up anti-entropy validation (CASSANDRA-629)
 * Fix anti-entropy assertion error (CASSANDRA-639)
 * Fix pending range conflicts when bootstapping or moving
   multiple nodes at once (CASSANDRA-603)
 * Handle obsolete gossip related to node movement in the case where
   one or more nodes is down when the movement occurs (CASSANDRA-572)
 * Include dead nodes in gossip to avoid a variety of problems
   and fix HH to removed nodes (CASSANDRA-634)
 * return an InvalidRequestException for mal-formed SlicePredicates
   (CASSANDRA-643)
 * fix bug determining closest neighbor for use in multiple datacenters
   (CASSANDRA-648)
 * Vast improvements in anticompaction speed (CASSANDRA-607)
 * Speed up log replay and writes by avoiding redundant serializations
   (CASSANDRA-652)


0.5.0 beta 2
 * Bootstrap improvements (several tickets)
 * add nodeprobe repair anti-entropy feature (CASSANDRA-193, CASSANDRA-520)
 * fix possibility of partition when many nodes restart at once
   in clusters with multiple seeds (CASSANDRA-150)
 * fix NPE in get_range_slice when no data is found (CASSANDRA-578)
 * fix potential NPE in hinted handoff (CASSANDRA-585)
 * fix cleanup of local "system" keyspace (CASSANDRA-576)
 * improve computation of cluster load balance (CASSANDRA-554)
 * added super column read/write, column count, and column/row delete to
   cassandra-cli (CASSANDRA-567, CASSANDRA-594)
 * fix returning live subcolumns of deleted supercolumns (CASSANDRA-583)
 * respect JAVA_HOME in bin/ scripts (several tickets)
 * add StorageService.initClient for fat clients on the JVM (CASSANDRA-535)
   (see contrib/client_only for an example of use)
 * make consistency_level functional in get_range_slice (CASSANDRA-568)
 * optimize key deserialization for RandomPartitioner (CASSANDRA-581)
 * avoid GCing tombstones except on major compaction (CASSANDRA-604)
 * increase failure conviction threshold, resulting in less nodes
   incorrectly (and temporarily) marked as down (CASSANDRA-610)
 * respect memtable thresholds during log replay (CASSANDRA-609)
 * support ConsistencyLevel.ALL on read (CASSANDRA-584)
 * add nodeprobe removetoken command (CASSANDRA-564)


0.5.0 beta
 * Allow multiple simultaneous flushes, improving flush throughput 
   on multicore systems (CASSANDRA-401)
 * Split up locks to improve write and read throughput on multicore systems
   (CASSANDRA-444, CASSANDRA-414)
 * More efficient use of memory during compaction (CASSANDRA-436)
 * autobootstrap option: when enabled, all non-seed nodes will attempt
   to bootstrap when started, until bootstrap successfully
   completes. -b option is removed.  (CASSANDRA-438)
 * Unless a token is manually specified in the configuration xml,
   a bootstraping node will use a token that gives it half the
   keys from the most-heavily-loaded node in the cluster,
   instead of generating a random token. 
   (CASSANDRA-385, CASSANDRA-517)
 * Miscellaneous bootstrap fixes (several tickets)
 * Ability to change a node's token even after it has data on it
   (CASSANDRA-541)
 * Ability to decommission a live node from the ring (CASSANDRA-435)
 * Semi-automatic loadbalancing via nodeprobe (CASSANDRA-192)
 * Add ability to set compaction thresholds at runtime via
   JMX / nodeprobe.  (CASSANDRA-465)
 * Add "comment" field to ColumnFamily definition. (CASSANDRA-481)
 * Additional JMX metrics (CASSANDRA-482)
 * JSON based export and import tools (several tickets)
 * Hinted Handoff fixes (several tickets)
 * Add key cache to improve read performance (CASSANDRA-423)
 * Simplified construction of custom ReplicationStrategy classes
   (CASSANDRA-497)
 * Graphical application (Swing) for ring integrity verification and 
   visualization was added to contrib (CASSANDRA-252)
 * Add DCQUORUM, DCQUORUMSYNC consistency levels and corresponding
   ReplicationStrategy / EndpointSnitch classes.  Experimental.
   (CASSANDRA-492)
 * Web client interface added to contrib (CASSANDRA-457)
 * More-efficient flush for Random, CollatedOPP partitioners 
   for normal writes (CASSANDRA-446) and bulk load (CASSANDRA-420)
 * Add MemtableFlushAfterMinutes, a global replacement for the old 
   per-CF FlushPeriodInMinutes setting (CASSANDRA-463)
 * optimizations to slice reading (CASSANDRA-350) and supercolumn
   queries (CASSANDRA-510)
 * force binding to given listenaddress for nodes with multiple
   interfaces (CASSANDRA-546)
 * stress.py benchmarking tool improvements (several tickets)
 * optimized replica placement code (CASSANDRA-525)
 * faster log replay on restart (CASSANDRA-539, CASSANDRA-540)
 * optimized local-node writes (CASSANDRA-558)
 * added get_range_slice, deprecating get_key_range (CASSANDRA-344)
 * expose TimedOutException to thrift (CASSANDRA-563)
 

0.4.2
 * Add validation disallowing null keys (CASSANDRA-486)
 * Fix race conditions in TCPConnectionManager (CASSANDRA-487)
 * Fix using non-utf8-aware comparison as a sanity check.
   (CASSANDRA-493)
 * Improve default garbage collector options (CASSANDRA-504)
 * Add "nodeprobe flush" (CASSANDRA-505)
 * remove NotFoundException from get_slice throws list (CASSANDRA-518)
 * fix get (not get_slice) of entire supercolumn (CASSANDRA-508)
 * fix null token during bootstrap (CASSANDRA-501)


0.4.1
 * Fix FlushPeriod columnfamily configuration regression
   (CASSANDRA-455)
 * Fix long column name support (CASSANDRA-460)
 * Fix for serializing a row that only contains tombstones
   (CASSANDRA-458)
 * Fix for discarding unneeded commitlog segments (CASSANDRA-459)
 * Add SnapshotBeforeCompaction configuration option (CASSANDRA-426)
 * Fix compaction abort under insufficient disk space (CASSANDRA-473)
 * Fix reading subcolumn slice from tombstoned CF (CASSANDRA-484)
 * Fix race condition in RVH causing occasional NPE (CASSANDRA-478)


0.4.0
 * fix get_key_range problems when a node is down (CASSANDRA-440)
   and add UnavailableException to more Thrift methods
 * Add example EndPointSnitch contrib code (several tickets)


0.4.0 RC2
 * fix SSTable generation clash during compaction (CASSANDRA-418)
 * reject method calls with null parameters (CASSANDRA-308)
 * properly order ranges in nodeprobe output (CASSANDRA-421)
 * fix logging of certain errors on executor threads (CASSANDRA-425)


0.4.0 RC1
 * Bootstrap feature is live; use -b on startup (several tickets)
 * Added multiget api (CASSANDRA-70)
 * fix Deadlock with SelectorManager.doProcess and TcpConnection.write
   (CASSANDRA-392)
 * remove key cache b/c of concurrency bugs in third-party
   CLHM library (CASSANDRA-405)
 * update non-major compaction logic to use two threshold values
   (CASSANDRA-407)
 * add periodic / batch commitlog sync modes (several tickets)
 * inline BatchMutation into batch_insert params (CASSANDRA-403)
 * allow setting the logging level at runtime via mbean (CASSANDRA-402)
 * change default comparator to BytesType (CASSANDRA-400)
 * add forwards-compatible ConsistencyLevel parameter to get_key_range
   (CASSANDRA-322)
 * r/m special case of blocking for local destination when writing with 
   ConsistencyLevel.ZERO (CASSANDRA-399)
 * Fixes to make BinaryMemtable [bulk load interface] useful (CASSANDRA-337);
   see contrib/bmt_example for an example of using it.
 * More JMX properties added (several tickets)
 * Thrift changes (several tickets)
    - Merged _super get methods with the normal ones; return values
      are now of ColumnOrSuperColumn.
    - Similarly, merged batch_insert_super into batch_insert.



0.4.0 beta
 * On-disk data format has changed to allow billions of keys/rows per
   node instead of only millions
 * Multi-keyspace support
 * Scan all sstables for all queries to avoid situations where
   different types of operation on the same ColumnFamily could
   disagree on what data was present
 * Snapshot support via JMX
 * Thrift API has changed a _lot_:
    - removed time-sorted CFs; instead, user-defined comparators
      may be defined on the column names, which are now byte arrays.
      Default comparators are provided for UTF8, Bytes, Ascii, Long (i64),
      and UUID types.
    - removed colon-delimited strings in thrift api in favor of explicit
      structs such as ColumnPath, ColumnParent, etc.  Also normalized
      thrift struct and argument naming.
    - Added columnFamily argument to get_key_range.
    - Change signature of get_slice to accept starting and ending
      columns as well as an offset.  (This allows use of indexes.)
      Added "ascending" flag to allow reasonably-efficient reverse
      scans as well.  Removed get_slice_by_range as redundant.
    - get_key_range operates on one CF at a time
    - changed `block` boolean on insert methods to ConsistencyLevel enum,
      with options of NONE, ONE, QUORUM, and ALL.
    - added similar consistency_level parameter to read methods
    - column-name-set slice with no names given now returns zero columns
      instead of all of them.  ("all" can run your server out of memory.
      use a range-based slice with a high max column count instead.)
 * Removed the web interface. Node information can now be obtained by 
   using the newly introduced nodeprobe utility.
 * More JMX stats
 * Remove magic values from internals (e.g. special key to indicate
   when to flush memtables)
 * Rename configuration "table" to "keyspace"
 * Moved to crash-only design; no more shutdown (just kill the process)
 * Lots of bug fixes

Full list of issues resolved in 0.4 is at https://issues.apache.org/jira/secure/IssueNavigator.jspa?reset=true&&pid=12310865&fixfor=12313862&resolution=1&sorter/field=issuekey&sorter/order=DESC


0.3.0 RC3
 * Fix potential deadlock under load in TCPConnection.
   (CASSANDRA-220)


0.3.0 RC2
 * Fix possible data loss when server is stopped after replaying
   log but before new inserts force memtable flush.
   (CASSANDRA-204)
 * Added BUGS file


0.3.0 RC1
 * Range queries on keys, including user-defined key collation
 * Remove support
 * Workarounds for a weird bug in JDK select/register that seems
   particularly common on VM environments. Cassandra should deploy
   fine on EC2 now
 * Much improved infrastructure: the beginnings of a decent test suite
   ("ant test" for unit tests; "nosetests" for system tests), code
   coverage reporting, etc.
 * Expanded node status reporting via JMX
 * Improved error reporting/logging on both server and client
 * Reduced memory footprint in default configuration
 * Combined blocking and non-blocking versions of insert APIs
 * Added FlushPeriodInMinutes configuration parameter to force
   flushing of infrequently-updated ColumnFamilies<|MERGE_RESOLUTION|>--- conflicted
+++ resolved
@@ -1,6 +1,8 @@
 2.0.0
  * fix CAS contention timeout (CASSANDRA-5830)
  * fix HsHa to respect max frame size (CASSANDRA-4573)
+Merged from 1.2:
+ * Correctly validate sparse composite cells in scrub (CASSANDRA-5855)
 
 
 2.0.0-rc1
@@ -26,16 +28,8 @@
    (CASSANDRA-5752)
  * add "all time blocked" to StatusLogger output (CASSANDRA-5825)
  * Future-proof inter-major-version schema migrations (CASSANDRA-5845)
-<<<<<<< HEAD
-=======
  * (Hadoop) add CqlPagingRecordReader support for ReversedType in Thrift table
    (CASSANDRA-5718)
-Merged from 1.1:
- * Correctly validate sparse composite cells in scrub (CASSANDRA-5855)
-
-
-1.2.8
->>>>>>> 1143df1a
  * Fix reading DeletionTime from 1.1-format sstables (CASSANDRA-5814)
  * cqlsh: add collections support to COPY (CASSANDRA-5698)
  * retry important messages for any IOException (CASSANDRA-5804)
