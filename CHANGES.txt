4.0
 * Introduce error metrics for repair (CASSANDRA-13387)
 * Refactoring to primitive functional interfaces in AuthCache (CASSANDRA-13732)
 * Update metrics to 3.1.5 (CASSANDRA-13648)
 * batch_size_warn_threshold_in_kb can now be set at runtime (CASSANDRA-13699)
 * Avoid always rebuilding secondary indexes at startup (CASSANDRA-13725)
 * Upgrade JMH from 1.13 to 1.19 (CASSANDRA-13727)
 * Upgrade SLF4J from 1.7.7 to 1.7.25 (CASSANDRA-12996)
 * Default for start_native_transport now true if not set in config (CASSANDRA-13656)
 * Don't add localhost to the graph when calculating where to stream from (CASSANDRA-13583)
 * Allow skipping equality-restricted clustering columns in ORDER BY clause (CASSANDRA-10271)
 * Use common nowInSec for validation compactions (CASSANDRA-13671)
 * Improve handling of IR prepare failures (CASSANDRA-13672)
 * Send IR coordinator messages synchronously (CASSANDRA-13673)
 * Flush system.repair table before IR finalize promise (CASSANDRA-13660)
 * Fix column filter creation for wildcard queries (CASSANDRA-13650)
 * Add 'nodetool getbatchlogreplaythrottle' and 'nodetool setbatchlogreplaythrottle' (CASSANDRA-13614)
 * fix race condition in PendingRepairManager (CASSANDRA-13659)
 * Allow noop incremental repair state transitions (CASSANDRA-13658)
 * Run repair with down replicas (CASSANDRA-10446)
 * Added started & completed repair metrics (CASSANDRA-13598)
 * Added started & completed repair metrics (CASSANDRA-13598)
 * Improve secondary index (re)build failure and concurrency handling (CASSANDRA-10130)
 * Improve calculation of available disk space for compaction (CASSANDRA-13068)
 * Change the accessibility of RowCacheSerializer for third party row cache plugins (CASSANDRA-13579)
 * Allow sub-range repairs for a preview of repaired data (CASSANDRA-13570)
 * NPE in IR cleanup when columnfamily has no sstables (CASSANDRA-13585)
 * Fix Randomness of stress values (CASSANDRA-12744)
 * Allow selecting Map values and Set elements (CASSANDRA-7396)
 * Fast and garbage-free Streaming Histogram (CASSANDRA-13444)
 * Update repairTime for keyspaces on completion (CASSANDRA-13539)
 * Add configurable upper bound for validation executor threads (CASSANDRA-13521)
 * Bring back maxHintTTL propery (CASSANDRA-12982)
 * Add testing guidelines (CASSANDRA-13497)
 * Add more repair metrics (CASSANDRA-13531)
 * RangeStreamer should be smarter when picking endpoints for streaming (CASSANDRA-4650)
 * Avoid rewrapping an exception thrown for cache load functions (CASSANDRA-13367)
 * Log time elapsed for each incremental repair phase (CASSANDRA-13498)
 * Add multiple table operation support to cassandra-stress (CASSANDRA-8780)
 * Fix incorrect cqlsh results when selecting same columns multiple times (CASSANDRA-13262)
 * Fix WriteResponseHandlerTest is sensitive to test execution order (CASSANDRA-13421)
 * Improve incremental repair logging (CASSANDRA-13468)
 * Start compaction when incremental repair finishes (CASSANDRA-13454)
 * Add repair streaming preview (CASSANDRA-13257)
 * Cleanup isIncremental/repairedAt usage (CASSANDRA-13430)
 * Change protocol to allow sending key space independent of query string (CASSANDRA-10145)
 * Make gc_log and gc_warn settable at runtime (CASSANDRA-12661)
 * Take number of files in L0 in account when estimating remaining compaction tasks (CASSANDRA-13354)
 * Skip building views during base table streams on range movements (CASSANDRA-13065)
 * Improve error messages for +/- operations on maps and tuples (CASSANDRA-13197)
 * Remove deprecated repair JMX APIs (CASSANDRA-11530)
 * Fix version check to enable streaming keep-alive (CASSANDRA-12929)
 * Make it possible to monitor an ideal consistency level separate from actual consistency level (CASSANDRA-13289)
 * Outbound TCP connections ignore internode authenticator (CASSANDRA-13324)
 * Upgrade junit from 4.6 to 4.12 (CASSANDRA-13360)
 * Cleanup ParentRepairSession after repairs (CASSANDRA-13359)
 * Upgrade snappy-java to 1.1.2.6 (CASSANDRA-13336)
 * Incremental repair not streaming correct sstables (CASSANDRA-13328)
 * Upgrade the jna version to 4.3.0 (CASSANDRA-13300)
 * Add the currentTimestamp, currentDate, currentTime and currentTimeUUID functions (CASSANDRA-13132)
 * Remove config option index_interval (CASSANDRA-10671)
 * Reduce lock contention for collection types and serializers (CASSANDRA-13271)
 * Make it possible to override MessagingService.Verb ids (CASSANDRA-13283)
 * Avoid synchronized on prepareForRepair in ActiveRepairService (CASSANDRA-9292)
 * Adds the ability to use uncompressed chunks in compressed files (CASSANDRA-10520)
 * Don't flush sstables when streaming for incremental repair (CASSANDRA-13226)
 * Remove unused method (CASSANDRA-13227)
 * Fix minor bugs related to #9143 (CASSANDRA-13217)
 * Output warning if user increases RF (CASSANDRA-13079)
 * Remove pre-3.0 streaming compatibility code for 4.0 (CASSANDRA-13081)
 * Add support for + and - operations on dates (CASSANDRA-11936)
 * Fix consistency of incrementally repaired data (CASSANDRA-9143)
 * Increase commitlog version (CASSANDRA-13161)
 * Make TableMetadata immutable, optimize Schema (CASSANDRA-9425)
 * Refactor ColumnCondition (CASSANDRA-12981)
 * Parallelize streaming of different keyspaces (CASSANDRA-4663)
 * Improved compactions metrics (CASSANDRA-13015)
 * Speed-up start-up sequence by avoiding un-needed flushes (CASSANDRA-13031)
 * Use Caffeine (W-TinyLFU) for on-heap caches (CASSANDRA-10855)
 * Thrift removal (CASSANDRA-11115)
 * Remove pre-3.0 compatibility code for 4.0 (CASSANDRA-12716)
 * Add column definition kind to dropped columns in schema (CASSANDRA-12705)
 * Add (automate) Nodetool Documentation (CASSANDRA-12672)
 * Update bundled cqlsh python driver to 3.7.0 (CASSANDRA-12736)
 * Reject invalid replication settings when creating or altering a keyspace (CASSANDRA-12681)
 * Clean up the SSTableReader#getScanner API wrt removal of RateLimiter (CASSANDRA-12422)
 * Use new token allocation for non bootstrap case as well (CASSANDRA-13080)
 * Avoid byte-array copy when key cache is disabled (CASSANDRA-13084)
 * Require forceful decommission if number of nodes is less than replication factor (CASSANDRA-12510)
 * Allow IN restrictions on column families with collections (CASSANDRA-12654)
 * Log message size in trace message in OutboundTcpConnection (CASSANDRA-13028)
 * Add timeUnit Days for cassandra-stress (CASSANDRA-13029)
 * Add mutation size and batch metrics (CASSANDRA-12649)
 * Add method to get size of endpoints to TokenMetadata (CASSANDRA-12999)
 * Expose time spent waiting in thread pool queue (CASSANDRA-8398)
 * Conditionally update index built status to avoid unnecessary flushes (CASSANDRA-12969)
 * cqlsh auto completion: refactor definition of compaction strategy options (CASSANDRA-12946)
 * Add support for arithmetic operators (CASSANDRA-11935)
 * Add histogram for delay to deliver hints (CASSANDRA-13234)
 * Fix cqlsh automatic protocol downgrade regression (CASSANDRA-13307)
 * Changing `max_hint_window_in_ms` at runtime (CASSANDRA-11720)
 * Trivial format error in StorageProxy (CASSANDRA-13551)
 * Nodetool repair can hang forever if we lose the notification for the repair completing/failing (CASSANDRA-13480)
 * Anticompaction can cause noisy log messages (CASSANDRA-13684)


3.11.1
 * "ignore" option is ignored in sstableloader (CASSANDRA-13721)
 * Deadlock in AbstractCommitLogSegmentManager (CASSANDRA-13652)
 * Duplicate the buffer before passing it to analyser in SASI operation (CASSANDRA-13512)
 * Properly evict pstmts from prepared statements cache (CASSANDRA-13641)
Merged from 3.0:
<<<<<<< HEAD
=======
 * Fix invalid writetime for null cells (CASSANDRA-13711)
>>>>>>> 99196cb7
 * Fix ALTER TABLE statement to atomically propagate changes to the table and its MVs (CASSANDRA-12952)
 * Fixed ambiguous output of nodetool tablestats command (CASSANDRA-13722)
 * Fix Digest mismatch Exception if hints file has UnknownColumnFamily (CASSANDRA-13696)
 * Purge tombstones created by expired cells (CASSANDRA-13643)
 * Make concat work with iterators that have different subsets of columns (CASSANDRA-13482)
 * Set test.runners based on cores and memory size (CASSANDRA-13078)
 * Allow different NUMACTL_ARGS to be passed in (CASSANDRA-13557)
 * Fix secondary index queries on COMPACT tables (CASSANDRA-13627)
 * Nodetool listsnapshots output is missing a newline, if there are no snapshots (CASSANDRA-13568)
Merged from 2.2:
 * Fix queries with LIMIT and filtering on clustering columns (CASSANDRA-11223)
 * Fix potential NPE when resume bootstrap fails (CASSANDRA-13272)
 * Fix toJSONString for the UDT, tuple and collection types (CASSANDRA-13592)
 * Fix nested Tuples/UDTs validation (CASSANDRA-13646)
Merged from 2.1:
 * Clone HeartBeatState when building gossip messages. Make its generation/version volatile (CASSANDRA-13700)

3.11.0
 * Allow native function calls in CQLSSTableWriter (CASSANDRA-12606)
 * Replace string comparison with regex/number checks in MessagingService test (CASSANDRA-13216)
 * Fix formatting of duration columns in CQLSH (CASSANDRA-13549)
 * Fix the problem with duplicated rows when using paging with SASI (CASSANDRA-13302)
 * Allow CONTAINS statements filtering on the partition key and it’s parts (CASSANDRA-13275)
 * Fall back to even ranges calculation in clusters with vnodes when tokens are distributed unevenly (CASSANDRA-13229)
 * Fix duration type validation to prevent overflow (CASSANDRA-13218)
 * Forbid unsupported creation of SASI indexes over partition key columns (CASSANDRA-13228)
 * Reject multiple values for a key in CQL grammar. (CASSANDRA-13369)
 * UDA fails without input rows (CASSANDRA-13399)
 * Fix compaction-stress by using daemonInitialization (CASSANDRA-13188)
 * V5 protocol flags decoding broken (CASSANDRA-13443)
 * Use write lock not read lock for removing sstables from compaction strategies. (CASSANDRA-13422)
 * Use corePoolSize equal to maxPoolSize in JMXEnabledThreadPoolExecutors (CASSANDRA-13329)
 * Avoid rebuilding SASI indexes containing no values (CASSANDRA-12962)
 * Add charset to Analyser input stream (CASSANDRA-13151)
 * Fix testLimitSSTables flake caused by concurrent flush (CASSANDRA-12820)
 * cdc column addition strikes again (CASSANDRA-13382)
 * Fix static column indexes (CASSANDRA-13277)
 * DataOutputBuffer.asNewBuffer broken (CASSANDRA-13298)
 * unittest CipherFactoryTest failed on MacOS (CASSANDRA-13370)
 * Forbid SELECT restrictions and CREATE INDEX over non-frozen UDT columns (CASSANDRA-13247)
 * Default logging we ship will incorrectly print "?:?" for "%F:%L" pattern (CASSANDRA-13317)
 * Possible AssertionError in UnfilteredRowIteratorWithLowerBound (CASSANDRA-13366)
 * Support unaligned memory access for AArch64 (CASSANDRA-13326)
 * Improve SASI range iterator efficiency on intersection with an empty range (CASSANDRA-12915).
 * Fix equality comparisons of columns using the duration type (CASSANDRA-13174)
 * Move to FastThreadLocalThread and FastThreadLocal (CASSANDRA-13034)
 * nodetool stopdaemon errors out (CASSANDRA-13030)
 * Tables in system_distributed should not use gcgs of 0 (CASSANDRA-12954)
 * Fix primary index calculation for SASI (CASSANDRA-12910)
 * More fixes to the TokenAllocator (CASSANDRA-12990)
 * NoReplicationTokenAllocator should work with zero replication factor (CASSANDRA-12983)
 * Address message coalescing regression (CASSANDRA-12676)
 * Delete illegal character from StandardTokenizerImpl.jflex (CASSANDRA-13417)
 * Fix cqlsh automatic protocol downgrade regression (CASSANDRA-13307)
 * Tracing payload not passed from QueryMessage to tracing session (CASSANDRA-12835)
Merged from 3.0:
 * Ensure int overflow doesn't occur when calculating large partition warning size (CASSANDRA-13172)
 * Ensure consistent view of partition columns between coordinator and replica in ColumnFilter (CASSANDRA-13004)
 * Failed unregistering mbean during drop keyspace (CASSANDRA-13346)
 * nodetool scrub/cleanup/upgradesstables exit code is wrong (CASSANDRA-13542)
 * Fix the reported number of sstable data files accessed per read (CASSANDRA-13120)
 * Fix schema digest mismatch during rolling upgrades from versions before 3.0.12 (CASSANDRA-13559)
 * Upgrade JNA version to 4.4.0 (CASSANDRA-13072)
 * Interned ColumnIdentifiers should use minimal ByteBuffers (CASSANDRA-13533)
 * Fix repair process violating start/end token limits for small ranges (CASSANDRA-13052)
 * Add storage port options to sstableloader (CASSANDRA-13518)
 * Properly handle quoted index names in cqlsh DESCRIBE output (CASSANDRA-12847)
 * Fix NPE in StorageService.excise() (CASSANDRA-13163)
 * Expire OutboundTcpConnection messages by a single Thread (CASSANDRA-13265)
 * Fail repair if insufficient responses received (CASSANDRA-13397)
 * Fix SSTableLoader fail when the loaded table contains dropped columns (CASSANDRA-13276)
 * Avoid name clashes in CassandraIndexTest (CASSANDRA-13427)
 * Handling partially written hint files (CASSANDRA-12728)
 * Interrupt replaying hints on decommission (CASSANDRA-13308)
 * Handling partially written hint files (CASSANDRA-12728)
 * Fix NPE issue in StorageService (CASSANDRA-13060)
 * Make reading of range tombstones more reliable (CASSANDRA-12811)
 * Fix startup problems due to schema tables not completely flushed (CASSANDRA-12213)
 * Fix view builder bug that can filter out data on restart (CASSANDRA-13405)
 * Fix 2i page size calculation when there are no regular columns (CASSANDRA-13400)
 * Fix the conversion of 2.X expired rows without regular column data (CASSANDRA-13395)
 * Fix hint delivery when using ext+internal IPs with prefer_local enabled (CASSANDRA-13020)
 * Legacy deserializer can create empty range tombstones (CASSANDRA-13341)
 * Legacy caching options can prevent 3.0 upgrade (CASSANDRA-13384)
 * Use the Kernel32 library to retrieve the PID on Windows and fix startup checks (CASSANDRA-13333)
 * Fix code to not exchange schema across major versions (CASSANDRA-13274)
 * Dropping column results in "corrupt" SSTable (CASSANDRA-13337)
 * Bugs handling range tombstones in the sstable iterators (CASSANDRA-13340)
 * Fix CONTAINS filtering for null collections (CASSANDRA-13246)
 * Applying: Use a unique metric reservoir per test run when using Cassandra-wide metrics residing in MBeans (CASSANDRA-13216)
 * Propagate row deletions in 2i tables on upgrade (CASSANDRA-13320)
 * Slice.isEmpty() returns false for some empty slices (CASSANDRA-13305)
 * Add formatted row output to assertEmpty in CQL Tester (CASSANDRA-13238)
 * Prevent data loss on upgrade 2.1 - 3.0 by adding component separator to LogRecord absolute path (CASSANDRA-13294)
 * Improve testing on macOS by eliminating sigar logging (CASSANDRA-13233)
 * Cqlsh copy-from should error out when csv contains invalid data for collections (CASSANDRA-13071)
 * Fix "multiple versions of ant detected..." when running ant test (CASSANDRA-13232)
 * Coalescing strategy sleeps too much (CASSANDRA-13090)
 * Faster StreamingHistogram (CASSANDRA-13038)
 * Legacy deserializer can create unexpected boundary range tombstones (CASSANDRA-13237)
 * Remove unnecessary assertion from AntiCompactionTest (CASSANDRA-13070)
 * Fix cqlsh COPY for dates before 1900 (CASSANDRA-13185)
 * Use keyspace replication settings on system.size_estimates table (CASSANDRA-9639)
 * Add vm.max_map_count StartupCheck (CASSANDRA-13008)
 * Obfuscate password in stress-graphs (CASSANDRA-12233)
 * Hint related logging should include the IP address of the destination in addition to
   host ID (CASSANDRA-13205)
 * Reloading logback.xml does not work (CASSANDRA-13173)
 * Lightweight transactions temporarily fail after upgrade from 2.1 to 3.0 (CASSANDRA-13109)
 * Duplicate rows after upgrading from 2.1.16 to 3.0.10/3.9 (CASSANDRA-13125)
 * Fix UPDATE queries with empty IN restrictions (CASSANDRA-13152)
 * Fix handling of partition with partition-level deletion plus
   live rows in sstabledump (CASSANDRA-13177)
 * Provide user workaround when system_schema.columns does not contain entries
   for a table that's in system_schema.tables (CASSANDRA-13180)
 * Nodetool upgradesstables/scrub/compact ignores system tables (CASSANDRA-13410)
 * Fix schema version calculation for rolling upgrades (CASSANDRA-13441)
Merged from 2.2:
 * Nodes started with join_ring=False should be able to serve requests when authentication is enabled (CASSANDRA-11381)
 * cqlsh COPY FROM: increment error count only for failures, not for attempts (CASSANDRA-13209)
 * Avoid starting gossiper in RemoveTest (CASSANDRA-13407)
 * Fix weightedSize() for row-cache reported by JMX and NodeTool (CASSANDRA-13393)
 * Fix JVM metric names (CASSANDRA-13103)
 * Honor truststore-password parameter in cassandra-stress (CASSANDRA-12773)
 * Discard in-flight shadow round responses (CASSANDRA-12653)
 * Don't anti-compact repaired data to avoid inconsistencies (CASSANDRA-13153)
 * Wrong logger name in AnticompactionTask (CASSANDRA-13343)
 * Commitlog replay may fail if last mutation is within 4 bytes of end of segment (CASSANDRA-13282)
 * Fix queries updating multiple time the same list (CASSANDRA-13130)
 * Fix GRANT/REVOKE when keyspace isn't specified (CASSANDRA-13053)
 * Fix flaky LongLeveledCompactionStrategyTest (CASSANDRA-12202)
 * Fix failing COPY TO STDOUT (CASSANDRA-12497)
 * Fix ColumnCounter::countAll behaviour for reverse queries (CASSANDRA-13222)
 * Exceptions encountered calling getSeeds() breaks OTC thread (CASSANDRA-13018)
 * Fix negative mean latency metric (CASSANDRA-12876)
 * Use only one file pointer when creating commitlog segments (CASSANDRA-12539)
Merged from 2.1:
 * Fix 2ndary index queries on partition keys for tables with static columns (CASSANDRA-13147)
 * Fix ParseError unhashable type list in cqlsh copy from (CASSANDRA-13364)
 * Remove unused repositories (CASSANDRA-13278)
 * Log stacktrace of uncaught exceptions (CASSANDRA-13108)
 * Use portable stderr for java error in startup (CASSANDRA-13211)
 * Fix Thread Leak in OutboundTcpConnection (CASSANDRA-13204)
 * Upgrade netty version to fix memory leak with client encryption (CASSANDRA-13114)
 * Coalescing strategy can enter infinite loop (CASSANDRA-13159)


3.10
 * Fix secondary index queries regression (CASSANDRA-13013)
 * Add duration type to the protocol V5 (CASSANDRA-12850)
 * Fix duration type validation (CASSANDRA-13143)
 * Fix flaky GcCompactionTest (CASSANDRA-12664)
 * Fix TestHintedHandoff.hintedhandoff_decom_test (CASSANDRA-13058)
 * Fixed query monitoring for range queries (CASSANDRA-13050)
 * Remove outboundBindAny configuration property (CASSANDRA-12673)
 * Use correct bounds for all-data range when filtering (CASSANDRA-12666)
 * Remove timing window in test case (CASSANDRA-12875)
 * Resolve unit testing without JCE security libraries installed (CASSANDRA-12945)
 * Fix inconsistencies in cassandra-stress load balancing policy (CASSANDRA-12919)
 * Fix validation of non-frozen UDT cells (CASSANDRA-12916)
 * Don't shut down socket input/output on StreamSession (CASSANDRA-12903)
 * Fix Murmur3PartitionerTest (CASSANDRA-12858)
 * Move cqlsh syntax rules into separate module and allow easier customization (CASSANDRA-12897)
 * Fix CommitLogSegmentManagerTest (CASSANDRA-12283)
 * Fix cassandra-stress truncate option (CASSANDRA-12695)
 * Fix crossNode value when receiving messages (CASSANDRA-12791)
 * Don't load MX4J beans twice (CASSANDRA-12869)
 * Extend native protocol request flags, add versions to SUPPORTED, and introduce ProtocolVersion enum (CASSANDRA-12838)
 * Set JOINING mode when running pre-join tasks (CASSANDRA-12836)
 * remove net.mintern.primitive library due to license issue (CASSANDRA-12845)
 * Properly format IPv6 addresses when logging JMX service URL (CASSANDRA-12454)
 * Optimize the vnode allocation for single replica per DC (CASSANDRA-12777)
 * Use non-token restrictions for bounds when token restrictions are overridden (CASSANDRA-12419)
 * Fix CQLSH auto completion for PER PARTITION LIMIT (CASSANDRA-12803)
 * Use different build directories for Eclipse and Ant (CASSANDRA-12466)
 * Avoid potential AttributeError in cqlsh due to no table metadata (CASSANDRA-12815)
 * Fix RandomReplicationAwareTokenAllocatorTest.testExistingCluster (CASSANDRA-12812)
 * Upgrade commons-codec to 1.9 (CASSANDRA-12790)
 * Add duration data type (CASSANDRA-11873)
 * Make the fanout size for LeveledCompactionStrategy to be configurable (CASSANDRA-11550)
 * Fix timeout in ReplicationAwareTokenAllocatorTest (CASSANDRA-12784)
 * Improve sum aggregate functions (CASSANDRA-12417)
 * Make cassandra.yaml docs for batch_size_*_threshold_in_kb reflect changes in CASSANDRA-10876 (CASSANDRA-12761)
 * cqlsh fails to format collections when using aliases (CASSANDRA-11534)
 * Check for hash conflicts in prepared statements (CASSANDRA-12733)
 * Exit query parsing upon first error (CASSANDRA-12598)
 * Fix cassandra-stress to use single seed in UUID generation (CASSANDRA-12729)
 * CQLSSTableWriter does not allow Update statement (CASSANDRA-12450)
 * Config class uses boxed types but DD exposes primitive types (CASSANDRA-12199)
 * Add pre- and post-shutdown hooks to Storage Service (CASSANDRA-12461)
 * Add hint delivery metrics (CASSANDRA-12693)
 * Remove IndexInfo cache from FileIndexInfoRetriever (CASSANDRA-12731)
 * ColumnIndex does not reuse buffer (CASSANDRA-12502)
 * cdc column addition still breaks schema migration tasks (CASSANDRA-12697)
 * Upgrade metrics-reporter dependencies (CASSANDRA-12089)
 * Tune compaction thread count via nodetool (CASSANDRA-12248)
 * Add +=/-= shortcut syntax for update queries (CASSANDRA-12232)
 * Include repair session IDs in repair start message (CASSANDRA-12532)
 * Add a blocking task to Index, run before joining the ring (CASSANDRA-12039)
 * Fix NPE when using CQLSSTableWriter (CASSANDRA-12667)
 * Support optional backpressure strategies at the coordinator (CASSANDRA-9318)
 * Make randompartitioner work with new vnode allocation (CASSANDRA-12647)
 * Fix cassandra-stress graphing (CASSANDRA-12237)
 * Allow filtering on partition key columns for queries without secondary indexes (CASSANDRA-11031)
 * Fix Cassandra Stress reporting thread model and precision (CASSANDRA-12585)
 * Add JMH benchmarks.jar (CASSANDRA-12586)
 * Cleanup uses of AlterTableStatementColumn (CASSANDRA-12567)
 * Add keep-alive to streaming (CASSANDRA-11841)
 * Tracing payload is passed through newSession(..) (CASSANDRA-11706)
 * avoid deleting non existing sstable files and improve related log messages (CASSANDRA-12261)
 * json/yaml output format for nodetool compactionhistory (CASSANDRA-12486)
 * Retry all internode messages once after a connection is
   closed and reopened (CASSANDRA-12192)
 * Add support to rebuild from targeted replica (CASSANDRA-9875)
 * Add sequence distribution type to cassandra stress (CASSANDRA-12490)
 * "SELECT * FROM foo LIMIT ;" does not error out (CASSANDRA-12154)
 * Define executeLocally() at the ReadQuery Level (CASSANDRA-12474)
 * Extend read/write failure messages with a map of replica addresses
   to error codes in the v5 native protocol (CASSANDRA-12311)
 * Fix rebuild of SASI indexes with existing index files (CASSANDRA-12374)
 * Let DatabaseDescriptor not implicitly startup services (CASSANDRA-9054, 12550)
 * Fix clustering indexes in presence of static columns in SASI (CASSANDRA-12378)
 * Fix queries on columns with reversed type on SASI indexes (CASSANDRA-12223)
 * Added slow query log (CASSANDRA-12403)
 * Count full coordinated request against timeout (CASSANDRA-12256)
 * Allow TTL with null value on insert and update (CASSANDRA-12216)
 * Make decommission operation resumable (CASSANDRA-12008)
 * Add support to one-way targeted repair (CASSANDRA-9876)
 * Remove clientutil jar (CASSANDRA-11635)
 * Fix compaction throughput throttle (CASSANDRA-12366, CASSANDRA-12717)
 * Delay releasing Memtable memory on flush until PostFlush has finished running (CASSANDRA-12358)
 * Cassandra stress should dump all setting on startup (CASSANDRA-11914)
 * Make it possible to compact a given token range (CASSANDRA-10643)
 * Allow updating DynamicEndpointSnitch properties via JMX (CASSANDRA-12179)
 * Collect metrics on queries by consistency level (CASSANDRA-7384)
 * Add support for GROUP BY to SELECT statement (CASSANDRA-10707)
 * Deprecate memtable_cleanup_threshold and update default for memtable_flush_writers (CASSANDRA-12228)
 * Upgrade to OHC 0.4.4 (CASSANDRA-12133)
 * Add version command to cassandra-stress (CASSANDRA-12258)
 * Create compaction-stress tool (CASSANDRA-11844)
 * Garbage-collecting compaction operation and schema option (CASSANDRA-7019)
 * Add beta protocol flag for v5 native protocol (CASSANDRA-12142)
 * Support filtering on non-PRIMARY KEY columns in the CREATE
   MATERIALIZED VIEW statement's WHERE clause (CASSANDRA-10368)
 * Unify STDOUT and SYSTEMLOG logback format (CASSANDRA-12004)
 * COPY FROM should raise error for non-existing input files (CASSANDRA-12174)
 * Faster write path (CASSANDRA-12269)
 * Option to leave omitted columns in INSERT JSON unset (CASSANDRA-11424)
 * Support json/yaml output in nodetool tpstats (CASSANDRA-12035)
 * Expose metrics for successful/failed authentication attempts (CASSANDRA-10635)
 * Prepend snapshot name with "truncated" or "dropped" when a snapshot
   is taken before truncating or dropping a table (CASSANDRA-12178)
 * Optimize RestrictionSet (CASSANDRA-12153)
 * cqlsh does not automatically downgrade CQL version (CASSANDRA-12150)
 * Omit (de)serialization of state variable in UDAs (CASSANDRA-9613)
 * Create a system table to expose prepared statements (CASSANDRA-8831)
 * Reuse DataOutputBuffer from ColumnIndex (CASSANDRA-11970)
 * Remove DatabaseDescriptor dependency from SegmentedFile (CASSANDRA-11580)
 * Add supplied username to authentication error messages (CASSANDRA-12076)
 * Remove pre-startup check for open JMX port (CASSANDRA-12074)
 * Remove compaction Severity from DynamicEndpointSnitch (CASSANDRA-11738)
 * Restore resumable hints delivery (CASSANDRA-11960)
 * Properly record CAS contention (CASSANDRA-12626)
Merged from 3.0:
 * Dump threads when unit tests time out (CASSANDRA-13117)
 * Better error when modifying function permissions without explicit keyspace (CASSANDRA-12925)
 * Indexer is not correctly invoked when building indexes over sstables (CASSANDRA-13075)
 * Stress daemon help is incorrect (CASSANDRA-12563)
 * Read repair is not blocking repair to finish in foreground repair (CASSANDRA-13115)
 * Replace empty strings with null values if they cannot be converted (CASSANDRA-12794)
 * Remove support for non-JavaScript UDFs (CASSANDRA-12883)
 * Fix deserialization of 2.x DeletedCells (CASSANDRA-12620)
 * Add parent repair session id to anticompaction log message (CASSANDRA-12186)
 * Improve contention handling on failure to acquire MV lock for streaming and hints (CASSANDRA-12905)
 * Fix DELETE and UPDATE queries with empty IN restrictions (CASSANDRA-12829)
 * Mark MVs as built after successful bootstrap (CASSANDRA-12984)
 * Estimated TS drop-time histogram updated with Cell.NO_DELETION_TIME (CASSANDRA-13040)
 * Nodetool compactionstats fails with NullPointerException (CASSANDRA-13021)
 * Thread local pools never cleaned up (CASSANDRA-13033)
 * Set RPC_READY to false when draining or if a node is marked as shutdown (CASSANDRA-12781)
 * CQL often queries static columns unnecessarily (CASSANDRA-12768)
 * Make sure sstables only get committed when it's safe to discard commit log records (CASSANDRA-12956)
 * Reject default_time_to_live option when creating or altering MVs (CASSANDRA-12868)
 * Nodetool should use a more sane max heap size (CASSANDRA-12739)
 * LocalToken ensures token values are cloned on heap (CASSANDRA-12651)
 * AnticompactionRequestSerializer serializedSize is incorrect (CASSANDRA-12934)
 * Prevent reloading of logback.xml from UDF sandbox (CASSANDRA-12535)
 * Reenable HeapPool (CASSANDRA-12900)
 * Disallow offheap_buffers memtable allocation (CASSANDRA-11039)
 * Fix CommitLogSegmentManagerTest (CASSANDRA-12283)
 * Pass root cause to CorruptBlockException when uncompression failed (CASSANDRA-12889)
 * Batch with multiple conditional updates for the same partition causes AssertionError (CASSANDRA-12867)
 * Make AbstractReplicationStrategy extendable from outside its package (CASSANDRA-12788)
 * Don't tell users to turn off consistent rangemovements during rebuild. (CASSANDRA-12296)
 * Fix CommitLogTest.testDeleteIfNotDirty (CASSANDRA-12854)
 * Avoid deadlock due to MV lock contention (CASSANDRA-12689)
 * Fix for KeyCacheCqlTest flakiness (CASSANDRA-12801)
 * Include SSTable filename in compacting large row message (CASSANDRA-12384)
 * Fix potential socket leak (CASSANDRA-12329, CASSANDRA-12330)
 * Fix ViewTest.testCompaction (CASSANDRA-12789)
 * Improve avg aggregate functions (CASSANDRA-12417)
 * Preserve quoted reserved keyword column names in MV creation (CASSANDRA-11803)
 * nodetool stopdaemon errors out (CASSANDRA-12646)
 * Split materialized view mutations on build to prevent OOM (CASSANDRA-12268)
 * mx4j does not work in 3.0.8 (CASSANDRA-12274)
 * Abort cqlsh copy-from in case of no answer after prolonged period of time (CASSANDRA-12740)
 * Avoid sstable corrupt exception due to dropped static column (CASSANDRA-12582)
 * Make stress use client mode to avoid checking commit log size on startup (CASSANDRA-12478)
 * Fix exceptions with new vnode allocation (CASSANDRA-12715)
 * Unify drain and shutdown processes (CASSANDRA-12509)
 * Fix NPE in ComponentOfSlice.isEQ() (CASSANDRA-12706)
 * Fix failure in LogTransactionTest (CASSANDRA-12632)
 * Fix potentially incomplete non-frozen UDT values when querying with the
   full primary key specified (CASSANDRA-12605)
 * Make sure repaired tombstones are dropped when only_purge_repaired_tombstones is enabled (CASSANDRA-12703)
 * Skip writing MV mutations to commitlog on mutation.applyUnsafe() (CASSANDRA-11670)
 * Establish consistent distinction between non-existing partition and NULL value for LWTs on static columns (CASSANDRA-12060)
 * Extend ColumnIdentifier.internedInstances key to include the type that generated the byte buffer (CASSANDRA-12516)
 * Handle composite prefixes with final EOC=0 as in 2.x and refactor LegacyLayout.decodeBound (CASSANDRA-12423)
 * select_distinct_with_deletions_test failing on non-vnode environments (CASSANDRA-11126)
 * Stack Overflow returned to queries while upgrading (CASSANDRA-12527)
 * Fix legacy regex for temporary files from 2.2 (CASSANDRA-12565)
 * Add option to state current gc_grace_seconds to tools/bin/sstablemetadata (CASSANDRA-12208)
 * Fix file system race condition that may cause LogAwareFileLister to fail to classify files (CASSANDRA-11889)
 * Fix file handle leaks due to simultaneous compaction/repair and
   listing snapshots, calculating snapshot sizes, or making schema
   changes (CASSANDRA-11594)
 * Fix nodetool repair exits with 0 for some errors (CASSANDRA-12508)
 * Do not shut down BatchlogManager twice during drain (CASSANDRA-12504)
 * Disk failure policy should not be invoked on out of space (CASSANDRA-12385)
 * Calculate last compacted key on startup (CASSANDRA-6216)
 * Add schema to snapshot manifest, add USING TIMESTAMP clause to ALTER TABLE statements (CASSANDRA-7190)
 * If CF has no clustering columns, any row cache is full partition cache (CASSANDRA-12499)
 * Correct log message for statistics of offheap memtable flush (CASSANDRA-12776)
 * Explicitly set locale for string validation (CASSANDRA-12541,CASSANDRA-12542,CASSANDRA-12543,CASSANDRA-12545)
Merged from 2.2:
 * Fix speculative retry bugs (CASSANDRA-13009)
 * Fix handling of nulls and unsets in IN conditions (CASSANDRA-12981)
 * Fix race causing infinite loop if Thrift server is stopped before it starts listening (CASSANDRA-12856)
 * CompactionTasks now correctly drops sstables out of compaction when not enough disk space is available (CASSANDRA-12979)
 * Fix DynamicEndpointSnitch noop in multi-datacenter situations (CASSANDRA-13074)
 * cqlsh copy-from: encode column names to avoid primary key parsing errors (CASSANDRA-12909)
 * Temporarily fix bug that creates commit log when running offline tools (CASSANDRA-8616)
 * Reduce granuality of OpOrder.Group during index build (CASSANDRA-12796)
 * Test bind parameters and unset parameters in InsertUpdateIfConditionTest (CASSANDRA-12980)
 * Use saved tokens when setting local tokens on StorageService.joinRing (CASSANDRA-12935)
 * cqlsh: fix DESC TYPES errors (CASSANDRA-12914)
 * Fix leak on skipped SSTables in sstableupgrade (CASSANDRA-12899)
 * Avoid blocking gossip during pending range calculation (CASSANDRA-12281)
 * Fix purgeability of tombstones with max timestamp (CASSANDRA-12792)
 * Fail repair if participant dies during sync or anticompaction (CASSANDRA-12901)
 * cqlsh COPY: unprotected pk values before converting them if not using prepared statements (CASSANDRA-12863)
 * Fix Util.spinAssertEquals (CASSANDRA-12283)
 * Fix potential NPE for compactionstats (CASSANDRA-12462)
 * Prepare legacy authenticate statement if credentials table initialised after node startup (CASSANDRA-12813)
 * Change cassandra.wait_for_tracing_events_timeout_secs default to 0 (CASSANDRA-12754)
 * Clean up permissions when a UDA is dropped (CASSANDRA-12720)
 * Limit colUpdateTimeDelta histogram updates to reasonable deltas (CASSANDRA-11117)
 * Fix leak errors and execution rejected exceptions when draining (CASSANDRA-12457)
 * Fix merkle tree depth calculation (CASSANDRA-12580)
 * Make Collections deserialization more robust (CASSANDRA-12618)
 * Fix exceptions when enabling gossip on nodes that haven't joined the ring (CASSANDRA-12253)
 * Fix authentication problem when invoking cqlsh copy from a SOURCE command (CASSANDRA-12642)
 * Decrement pending range calculator jobs counter in finally block
 * cqlshlib tests: increase default execute timeout (CASSANDRA-12481)
 * Forward writes to replacement node when replace_address != broadcast_address (CASSANDRA-8523)
 * Fail repair on non-existing table (CASSANDRA-12279)
 * Enable repair -pr and -local together (fix regression of CASSANDRA-7450) (CASSANDRA-12522)
 * Better handle invalid system roles table (CASSANDRA-12700)
 * Split consistent range movement flag correction (CASSANDRA-12786)
Merged from 2.1:
 * cqlsh copy-from: sort user type fields in csv (CASSANDRA-12959)
 * Don't skip sstables based on maxLocalDeletionTime (CASSANDRA-12765)


3.8, 3.9
 * Fix value skipping with counter columns (CASSANDRA-11726)
 * Fix nodetool tablestats miss SSTable count (CASSANDRA-12205)
 * Fixed flacky SSTablesIteratedTest (CASSANDRA-12282)
 * Fixed flacky SSTableRewriterTest: check file counts before calling validateCFS (CASSANDRA-12348)
 * cqlsh: Fix handling of $$-escaped strings (CASSANDRA-12189)
 * Fix SSL JMX requiring truststore containing server cert (CASSANDRA-12109)
 * RTE from new CDC column breaks in flight queries (CASSANDRA-12236)
 * Fix hdr logging for single operation workloads (CASSANDRA-12145)
 * Fix SASI PREFIX search in CONTAINS mode with partial terms (CASSANDRA-12073)
 * Increase size of flushExecutor thread pool (CASSANDRA-12071)
 * Partial revert of CASSANDRA-11971, cannot recycle buffer in SP.sendMessagesToNonlocalDC (CASSANDRA-11950)
 * Upgrade netty to 4.0.39 (CASSANDRA-12032, CASSANDRA-12034)
 * Improve details in compaction log message (CASSANDRA-12080)
 * Allow unset values in CQLSSTableWriter (CASSANDRA-11911)
 * Chunk cache to request compressor-compatible buffers if pool space is exhausted (CASSANDRA-11993)
 * Remove DatabaseDescriptor dependencies from SequentialWriter (CASSANDRA-11579)
 * Move skip_stop_words filter before stemming (CASSANDRA-12078)
 * Support seek() in EncryptedFileSegmentInputStream (CASSANDRA-11957)
 * SSTable tools mishandling LocalPartitioner (CASSANDRA-12002)
 * When SEPWorker assigned work, set thread name to match pool (CASSANDRA-11966)
 * Add cross-DC latency metrics (CASSANDRA-11596)
 * Allow terms in selection clause (CASSANDRA-10783)
 * Add bind variables to trace (CASSANDRA-11719)
 * Switch counter shards' clock to timestamps (CASSANDRA-9811)
 * Introduce HdrHistogram and response/service/wait separation to stress tool (CASSANDRA-11853)
 * entry-weighers in QueryProcessor should respect partitionKeyBindIndexes field (CASSANDRA-11718)
 * Support older ant versions (CASSANDRA-11807)
 * Estimate compressed on disk size when deciding if sstable size limit reached (CASSANDRA-11623)
 * cassandra-stress profiles should support case sensitive schemas (CASSANDRA-11546)
 * Remove DatabaseDescriptor dependency from FileUtils (CASSANDRA-11578)
 * Faster streaming (CASSANDRA-9766)
 * Add prepared query parameter to trace for "Execute CQL3 prepared query" session (CASSANDRA-11425)
 * Add repaired percentage metric (CASSANDRA-11503)
 * Add Change-Data-Capture (CASSANDRA-8844)
Merged from 3.0:
 * Fix paging for 2.x to 3.x upgrades (CASSANDRA-11195)
 * Fix clean interval not sent to commit log for empty memtable flush (CASSANDRA-12436)
 * Fix potential resource leak in RMIServerSocketFactoryImpl (CASSANDRA-12331)
 * Make sure compaction stats are updated when compaction is interrupted (CASSANDRA-12100)
 * Change commitlog and sstables to track dirty and clean intervals (CASSANDRA-11828)
 * NullPointerException during compaction on table with static columns (CASSANDRA-12336)
 * Fixed ConcurrentModificationException when reading metrics in GraphiteReporter (CASSANDRA-11823)
 * Fix upgrade of super columns on thrift (CASSANDRA-12335)
 * Fixed flacky BlacklistingCompactionsTest, switched to fixed size types and increased corruption size (CASSANDRA-12359)
 * Rerun ReplicationAwareTokenAllocatorTest on failure to avoid flakiness (CASSANDRA-12277)
 * Exception when computing read-repair for range tombstones (CASSANDRA-12263)
 * Lost counter writes in compact table and static columns (CASSANDRA-12219)
 * AssertionError with MVs on updating a row that isn't indexed due to a null value (CASSANDRA-12247)
 * Disable RR and speculative retry with EACH_QUORUM reads (CASSANDRA-11980)
 * Add option to override compaction space check (CASSANDRA-12180)
 * Faster startup by only scanning each directory for temporary files once (CASSANDRA-12114)
 * Respond with v1/v2 protocol header when responding to driver that attempts
   to connect with too low of a protocol version (CASSANDRA-11464)
 * NullPointerExpception when reading/compacting table (CASSANDRA-11988)
 * Fix problem with undeleteable rows on upgrade to new sstable format (CASSANDRA-12144)
 * Fix potential bad messaging service message for paged range reads
   within mixed-version 3.x clusters (CASSANDRA-12249)
 * Fix paging logic for deleted partitions with static columns (CASSANDRA-12107)
 * Wait until the message is being send to decide which serializer must be used (CASSANDRA-11393)
 * Fix migration of static thrift column names with non-text comparators (CASSANDRA-12147)
 * Fix upgrading sparse tables that are incorrectly marked as dense (CASSANDRA-11315)
 * Fix reverse queries ignoring range tombstones (CASSANDRA-11733)
 * Avoid potential race when rebuilding CFMetaData (CASSANDRA-12098)
 * Avoid missing sstables when getting the canonical sstables (CASSANDRA-11996)
 * Always select the live sstables when getting sstables in bounds (CASSANDRA-11944)
 * Fix column ordering of results with static columns for Thrift requests in
   a mixed 2.x/3.x cluster, also fix potential non-resolved duplication of
   those static columns in query results (CASSANDRA-12123)
 * Avoid digest mismatch with empty but static rows (CASSANDRA-12090)
 * Fix EOF exception when altering column type (CASSANDRA-11820)
 * Fix potential race in schema during new table creation (CASSANDRA-12083)
 * cqlsh: fix error handling in rare COPY FROM failure scenario (CASSANDRA-12070)
 * Disable autocompaction during drain (CASSANDRA-11878)
 * Add a metrics timer to MemtablePool and use it to track time spent blocked on memory in MemtableAllocator (CASSANDRA-11327)
 * Fix upgrading schema with super columns with non-text subcomparators (CASSANDRA-12023)
 * Add TimeWindowCompactionStrategy (CASSANDRA-9666)
 * Fix JsonTransformer output of partition with deletion info (CASSANDRA-12418)
 * Fix NPE in SSTableLoader when specifying partial directory path (CASSANDRA-12609)
Merged from 2.2:
 * Add local address entry in PropertyFileSnitch (CASSANDRA-11332)
 * cqlsh copy: fix missing counter values (CASSANDRA-12476)
 * Move migration tasks to non-periodic queue, assure flush executor shutdown after non-periodic executor (CASSANDRA-12251)
 * cqlsh copy: fixed possible race in initializing feeding thread (CASSANDRA-11701)
 * Only set broadcast_rpc_address on Ec2MultiRegionSnitch if it's not set (CASSANDRA-11357)
 * Update StorageProxy range metrics for timeouts, failures and unavailables (CASSANDRA-9507)
 * Add Sigar to classes included in clientutil.jar (CASSANDRA-11635)
 * Add decay to histograms and timers used for metrics (CASSANDRA-11752)
 * Fix hanging stream session (CASSANDRA-10992)
 * Fix INSERT JSON, fromJson() support of smallint, tinyint types (CASSANDRA-12371)
 * Restore JVM metric export for metric reporters (CASSANDRA-12312)
 * Release sstables of failed stream sessions only when outgoing transfers are finished (CASSANDRA-11345)
 * Wait for tracing events before returning response and query at same consistency level client side (CASSANDRA-11465)
 * cqlsh copyutil should get host metadata by connected address (CASSANDRA-11979)
 * Fixed cqlshlib.test.remove_test_db (CASSANDRA-12214)
 * Synchronize ThriftServer::stop() (CASSANDRA-12105)
 * Use dedicated thread for JMX notifications (CASSANDRA-12146)
 * Improve streaming synchronization and fault tolerance (CASSANDRA-11414)
 * MemoryUtil.getShort() should return an unsigned short also for architectures not supporting unaligned memory accesses (CASSANDRA-11973)
Merged from 2.1:
 * Fix queries with empty ByteBuffer values in clustering column restrictions (CASSANDRA-12127)
 * Disable passing control to post-flush after flush failure to prevent data loss (CASSANDRA-11828)
 * Allow STCS-in-L0 compactions to reduce scope with LCS (CASSANDRA-12040)
 * cannot use cql since upgrading python to 2.7.11+ (CASSANDRA-11850)
 * Fix filtering on clustering columns when 2i is used (CASSANDRA-11907)


3.0.8
 * Fix potential race in schema during new table creation (CASSANDRA-12083)
 * cqlsh: fix error handling in rare COPY FROM failure scenario (CASSANDRA-12070)
 * Disable autocompaction during drain (CASSANDRA-11878)
 * Add a metrics timer to MemtablePool and use it to track time spent blocked on memory in MemtableAllocator (CASSANDRA-11327)
 * Fix upgrading schema with super columns with non-text subcomparators (CASSANDRA-12023)
 * Add TimeWindowCompactionStrategy (CASSANDRA-9666)
Merged from 2.2:
 * Allow nodetool info to run with readonly JMX access (CASSANDRA-11755)
 * Validate bloom_filter_fp_chance against lowest supported
   value when the table is created (CASSANDRA-11920)
 * Don't send erroneous NEW_NODE notifications on restart (CASSANDRA-11038)
 * StorageService shutdown hook should use a volatile variable (CASSANDRA-11984)
Merged from 2.1:
 * Add system property to set the max number of native transport requests in queue (CASSANDRA-11363)
 * Fix queries with empty ByteBuffer values in clustering column restrictions (CASSANDRA-12127)
 * Disable passing control to post-flush after flush failure to prevent data loss (CASSANDRA-11828)
 * Allow STCS-in-L0 compactions to reduce scope with LCS (CASSANDRA-12040)
 * cannot use cql since upgrading python to 2.7.11+ (CASSANDRA-11850)
 * Fix filtering on clustering columns when 2i is used (CASSANDRA-11907)
 * Avoid stalling paxos when the paxos state expires (CASSANDRA-12043)
 * Remove finished incoming streaming connections from MessagingService (CASSANDRA-11854)
 * Don't try to get sstables for non-repairing column families (CASSANDRA-12077)
 * Avoid marking too many sstables as repaired (CASSANDRA-11696)
 * Prevent select statements with clustering key > 64k (CASSANDRA-11882)
 * Fix clock skew corrupting other nodes with paxos (CASSANDRA-11991)
 * Remove distinction between non-existing static columns and existing but null in LWTs (CASSANDRA-9842)
 * Cache local ranges when calculating repair neighbors (CASSANDRA-11934)
 * Allow LWT operation on static column with only partition keys (CASSANDRA-10532)
 * Create interval tree over canonical sstables to avoid missing sstables during streaming (CASSANDRA-11886)
 * cqlsh COPY FROM: shutdown parent cluster after forking, to avoid corrupting SSL connections (CASSANDRA-11749)


3.7
 * Support multiple folders for user defined compaction tasks (CASSANDRA-11765)
 * Fix race in CompactionStrategyManager's pause/resume (CASSANDRA-11922)
Merged from 3.0:
 * Fix legacy serialization of Thrift-generated non-compound range tombstones
   when communicating with 2.x nodes (CASSANDRA-11930)
 * Fix Directories instantiations where CFS.initialDirectories should be used (CASSANDRA-11849)
 * Avoid referencing DatabaseDescriptor in AbstractType (CASSANDRA-11912)
 * Don't use static dataDirectories field in Directories instances (CASSANDRA-11647)
 * Fix sstables not being protected from removal during index build (CASSANDRA-11905)
 * cqlsh: Suppress stack trace from Read/WriteFailures (CASSANDRA-11032)
 * Remove unneeded code to repair index summaries that have
   been improperly down-sampled (CASSANDRA-11127)
 * Avoid WriteTimeoutExceptions during commit log replay due to materialized
   view lock contention (CASSANDRA-11891)
 * Prevent OOM failures on SSTable corruption, improve tests for corruption detection (CASSANDRA-9530)
 * Use CFS.initialDirectories when clearing snapshots (CASSANDRA-11705)
 * Allow compaction strategies to disable early open (CASSANDRA-11754)
 * Refactor Materialized View code (CASSANDRA-11475)
 * Update Java Driver (CASSANDRA-11615)
Merged from 2.2:
 * Persist local metadata earlier in startup sequence (CASSANDRA-11742)
 * cqlsh: fix tab completion for case-sensitive identifiers (CASSANDRA-11664)
 * Avoid showing estimated key as -1 in tablestats (CASSANDRA-11587)
 * Fix possible race condition in CommitLog.recover (CASSANDRA-11743)
 * Enable client encryption in sstableloader with cli options (CASSANDRA-11708)
 * Possible memory leak in NIODataInputStream (CASSANDRA-11867)
 * Add seconds to cqlsh tracing session duration (CASSANDRA-11753)
 * Fix commit log replay after out-of-order flush completion (CASSANDRA-9669)
 * Prohibit Reversed Counter type as part of the PK (CASSANDRA-9395)
 * cqlsh: correctly handle non-ascii chars in error messages (CASSANDRA-11626)
Merged from 2.1:
 * Run CommitLog tests with different compression settings (CASSANDRA-9039)
 * cqlsh: apply current keyspace to source command (CASSANDRA-11152)
 * Clear out parent repair session if repair coordinator dies (CASSANDRA-11824)
 * Set default streaming_socket_timeout_in_ms to 24 hours (CASSANDRA-11840)
 * Do not consider local node a valid source during replace (CASSANDRA-11848)
 * Add message dropped tasks to nodetool netstats (CASSANDRA-11855)
 * Avoid holding SSTableReaders for duration of incremental repair (CASSANDRA-11739)


3.6
 * Correctly migrate schema for frozen UDTs during 2.x -> 3.x upgrades
   (does not affect any released versions) (CASSANDRA-11613)
 * Allow server startup if JMX is configured directly (CASSANDRA-11725)
 * Prevent direct memory OOM on buffer pool allocations (CASSANDRA-11710)
 * Enhanced Compaction Logging (CASSANDRA-10805)
 * Make prepared statement cache size configurable (CASSANDRA-11555)
 * Integrated JMX authentication and authorization (CASSANDRA-10091)
 * Add units to stress ouput (CASSANDRA-11352)
 * Fix PER PARTITION LIMIT for single and multi partitions queries (CASSANDRA-11603)
 * Add uncompressed chunk cache for RandomAccessReader (CASSANDRA-5863)
 * Clarify ClusteringPrefix hierarchy (CASSANDRA-11213)
 * Always perform collision check before joining ring (CASSANDRA-10134)
 * SSTableWriter output discrepancy (CASSANDRA-11646)
 * Fix potential timeout in NativeTransportService.testConcurrentDestroys (CASSANDRA-10756)
 * Support large partitions on the 3.0 sstable format (CASSANDRA-11206,11763)
 * Add support to rebuild from specific range (CASSANDRA-10406)
 * Optimize the overlapping lookup by calculating all the
   bounds in advance (CASSANDRA-11571)
 * Support json/yaml output in nodetool tablestats (CASSANDRA-5977)
 * (stress) Add datacenter option to -node options (CASSANDRA-11591)
 * Fix handling of empty slices (CASSANDRA-11513)
 * Make number of cores used by cqlsh COPY visible to testing code (CASSANDRA-11437)
 * Allow filtering on clustering columns for queries without secondary indexes (CASSANDRA-11310)
 * Refactor Restriction hierarchy (CASSANDRA-11354)
 * Eliminate allocations in R/W path (CASSANDRA-11421)
 * Update Netty to 4.0.36 (CASSANDRA-11567)
 * Fix PER PARTITION LIMIT for queries requiring post-query ordering (CASSANDRA-11556)
 * Allow instantiation of UDTs and tuples in UDFs (CASSANDRA-10818)
 * Support UDT in CQLSSTableWriter (CASSANDRA-10624)
 * Support for non-frozen user-defined types, updating
   individual fields of user-defined types (CASSANDRA-7423)
 * Make LZ4 compression level configurable (CASSANDRA-11051)
 * Allow per-partition LIMIT clause in CQL (CASSANDRA-7017)
 * Make custom filtering more extensible with UserExpression (CASSANDRA-11295)
 * Improve field-checking and error reporting in cassandra.yaml (CASSANDRA-10649)
 * Print CAS stats in nodetool proxyhistograms (CASSANDRA-11507)
 * More user friendly error when providing an invalid token to nodetool (CASSANDRA-9348)
 * Add static column support to SASI index (CASSANDRA-11183)
 * Support EQ/PREFIX queries in SASI CONTAINS mode without tokenization (CASSANDRA-11434)
 * Support LIKE operator in prepared statements (CASSANDRA-11456)
 * Add a command to see if a Materialized View has finished building (CASSANDRA-9967)
 * Log endpoint and port associated with streaming operation (CASSANDRA-8777)
 * Print sensible units for all log messages (CASSANDRA-9692)
 * Upgrade Netty to version 4.0.34 (CASSANDRA-11096)
 * Break the CQL grammar into separate Parser and Lexer (CASSANDRA-11372)
 * Compress only inter-dc traffic by default (CASSANDRA-8888)
 * Add metrics to track write amplification (CASSANDRA-11420)
 * cassandra-stress: cannot handle "value-less" tables (CASSANDRA-7739)
 * Add/drop multiple columns in one ALTER TABLE statement (CASSANDRA-10411)
 * Add require_endpoint_verification opt for internode encryption (CASSANDRA-9220)
 * Add auto import java.util for UDF code block (CASSANDRA-11392)
 * Add --hex-format option to nodetool getsstables (CASSANDRA-11337)
 * sstablemetadata should print sstable min/max token (CASSANDRA-7159)
 * Do not wrap CassandraException in TriggerExecutor (CASSANDRA-9421)
 * COPY TO should have higher double precision (CASSANDRA-11255)
 * Stress should exit with non-zero status after failure (CASSANDRA-10340)
 * Add client to cqlsh SHOW_SESSION (CASSANDRA-8958)
 * Fix nodetool tablestats keyspace level metrics (CASSANDRA-11226)
 * Store repair options in parent_repair_history (CASSANDRA-11244)
 * Print current leveling in sstableofflinerelevel (CASSANDRA-9588)
 * Change repair message for keyspaces with RF 1 (CASSANDRA-11203)
 * Remove hard-coded SSL cipher suites and protocols (CASSANDRA-10508)
 * Improve concurrency in CompactionStrategyManager (CASSANDRA-10099)
 * (cqlsh) interpret CQL type for formatting blobs (CASSANDRA-11274)
 * Refuse to start and print txn log information in case of disk
   corruption (CASSANDRA-10112)
 * Resolve some eclipse-warnings (CASSANDRA-11086)
 * (cqlsh) Show static columns in a different color (CASSANDRA-11059)
 * Allow to remove TTLs on table with default_time_to_live (CASSANDRA-11207)
Merged from 3.0:
 * Disallow creating view with a static column (CASSANDRA-11602)
 * Reduce the amount of object allocations caused by the getFunctions methods (CASSANDRA-11593)
 * Potential error replaying commitlog with smallint/tinyint/date/time types (CASSANDRA-11618)
 * Fix queries with filtering on counter columns (CASSANDRA-11629)
 * Improve tombstone printing in sstabledump (CASSANDRA-11655)
 * Fix paging for range queries where all clustering columns are specified (CASSANDRA-11669)
 * Don't require HEAP_NEW_SIZE to be set when using G1 (CASSANDRA-11600)
 * Fix sstabledump not showing cells after tombstone marker (CASSANDRA-11654)
 * Ignore all LocalStrategy keyspaces for streaming and other related
   operations (CASSANDRA-11627)
 * Ensure columnfilter covers indexed columns for thrift 2i queries (CASSANDRA-11523)
 * Only open one sstable scanner per sstable (CASSANDRA-11412)
 * Option to specify ProtocolVersion in cassandra-stress (CASSANDRA-11410)
 * ArithmeticException in avgFunctionForDecimal (CASSANDRA-11485)
 * LogAwareFileLister should only use OLD sstable files in current folder to determine disk consistency (CASSANDRA-11470)
 * Notify indexers of expired rows during compaction (CASSANDRA-11329)
 * Properly respond with ProtocolError when a v1/v2 native protocol
   header is received (CASSANDRA-11464)
 * Validate that num_tokens and initial_token are consistent with one another (CASSANDRA-10120)
Merged from 2.2:
 * Exit JVM if JMX server fails to startup (CASSANDRA-11540)
 * Produce a heap dump when exiting on OOM (CASSANDRA-9861)
 * Restore ability to filter on clustering columns when using a 2i (CASSANDRA-11510)
 * JSON datetime formatting needs timezone (CASSANDRA-11137)
 * Fix is_dense recalculation for Thrift-updated tables (CASSANDRA-11502)
 * Remove unnescessary file existence check during anticompaction (CASSANDRA-11660)
 * Add missing files to debian packages (CASSANDRA-11642)
 * Avoid calling Iterables::concat in loops during ModificationStatement::getFunctions (CASSANDRA-11621)
 * cqlsh: COPY FROM should use regular inserts for single statement batches and
   report errors correctly if workers processes crash on initialization (CASSANDRA-11474)
 * Always close cluster with connection in CqlRecordWriter (CASSANDRA-11553)
 * Allow only DISTINCT queries with partition keys restrictions (CASSANDRA-11339)
 * CqlConfigHelper no longer requires both a keystore and truststore to work (CASSANDRA-11532)
 * Make deprecated repair methods backward-compatible with previous notification service (CASSANDRA-11430)
 * IncomingStreamingConnection version check message wrong (CASSANDRA-11462)
Merged from 2.1:
 * Support mlockall on IBM POWER arch (CASSANDRA-11576)
 * Add option to disable use of severity in DynamicEndpointSnitch (CASSANDRA-11737)
 * cqlsh COPY FROM fails for null values with non-prepared statements (CASSANDRA-11631)
 * Make cython optional in pylib/setup.py (CASSANDRA-11630)
 * Change order of directory searching for cassandra.in.sh to favor local one (CASSANDRA-11628)
 * cqlsh COPY FROM fails with []{} chars in UDT/tuple fields/values (CASSANDRA-11633)
 * clqsh: COPY FROM throws TypeError with Cython extensions enabled (CASSANDRA-11574)
 * cqlsh: COPY FROM ignores NULL values in conversion (CASSANDRA-11549)
 * Validate levels when building LeveledScanner to avoid overlaps with orphaned sstables (CASSANDRA-9935)


3.5
 * StaticTokenTreeBuilder should respect posibility of duplicate tokens (CASSANDRA-11525)
 * Correctly fix potential assertion error during compaction (CASSANDRA-11353)
 * Avoid index segment stitching in RAM which lead to OOM on big SSTable files (CASSANDRA-11383)
 * Fix clustering and row filters for LIKE queries on clustering columns (CASSANDRA-11397)
Merged from 3.0:
 * Fix rare NPE on schema upgrade from 2.x to 3.x (CASSANDRA-10943)
 * Improve backoff policy for cqlsh COPY FROM (CASSANDRA-11320)
 * Improve IF NOT EXISTS check in CREATE INDEX (CASSANDRA-11131)
 * Upgrade ohc to 0.4.3
 * Enable SO_REUSEADDR for JMX RMI server sockets (CASSANDRA-11093)
 * Allocate merkletrees with the correct size (CASSANDRA-11390)
 * Support streaming pre-3.0 sstables (CASSANDRA-10990)
 * Add backpressure to compressed or encrypted commit log (CASSANDRA-10971)
 * SSTableExport supports secondary index tables (CASSANDRA-11330)
 * Fix sstabledump to include missing info in debug output (CASSANDRA-11321)
 * Establish and implement canonical bulk reading workload(s) (CASSANDRA-10331)
 * Fix paging for IN queries on tables without clustering columns (CASSANDRA-11208)
 * Remove recursive call from CompositesSearcher (CASSANDRA-11304)
 * Fix filtering on non-primary key columns for queries without index (CASSANDRA-6377)
 * Fix sstableloader fail when using materialized view (CASSANDRA-11275)
Merged from 2.2:
 * DatabaseDescriptor should log stacktrace in case of Eception during seed provider creation (CASSANDRA-11312)
 * Use canonical path for directory in SSTable descriptor (CASSANDRA-10587)
 * Add cassandra-stress keystore option (CASSANDRA-9325)
 * Dont mark sstables as repairing with sub range repairs (CASSANDRA-11451)
 * Notify when sstables change after cancelling compaction (CASSANDRA-11373)
 * cqlsh: COPY FROM should check that explicit column names are valid (CASSANDRA-11333)
 * Add -Dcassandra.start_gossip startup option (CASSANDRA-10809)
 * Fix UTF8Validator.validate() for modified UTF-8 (CASSANDRA-10748)
 * Clarify that now() function is calculated on the coordinator node in CQL documentation (CASSANDRA-10900)
 * Fix bloom filter sizing with LCS (CASSANDRA-11344)
 * (cqlsh) Fix error when result is 0 rows with EXPAND ON (CASSANDRA-11092)
 * Add missing newline at end of bin/cqlsh (CASSANDRA-11325)
 * Unresolved hostname leads to replace being ignored (CASSANDRA-11210)
 * Only log yaml config once, at startup (CASSANDRA-11217)
 * Reference leak with parallel repairs on the same table (CASSANDRA-11215)
Merged from 2.1:
 * Add a -j parameter to scrub/cleanup/upgradesstables to state how
   many threads to use (CASSANDRA-11179)
 * COPY FROM on large datasets: fix progress report and debug performance (CASSANDRA-11053)
 * InvalidateKeys should have a weak ref to key cache (CASSANDRA-11176)


3.4
 * (cqlsh) add cqlshrc option to always connect using ssl (CASSANDRA-10458)
 * Cleanup a few resource warnings (CASSANDRA-11085)
 * Allow custom tracing implementations (CASSANDRA-10392)
 * Extract LoaderOptions to be able to be used from outside (CASSANDRA-10637)
 * fix OnDiskIndexTest to properly treat empty ranges (CASSANDRA-11205)
 * fix TrackerTest to handle new notifications (CASSANDRA-11178)
 * add SASI validation for partitioner and complex columns (CASSANDRA-11169)
 * Add caching of encrypted credentials in PasswordAuthenticator (CASSANDRA-7715)
 * fix SASI memtable switching on flush (CASSANDRA-11159)
 * Remove duplicate offline compaction tracking (CASSANDRA-11148)
 * fix EQ semantics of analyzed SASI indexes (CASSANDRA-11130)
 * Support long name output for nodetool commands (CASSANDRA-7950)
 * Encrypted hints (CASSANDRA-11040)
 * SASI index options validation (CASSANDRA-11136)
 * Optimize disk seek using min/max column name meta data when the LIMIT clause is used
   (CASSANDRA-8180)
 * Add LIKE support to CQL3 (CASSANDRA-11067)
 * Generic Java UDF types (CASSANDRA-10819)
 * cqlsh: Include sub-second precision in timestamps by default (CASSANDRA-10428)
 * Set javac encoding to utf-8 (CASSANDRA-11077)
 * Integrate SASI index into Cassandra (CASSANDRA-10661)
 * Add --skip-flush option to nodetool snapshot
 * Skip values for non-queried columns (CASSANDRA-10657)
 * Add support for secondary indexes on static columns (CASSANDRA-8103)
 * CommitLogUpgradeTestMaker creates broken commit logs (CASSANDRA-11051)
 * Add metric for number of dropped mutations (CASSANDRA-10866)
 * Simplify row cache invalidation code (CASSANDRA-10396)
 * Support user-defined compaction through nodetool (CASSANDRA-10660)
 * Stripe view locks by key and table ID to reduce contention (CASSANDRA-10981)
 * Add nodetool gettimeout and settimeout commands (CASSANDRA-10953)
 * Add 3.0 metadata to sstablemetadata output (CASSANDRA-10838)
Merged from 3.0:
 * MV should only query complex columns included in the view (CASSANDRA-11069)
 * Failed aggregate creation breaks server permanently (CASSANDRA-11064)
 * Add sstabledump tool (CASSANDRA-7464)
 * Introduce backpressure for hints (CASSANDRA-10972)
 * Fix ClusteringPrefix not being able to read tombstone range boundaries (CASSANDRA-11158)
 * Prevent logging in sandboxed state (CASSANDRA-11033)
 * Disallow drop/alter operations of UDTs used by UDAs (CASSANDRA-10721)
 * Add query time validation method on Index (CASSANDRA-11043)
 * Avoid potential AssertionError in mixed version cluster (CASSANDRA-11128)
 * Properly handle hinted handoff after topology changes (CASSANDRA-5902)
 * AssertionError when listing sstable files on inconsistent disk state (CASSANDRA-11156)
 * Fix wrong rack counting and invalid conditions check for TokenAllocation
   (CASSANDRA-11139)
 * Avoid creating empty hint files (CASSANDRA-11090)
 * Fix leak detection strong reference loop using weak reference (CASSANDRA-11120)
 * Configurie BatchlogManager to stop delayed tasks on shutdown (CASSANDRA-11062)
 * Hadoop integration is incompatible with Cassandra Driver 3.0.0 (CASSANDRA-11001)
 * Add dropped_columns to the list of schema table so it gets handled
   properly (CASSANDRA-11050)
 * Fix NPE when using forceRepairRangeAsync without DC (CASSANDRA-11239)
Merged from 2.2:
 * Preserve order for preferred SSL cipher suites (CASSANDRA-11164)
 * Range.compareTo() violates the contract of Comparable (CASSANDRA-11216)
 * Avoid NPE when serializing ErrorMessage with null message (CASSANDRA-11167)
 * Replacing an aggregate with a new version doesn't reset INITCOND (CASSANDRA-10840)
 * (cqlsh) cqlsh cannot be called through symlink (CASSANDRA-11037)
 * fix ohc and java-driver pom dependencies in build.xml (CASSANDRA-10793)
 * Protect from keyspace dropped during repair (CASSANDRA-11065)
 * Handle adding fields to a UDT in SELECT JSON and toJson() (CASSANDRA-11146)
 * Better error message for cleanup (CASSANDRA-10991)
 * cqlsh pg-style-strings broken if line ends with ';' (CASSANDRA-11123)
 * Always persist upsampled index summaries (CASSANDRA-10512)
 * (cqlsh) Fix inconsistent auto-complete (CASSANDRA-10733)
 * Make SELECT JSON and toJson() threadsafe (CASSANDRA-11048)
 * Fix SELECT on tuple relations for mixed ASC/DESC clustering order (CASSANDRA-7281)
 * Use cloned TokenMetadata in size estimates to avoid race against membership check
   (CASSANDRA-10736)
 * (cqlsh) Support utf-8/cp65001 encoding on Windows (CASSANDRA-11030)
 * Fix paging on DISTINCT queries repeats result when first row in partition changes
   (CASSANDRA-10010)
 * (cqlsh) Support timezone conversion using pytz (CASSANDRA-10397)
 * cqlsh: change default encoding to UTF-8 (CASSANDRA-11124)
Merged from 2.1:
 * Checking if an unlogged batch is local is inefficient (CASSANDRA-11529)
 * Fix out-of-space error treatment in memtable flushing (CASSANDRA-11448).
 * Don't do defragmentation if reading from repaired sstables (CASSANDRA-10342)
 * Fix streaming_socket_timeout_in_ms not enforced (CASSANDRA-11286)
 * Avoid dropping message too quickly due to missing unit conversion (CASSANDRA-11302)
 * Don't remove FailureDetector history on removeEndpoint (CASSANDRA-10371)
 * Only notify if repair status changed (CASSANDRA-11172)
 * Use logback setting for 'cassandra -v' command (CASSANDRA-10767)
 * Fix sstableloader to unthrottle streaming by default (CASSANDRA-9714)
 * Fix incorrect warning in 'nodetool status' (CASSANDRA-10176)
 * Properly release sstable ref when doing offline scrub (CASSANDRA-10697)
 * Improve nodetool status performance for large cluster (CASSANDRA-7238)
 * Gossiper#isEnabled is not thread safe (CASSANDRA-11116)
 * Avoid major compaction mixing repaired and unrepaired sstables in DTCS (CASSANDRA-11113)
 * Make it clear what DTCS timestamp_resolution is used for (CASSANDRA-11041)
 * (cqlsh) Display milliseconds when datetime overflows (CASSANDRA-10625)


3.3
 * Avoid infinite loop if owned range is smaller than number of
   data dirs (CASSANDRA-11034)
 * Avoid bootstrap hanging when existing nodes have no data to stream (CASSANDRA-11010)
Merged from 3.0:
 * Remove double initialization of newly added tables (CASSANDRA-11027)
 * Filter keys searcher results by target range (CASSANDRA-11104)
 * Fix deserialization of legacy read commands (CASSANDRA-11087)
 * Fix incorrect computation of deletion time in sstable metadata (CASSANDRA-11102)
 * Avoid memory leak when collecting sstable metadata (CASSANDRA-11026)
 * Mutations do not block for completion under view lock contention (CASSANDRA-10779)
 * Invalidate legacy schema tables when unloading them (CASSANDRA-11071)
 * (cqlsh) handle INSERT and UPDATE statements with LWT conditions correctly
   (CASSANDRA-11003)
 * Fix DISTINCT queries in mixed version clusters (CASSANDRA-10762)
 * Migrate build status for indexes along with legacy schema (CASSANDRA-11046)
 * Ensure SSTables for legacy KEYS indexes can be read (CASSANDRA-11045)
 * Added support for IBM zSystems architecture (CASSANDRA-11054)
 * Update CQL documentation (CASSANDRA-10899)
 * Check the column name, not cell name, for dropped columns when reading
   legacy sstables (CASSANDRA-11018)
 * Don't attempt to index clustering values of static rows (CASSANDRA-11021)
 * Remove checksum files after replaying hints (CASSANDRA-10947)
 * Support passing base table metadata to custom 2i validation (CASSANDRA-10924)
 * Ensure stale index entries are purged during reads (CASSANDRA-11013)
 * (cqlsh) Also apply --connect-timeout to control connection
   timeout (CASSANDRA-10959)
 * Fix AssertionError when removing from list using UPDATE (CASSANDRA-10954)
 * Fix UnsupportedOperationException when reading old sstable with range
   tombstone (CASSANDRA-10743)
 * MV should use the maximum timestamp of the primary key (CASSANDRA-10910)
 * Fix potential assertion error during compaction (CASSANDRA-10944)
Merged from 2.2:
 * maxPurgeableTimestamp needs to check memtables too (CASSANDRA-9949)
 * Apply change to compaction throughput in real time (CASSANDRA-10025)
 * (cqlsh) encode input correctly when saving history
 * Fix potential NPE on ORDER BY queries with IN (CASSANDRA-10955)
 * Start L0 STCS-compactions even if there is a L0 -> L1 compaction
   going (CASSANDRA-10979)
 * Make UUID LSB unique per process (CASSANDRA-7925)
 * Avoid NPE when performing sstable tasks (scrub etc.) (CASSANDRA-10980)
 * Make sure client gets tombstone overwhelmed warning (CASSANDRA-9465)
 * Fix error streaming section more than 2GB (CASSANDRA-10961)
 * Histogram buckets exposed in jmx are sorted incorrectly (CASSANDRA-10975)
 * Enable GC logging by default (CASSANDRA-10140)
 * Optimize pending range computation (CASSANDRA-9258)
 * Skip commit log and saved cache directories in SSTable version startup check (CASSANDRA-10902)
 * drop/alter user should be case sensitive (CASSANDRA-10817)
Merged from 2.1:
 * test_bulk_round_trip_blogposts is failing occasionally (CASSANDRA-10938)
 * Fix isJoined return true only after becoming cluster member (CASANDRA-11007)
 * Fix bad gossip generation seen in long-running clusters (CASSANDRA-10969)
 * Avoid NPE when incremental repair fails (CASSANDRA-10909)
 * Unmark sstables compacting once they are done in cleanup/scrub/upgradesstables (CASSANDRA-10829)
 * Allow simultaneous bootstrapping with strict consistency when no vnodes are used (CASSANDRA-11005)
 * Log a message when major compaction does not result in a single file (CASSANDRA-10847)
 * (cqlsh) fix cqlsh_copy_tests when vnodes are disabled (CASSANDRA-10997)
 * (cqlsh) Add request timeout option to cqlsh (CASSANDRA-10686)
 * Avoid AssertionError while submitting hint with LWT (CASSANDRA-10477)
 * If CompactionMetadata is not in stats file, use index summary instead (CASSANDRA-10676)
 * Retry sending gossip syn multiple times during shadow round (CASSANDRA-8072)
 * Fix pending range calculation during moves (CASSANDRA-10887)
 * Sane default (200Mbps) for inter-DC streaming througput (CASSANDRA-8708)



3.2
 * Make sure tokens don't exist in several data directories (CASSANDRA-6696)
 * Add requireAuthorization method to IAuthorizer (CASSANDRA-10852)
 * Move static JVM options to conf/jvm.options file (CASSANDRA-10494)
 * Fix CassandraVersion to accept x.y version string (CASSANDRA-10931)
 * Add forceUserDefinedCleanup to allow more flexible cleanup (CASSANDRA-10708)
 * (cqlsh) allow setting TTL with COPY (CASSANDRA-9494)
 * Fix counting of received sstables in streaming (CASSANDRA-10949)
 * Implement hints compression (CASSANDRA-9428)
 * Fix potential assertion error when reading static columns (CASSANDRA-10903)
 * Fix EstimatedHistogram creation in nodetool tablehistograms (CASSANDRA-10859)
 * Establish bootstrap stream sessions sequentially (CASSANDRA-6992)
 * Sort compactionhistory output by timestamp (CASSANDRA-10464)
 * More efficient BTree removal (CASSANDRA-9991)
 * Make tablehistograms accept the same syntax as tablestats (CASSANDRA-10149)
 * Group pending compactions based on table (CASSANDRA-10718)
 * Add compressor name in sstablemetadata output (CASSANDRA-9879)
 * Fix type casting for counter columns (CASSANDRA-10824)
 * Prevent running Cassandra as root (CASSANDRA-8142)
 * bound maximum in-flight commit log replay mutation bytes to 64 megabytes (CASSANDRA-8639)
 * Normalize all scripts (CASSANDRA-10679)
 * Make compression ratio much more accurate (CASSANDRA-10225)
 * Optimize building of Clustering object when only one is created (CASSANDRA-10409)
 * Make index building pluggable (CASSANDRA-10681)
 * Add sstable flush observer (CASSANDRA-10678)
 * Improve NTS endpoints calculation (CASSANDRA-10200)
 * Improve performance of the folderSize function (CASSANDRA-10677)
 * Add support for type casting in selection clause (CASSANDRA-10310)
 * Added graphing option to cassandra-stress (CASSANDRA-7918)
 * Abort in-progress queries that time out (CASSANDRA-7392)
 * Add transparent data encryption core classes (CASSANDRA-9945)
Merged from 3.0:
 * Better handling of SSL connection errors inter-node (CASSANDRA-10816)
 * Avoid NoSuchElementException when executing empty batch (CASSANDRA-10711)
 * Avoid building PartitionUpdate in toString (CASSANDRA-10897)
 * Reduce heap spent when receiving many SSTables (CASSANDRA-10797)
 * Add back support for 3rd party auth providers to bulk loader (CASSANDRA-10873)
 * Eliminate the dependency on jgrapht for UDT resolution (CASSANDRA-10653)
 * (Hadoop) Close Clusters and Sessions in Hadoop Input/Output classes (CASSANDRA-10837)
 * Fix sstableloader not working with upper case keyspace name (CASSANDRA-10806)
Merged from 2.2:
 * jemalloc detection fails due to quoting issues in regexv (CASSANDRA-10946)
 * (cqlsh) show correct column names for empty result sets (CASSANDRA-9813)
 * Add new types to Stress (CASSANDRA-9556)
 * Add property to allow listening on broadcast interface (CASSANDRA-9748)
Merged from 2.1:
 * Match cassandra-loader options in COPY FROM (CASSANDRA-9303)
 * Fix binding to any address in CqlBulkRecordWriter (CASSANDRA-9309)
 * cqlsh fails to decode utf-8 characters for text typed columns (CASSANDRA-10875)
 * Log error when stream session fails (CASSANDRA-9294)
 * Fix bugs in commit log archiving startup behavior (CASSANDRA-10593)
 * (cqlsh) further optimise COPY FROM (CASSANDRA-9302)
 * Allow CREATE TABLE WITH ID (CASSANDRA-9179)
 * Make Stress compiles within eclipse (CASSANDRA-10807)
 * Cassandra Daemon should print JVM arguments (CASSANDRA-10764)
 * Allow cancellation of index summary redistribution (CASSANDRA-8805)


3.1.1
Merged from 3.0:
  * Fix upgrade data loss due to range tombstone deleting more data than then should
    (CASSANDRA-10822)


3.1
Merged from 3.0:
 * Avoid MV race during node decommission (CASSANDRA-10674)
 * Disable reloading of GossipingPropertyFileSnitch (CASSANDRA-9474)
 * Handle single-column deletions correction in materialized views
   when the column is part of the view primary key (CASSANDRA-10796)
 * Fix issue with datadir migration on upgrade (CASSANDRA-10788)
 * Fix bug with range tombstones on reverse queries and test coverage for
   AbstractBTreePartition (CASSANDRA-10059)
 * Remove 64k limit on collection elements (CASSANDRA-10374)
 * Remove unclear Indexer.indexes() method (CASSANDRA-10690)
 * Fix NPE on stream read error (CASSANDRA-10771)
 * Normalize cqlsh DESC output (CASSANDRA-10431)
 * Rejects partition range deletions when columns are specified (CASSANDRA-10739)
 * Fix error when saving cached key for old format sstable (CASSANDRA-10778)
 * Invalidate prepared statements on DROP INDEX (CASSANDRA-10758)
 * Fix SELECT statement with IN restrictions on partition key,
   ORDER BY and LIMIT (CASSANDRA-10729)
 * Improve stress performance over 1k threads (CASSANDRA-7217)
 * Wait for migration responses to complete before bootstrapping (CASSANDRA-10731)
 * Unable to create a function with argument of type Inet (CASSANDRA-10741)
 * Fix backward incompatibiliy in CqlInputFormat (CASSANDRA-10717)
 * Correctly preserve deletion info on updated rows when notifying indexers
   of single-row deletions (CASSANDRA-10694)
 * Notify indexers of partition delete during cleanup (CASSANDRA-10685)
 * Keep the file open in trySkipCache (CASSANDRA-10669)
 * Updated trigger example (CASSANDRA-10257)
Merged from 2.2:
 * Verify tables in pseudo-system keyspaces at startup (CASSANDRA-10761)
 * Fix IllegalArgumentException in DataOutputBuffer.reallocate for large buffers (CASSANDRA-10592)
 * Show CQL help in cqlsh in web browser (CASSANDRA-7225)
 * Serialize on disk the proper SSTable compression ratio (CASSANDRA-10775)
 * Reject index queries while the index is building (CASSANDRA-8505)
 * CQL.textile syntax incorrectly includes optional keyspace for aggregate SFUNC and FINALFUNC (CASSANDRA-10747)
 * Fix JSON update with prepared statements (CASSANDRA-10631)
 * Don't do anticompaction after subrange repair (CASSANDRA-10422)
 * Fix SimpleDateType type compatibility (CASSANDRA-10027)
 * (Hadoop) fix splits calculation (CASSANDRA-10640)
 * (Hadoop) ensure that Cluster instances are always closed (CASSANDRA-10058)
Merged from 2.1:
 * Fix Stress profile parsing on Windows (CASSANDRA-10808)
 * Fix incremental repair hang when replica is down (CASSANDRA-10288)
 * Optimize the way we check if a token is repaired in anticompaction (CASSANDRA-10768)
 * Add proper error handling to stream receiver (CASSANDRA-10774)
 * Warn or fail when changing cluster topology live (CASSANDRA-10243)
 * Status command in debian/ubuntu init script doesn't work (CASSANDRA-10213)
 * Some DROP ... IF EXISTS incorrectly result in exceptions on non-existing KS (CASSANDRA-10658)
 * DeletionTime.compareTo wrong in rare cases (CASSANDRA-10749)
 * Force encoding when computing statement ids (CASSANDRA-10755)
 * Properly reject counters as map keys (CASSANDRA-10760)
 * Fix the sstable-needs-cleanup check (CASSANDRA-10740)
 * (cqlsh) Print column names before COPY operation (CASSANDRA-8935)
 * Fix CompressedInputStream for proper cleanup (CASSANDRA-10012)
 * (cqlsh) Support counters in COPY commands (CASSANDRA-9043)
 * Try next replica if not possible to connect to primary replica on
   ColumnFamilyRecordReader (CASSANDRA-2388)
 * Limit window size in DTCS (CASSANDRA-10280)
 * sstableloader does not use MAX_HEAP_SIZE env parameter (CASSANDRA-10188)
 * (cqlsh) Improve COPY TO performance and error handling (CASSANDRA-9304)
 * Create compression chunk for sending file only (CASSANDRA-10680)
 * Forbid compact clustering column type changes in ALTER TABLE (CASSANDRA-8879)
 * Reject incremental repair with subrange repair (CASSANDRA-10422)
 * Add a nodetool command to refresh size_estimates (CASSANDRA-9579)
 * Invalidate cache after stream receive task is completed (CASSANDRA-10341)
 * Reject counter writes in CQLSSTableWriter (CASSANDRA-10258)
 * Remove superfluous COUNTER_MUTATION stage mapping (CASSANDRA-10605)


3.0
 * Fix AssertionError while flushing memtable due to materialized views
   incorrectly inserting empty rows (CASSANDRA-10614)
 * Store UDA initcond as CQL literal in the schema table, instead of a blob (CASSANDRA-10650)
 * Don't use -1 for the position of partition key in schema (CASSANDRA-10491)
 * Fix distinct queries in mixed version cluster (CASSANDRA-10573)
 * Skip sstable on clustering in names query (CASSANDRA-10571)
 * Remove value skipping as it breaks read-repair (CASSANDRA-10655)
 * Fix bootstrapping with MVs (CASSANDRA-10621)
 * Make sure EACH_QUORUM reads are using NTS (CASSANDRA-10584)
 * Fix MV replica filtering for non-NetworkTopologyStrategy (CASSANDRA-10634)
 * (Hadoop) fix CIF describeSplits() not handling 0 size estimates (CASSANDRA-10600)
 * Fix reading of legacy sstables (CASSANDRA-10590)
 * Use CQL type names in schema metadata tables (CASSANDRA-10365)
 * Guard batchlog replay against integer division by zero (CASSANDRA-9223)
 * Fix bug when adding a column to thrift with the same name than a primary key (CASSANDRA-10608)
 * Add client address argument to IAuthenticator::newSaslNegotiator (CASSANDRA-8068)
 * Fix implementation of LegacyLayout.LegacyBoundComparator (CASSANDRA-10602)
 * Don't use 'names query' read path for counters (CASSANDRA-10572)
 * Fix backward compatibility for counters (CASSANDRA-10470)
 * Remove memory_allocator paramter from cassandra.yaml (CASSANDRA-10581,10628)
 * Execute the metadata reload task of all registered indexes on CFS::reload (CASSANDRA-10604)
 * Fix thrift cas operations with defined columns (CASSANDRA-10576)
 * Fix PartitionUpdate.operationCount()for updates with static column operations (CASSANDRA-10606)
 * Fix thrift get() queries with defined columns (CASSANDRA-10586)
 * Fix marking of indexes as built and removed (CASSANDRA-10601)
 * Skip initialization of non-registered 2i instances, remove Index::getIndexName (CASSANDRA-10595)
 * Fix batches on multiple tables (CASSANDRA-10554)
 * Ensure compaction options are validated when updating KeyspaceMetadata (CASSANDRA-10569)
 * Flatten Iterator Transformation Hierarchy (CASSANDRA-9975)
 * Remove token generator (CASSANDRA-5261)
 * RolesCache should not be created for any authenticator that does not requireAuthentication (CASSANDRA-10562)
 * Fix LogTransaction checking only a single directory for files (CASSANDRA-10421)
 * Fix handling of range tombstones when reading old format sstables (CASSANDRA-10360)
 * Aggregate with Initial Condition fails with C* 3.0 (CASSANDRA-10367)
Merged from 2.2:
 * (cqlsh) show partial trace if incomplete after max_trace_wait (CASSANDRA-7645)
 * Use most up-to-date version of schema for system tables (CASSANDRA-10652)
 * Deprecate memory_allocator in cassandra.yaml (CASSANDRA-10581,10628)
 * Expose phi values from failure detector via JMX and tweak debug
   and trace logging (CASSANDRA-9526)
 * Fix IllegalArgumentException in DataOutputBuffer.reallocate for large buffers (CASSANDRA-10592)
Merged from 2.1:
 * Shutdown compaction in drain to prevent leak (CASSANDRA-10079)
 * (cqlsh) fix COPY using wrong variable name for time_format (CASSANDRA-10633)
 * Do not run SizeEstimatesRecorder if a node is not a member of the ring (CASSANDRA-9912)
 * Improve handling of dead nodes in gossip (CASSANDRA-10298)
 * Fix logback-tools.xml incorrectly configured for outputing to System.err
   (CASSANDRA-9937)
 * Fix streaming to catch exception so retry not fail (CASSANDRA-10557)
 * Add validation method to PerRowSecondaryIndex (CASSANDRA-10092)
 * Support encrypted and plain traffic on the same port (CASSANDRA-10559)
 * Do STCS in DTCS windows (CASSANDRA-10276)
 * Avoid repetition of JVM_OPTS in debian package (CASSANDRA-10251)
 * Fix potential NPE from handling result of SIM.highestSelectivityIndex (CASSANDRA-10550)
 * Fix paging issues with partitions containing only static columns data (CASSANDRA-10381)
 * Fix conditions on static columns (CASSANDRA-10264)
 * AssertionError: attempted to delete non-existing file CommitLog (CASSANDRA-10377)
 * Fix sorting for queries with an IN condition on partition key columns (CASSANDRA-10363)


3.0-rc2
 * Fix SELECT DISTINCT queries between 2.2.2 nodes and 3.0 nodes (CASSANDRA-10473)
 * Remove circular references in SegmentedFile (CASSANDRA-10543)
 * Ensure validation of indexed values only occurs once per-partition (CASSANDRA-10536)
 * Fix handling of static columns for range tombstones in thrift (CASSANDRA-10174)
 * Support empty ColumnFilter for backward compatility on empty IN (CASSANDRA-10471)
 * Remove Pig support (CASSANDRA-10542)
 * Fix LogFile throws Exception when assertion is disabled (CASSANDRA-10522)
 * Revert CASSANDRA-7486, make CMS default GC, move GC config to
   conf/jvm.options (CASSANDRA-10403)
 * Fix TeeingAppender causing some logs to be truncated/empty (CASSANDRA-10447)
 * Allow EACH_QUORUM for reads (CASSANDRA-9602)
 * Fix potential ClassCastException while upgrading (CASSANDRA-10468)
 * Fix NPE in MVs on update (CASSANDRA-10503)
 * Only include modified cell data in indexing deltas (CASSANDRA-10438)
 * Do not load keyspace when creating sstable writer (CASSANDRA-10443)
 * If node is not yet gossiping write all MV updates to batchlog only (CASSANDRA-10413)
 * Re-populate token metadata after commit log recovery (CASSANDRA-10293)
 * Provide additional metrics for materialized views (CASSANDRA-10323)
 * Flush system schema tables after local schema changes (CASSANDRA-10429)
Merged from 2.2:
 * Reduce contention getting instances of CompositeType (CASSANDRA-10433)
 * Fix the regression when using LIMIT with aggregates (CASSANDRA-10487)
 * Avoid NoClassDefFoundError during DataDescriptor initialization on windows (CASSANDRA-10412)
 * Preserve case of quoted Role & User names (CASSANDRA-10394)
 * cqlsh pg-style-strings broken (CASSANDRA-10484)
 * cqlsh prompt includes name of keyspace after failed `use` statement (CASSANDRA-10369)
Merged from 2.1:
 * (cqlsh) Distinguish negative and positive infinity in output (CASSANDRA-10523)
 * (cqlsh) allow custom time_format for COPY TO (CASSANDRA-8970)
 * Don't allow startup if the node's rack has changed (CASSANDRA-10242)
 * (cqlsh) show partial trace if incomplete after max_trace_wait (CASSANDRA-7645)
 * Allow LOCAL_JMX to be easily overridden (CASSANDRA-10275)
 * Mark nodes as dead even if they've already left (CASSANDRA-10205)


3.0.0-rc1
 * Fix mixed version read request compatibility for compact static tables
   (CASSANDRA-10373)
 * Fix paging of DISTINCT with static and IN (CASSANDRA-10354)
 * Allow MATERIALIZED VIEW's SELECT statement to restrict primary key
   columns (CASSANDRA-9664)
 * Move crc_check_chance out of compression options (CASSANDRA-9839)
 * Fix descending iteration past end of BTreeSearchIterator (CASSANDRA-10301)
 * Transfer hints to a different node on decommission (CASSANDRA-10198)
 * Check partition keys for CAS operations during stmt validation (CASSANDRA-10338)
 * Add custom query expressions to SELECT (CASSANDRA-10217)
 * Fix minor bugs in MV handling (CASSANDRA-10362)
 * Allow custom indexes with 0,1 or multiple target columns (CASSANDRA-10124)
 * Improve MV schema representation (CASSANDRA-9921)
 * Add flag to enable/disable coordinator batchlog for MV writes (CASSANDRA-10230)
 * Update cqlsh COPY for new internal driver serialization interface (CASSANDRA-10318)
 * Give index implementations more control over rebuild operations (CASSANDRA-10312)
 * Update index file format (CASSANDRA-10314)
 * Add "shadowable" row tombstones to deal with mv timestamp issues (CASSANDRA-10261)
 * CFS.loadNewSSTables() broken for pre-3.0 sstables
 * Cache selected index in read command to reduce lookups (CASSANDRA-10215)
 * Small optimizations of sstable index serialization (CASSANDRA-10232)
 * Support for both encrypted and unencrypted native transport connections (CASSANDRA-9590)
Merged from 2.2:
 * Configurable page size in cqlsh (CASSANDRA-9855)
 * Defer default role manager setup until all nodes are on 2.2+ (CASSANDRA-9761)
 * Handle missing RoleManager in config after upgrade to 2.2 (CASSANDRA-10209)
Merged from 2.1:
 * Bulk Loader API could not tolerate even node failure (CASSANDRA-10347)
 * Avoid misleading pushed notifications when multiple nodes
   share an rpc_address (CASSANDRA-10052)
 * Fix dropping undroppable when message queue is full (CASSANDRA-10113)
 * Fix potential ClassCastException during paging (CASSANDRA-10352)
 * Prevent ALTER TYPE from creating circular references (CASSANDRA-10339)
 * Fix cache handling of 2i and base tables (CASSANDRA-10155, 10359)
 * Fix NPE in nodetool compactionhistory (CASSANDRA-9758)
 * (Pig) support BulkOutputFormat as a URL parameter (CASSANDRA-7410)
 * BATCH statement is broken in cqlsh (CASSANDRA-10272)
 * (cqlsh) Make cqlsh PEP8 Compliant (CASSANDRA-10066)
 * (cqlsh) Fix error when starting cqlsh with --debug (CASSANDRA-10282)
 * Scrub, Cleanup and Upgrade do not unmark compacting until all operations
   have completed, regardless of the occurence of exceptions (CASSANDRA-10274)


3.0.0-beta2
 * Fix columns returned by AbstractBtreePartitions (CASSANDRA-10220)
 * Fix backward compatibility issue due to AbstractBounds serialization bug (CASSANDRA-9857)
 * Fix startup error when upgrading nodes (CASSANDRA-10136)
 * Base table PRIMARY KEY can be assumed to be NOT NULL in MV creation (CASSANDRA-10147)
 * Improve batchlog write patch (CASSANDRA-9673)
 * Re-apply MaterializedView updates on commitlog replay (CASSANDRA-10164)
 * Require AbstractType.isByteOrderComparable declaration in constructor (CASSANDRA-9901)
 * Avoid digest mismatch on upgrade to 3.0 (CASSANDRA-9554)
 * Fix Materialized View builder when adding multiple MVs (CASSANDRA-10156)
 * Choose better poolingOptions for protocol v4 in cassandra-stress (CASSANDRA-10182)
 * Fix LWW bug affecting Materialized Views (CASSANDRA-10197)
 * Ensures frozen sets and maps are always sorted (CASSANDRA-10162)
 * Don't deadlock when flushing CFS backed custom indexes (CASSANDRA-10181)
 * Fix double flushing of secondary index tables (CASSANDRA-10180)
 * Fix incorrect handling of range tombstones in thrift (CASSANDRA-10046)
 * Only use batchlog when paired materialized view replica is remote (CASSANDRA-10061)
 * Reuse TemporalRow when updating multiple MaterializedViews (CASSANDRA-10060)
 * Validate gc_grace_seconds for batchlog writes and MVs (CASSANDRA-9917)
 * Fix sstablerepairedset (CASSANDRA-10132)
Merged from 2.2:
 * Cancel transaction for sstables we wont redistribute index summary
   for (CASSANDRA-10270)
 * Retry snapshot deletion after compaction and gc on Windows (CASSANDRA-10222)
 * Fix failure to start with space in directory path on Windows (CASSANDRA-10239)
 * Fix repair hang when snapshot failed (CASSANDRA-10057)
 * Fall back to 1/4 commitlog volume for commitlog_total_space on small disks
   (CASSANDRA-10199)
Merged from 2.1:
 * Added configurable warning threshold for GC duration (CASSANDRA-8907)
 * Fix handling of streaming EOF (CASSANDRA-10206)
 * Only check KeyCache when it is enabled
 * Change streaming_socket_timeout_in_ms default to 1 hour (CASSANDRA-8611)
 * (cqlsh) update list of CQL keywords (CASSANDRA-9232)
 * Add nodetool gettraceprobability command (CASSANDRA-10234)
Merged from 2.0:
 * Fix rare race where older gossip states can be shadowed (CASSANDRA-10366)
 * Fix consolidating racks violating the RF contract (CASSANDRA-10238)
 * Disallow decommission when node is in drained state (CASSANDRA-8741)


2.2.1
 * Fix race during construction of commit log (CASSANDRA-10049)
 * Fix LeveledCompactionStrategyTest (CASSANDRA-9757)
 * Fix broken UnbufferedDataOutputStreamPlus.writeUTF (CASSANDRA-10203)
 * (cqlsh) default load-from-file encoding to utf-8 (CASSANDRA-9898)
 * Avoid returning Permission.NONE when failing to query users table (CASSANDRA-10168)
 * (cqlsh) add CLEAR command (CASSANDRA-10086)
 * Support string literals as Role names for compatibility (CASSANDRA-10135)
Merged from 2.1:
 * Only check KeyCache when it is enabled
 * Change streaming_socket_timeout_in_ms default to 1 hour (CASSANDRA-8611)
 * (cqlsh) update list of CQL keywords (CASSANDRA-9232)


3.0.0-beta1
 * Redesign secondary index API (CASSANDRA-9459, 7771, 9041)
 * Fix throwing ReadFailure instead of ReadTimeout on range queries (CASSANDRA-10125)
 * Rewrite hinted handoff (CASSANDRA-6230)
 * Fix query on static compact tables (CASSANDRA-10093)
 * Fix race during construction of commit log (CASSANDRA-10049)
 * Add option to only purge repaired tombstones (CASSANDRA-6434)
 * Change authorization handling for MVs (CASSANDRA-9927)
 * Add custom JMX enabled executor for UDF sandbox (CASSANDRA-10026)
 * Fix row deletion bug for Materialized Views (CASSANDRA-10014)
 * Support mixed-version clusters with Cassandra 2.1 and 2.2 (CASSANDRA-9704)
 * Fix multiple slices on RowSearchers (CASSANDRA-10002)
 * Fix bug in merging of collections (CASSANDRA-10001)
 * Optimize batchlog replay to avoid full scans (CASSANDRA-7237)
 * Repair improvements when using vnodes (CASSANDRA-5220)
 * Disable scripted UDFs by default (CASSANDRA-9889)
 * Bytecode inspection for Java-UDFs (CASSANDRA-9890)
 * Use byte to serialize MT hash length (CASSANDRA-9792)
 * Replace usage of Adler32 with CRC32 (CASSANDRA-8684)
 * Fix migration to new format from 2.1 SSTable (CASSANDRA-10006)
 * SequentialWriter should extend BufferedDataOutputStreamPlus (CASSANDRA-9500)
 * Use the same repairedAt timestamp within incremental repair session (CASSANDRA-9111)
Merged from 2.2:
 * Allow count(*) and count(1) to be use as normal aggregation (CASSANDRA-10114)
 * An NPE is thrown if the column name is unknown for an IN relation (CASSANDRA-10043)
 * Apply commit_failure_policy to more errors on startup (CASSANDRA-9749)
 * Fix histogram overflow exception (CASSANDRA-9973)
 * Route gossip messages over dedicated socket (CASSANDRA-9237)
 * Add checksum to saved cache files (CASSANDRA-9265)
 * Log warning when using an aggregate without partition key (CASSANDRA-9737)
Merged from 2.1:
 * (cqlsh) Allow encoding to be set through command line (CASSANDRA-10004)
 * Add new JMX methods to change local compaction strategy (CASSANDRA-9965)
 * Write hints for paxos commits (CASSANDRA-7342)
 * (cqlsh) Fix timestamps before 1970 on Windows, always
   use UTC for timestamp display (CASSANDRA-10000)
 * (cqlsh) Avoid overwriting new config file with old config
   when both exist (CASSANDRA-9777)
 * Release snapshot selfRef when doing snapshot repair (CASSANDRA-9998)
 * Cannot replace token does not exist - DN node removed as Fat Client (CASSANDRA-9871)
Merged from 2.0:
 * Don't cast expected bf size to an int (CASSANDRA-9959)
 * Make getFullyExpiredSSTables less expensive (CASSANDRA-9882)


3.0.0-alpha1
 * Implement proper sandboxing for UDFs (CASSANDRA-9402)
 * Simplify (and unify) cleanup of compaction leftovers (CASSANDRA-7066)
 * Allow extra schema definitions in cassandra-stress yaml (CASSANDRA-9850)
 * Metrics should use up to date nomenclature (CASSANDRA-9448)
 * Change CREATE/ALTER TABLE syntax for compression (CASSANDRA-8384)
 * Cleanup crc and adler code for java 8 (CASSANDRA-9650)
 * Storage engine refactor (CASSANDRA-8099, 9743, 9746, 9759, 9781, 9808, 9825,
   9848, 9705, 9859, 9867, 9874, 9828, 9801)
 * Update Guava to 18.0 (CASSANDRA-9653)
 * Bloom filter false positive ratio is not honoured (CASSANDRA-8413)
 * New option for cassandra-stress to leave a ratio of columns null (CASSANDRA-9522)
 * Change hinted_handoff_enabled yaml setting, JMX (CASSANDRA-9035)
 * Add algorithmic token allocation (CASSANDRA-7032)
 * Add nodetool command to replay batchlog (CASSANDRA-9547)
 * Make file buffer cache independent of paths being read (CASSANDRA-8897)
 * Remove deprecated legacy Hadoop code (CASSANDRA-9353)
 * Decommissioned nodes will not rejoin the cluster (CASSANDRA-8801)
 * Change gossip stabilization to use endpoit size (CASSANDRA-9401)
 * Change default garbage collector to G1 (CASSANDRA-7486)
 * Populate TokenMetadata early during startup (CASSANDRA-9317)
 * Undeprecate cache recentHitRate (CASSANDRA-6591)
 * Add support for selectively varint encoding fields (CASSANDRA-9499, 9865)
 * Materialized Views (CASSANDRA-6477)
Merged from 2.2:
 * Avoid grouping sstables for anticompaction with DTCS (CASSANDRA-9900)
 * UDF / UDA execution time in trace (CASSANDRA-9723)
 * Fix broken internode SSL (CASSANDRA-9884)
Merged from 2.1:
 * Add new JMX methods to change local compaction strategy (CASSANDRA-9965)
 * Fix handling of enable/disable autocompaction (CASSANDRA-9899)
 * Add consistency level to tracing ouput (CASSANDRA-9827)
 * Remove repair snapshot leftover on startup (CASSANDRA-7357)
 * Use random nodes for batch log when only 2 racks (CASSANDRA-8735)
 * Ensure atomicity inside thrift and stream session (CASSANDRA-7757)
 * Fix nodetool info error when the node is not joined (CASSANDRA-9031)
Merged from 2.0:
 * Log when messages are dropped due to cross_node_timeout (CASSANDRA-9793)
 * Don't track hotness when opening from snapshot for validation (CASSANDRA-9382)


2.2.0
 * Allow the selection of columns together with aggregates (CASSANDRA-9767)
 * Fix cqlsh copy methods and other windows specific issues (CASSANDRA-9795)
 * Don't wrap byte arrays in SequentialWriter (CASSANDRA-9797)
 * sum() and avg() functions missing for smallint and tinyint types (CASSANDRA-9671)
 * Revert CASSANDRA-9542 (allow native functions in UDA) (CASSANDRA-9771)
Merged from 2.1:
 * Fix MarshalException when upgrading superColumn family (CASSANDRA-9582)
 * Fix broken logging for "empty" flushes in Memtable (CASSANDRA-9837)
 * Handle corrupt files on startup (CASSANDRA-9686)
 * Fix clientutil jar and tests (CASSANDRA-9760)
 * (cqlsh) Allow the SSL protocol version to be specified through the
    config file or environment variables (CASSANDRA-9544)
Merged from 2.0:
 * Add tool to find why expired sstables are not getting dropped (CASSANDRA-10015)
 * Remove erroneous pending HH tasks from tpstats/jmx (CASSANDRA-9129)
 * Don't cast expected bf size to an int (CASSANDRA-9959)
 * checkForEndpointCollision fails for legitimate collisions (CASSANDRA-9765)
 * Complete CASSANDRA-8448 fix (CASSANDRA-9519)
 * Don't include auth credentials in debug log (CASSANDRA-9682)
 * Can't transition from write survey to normal mode (CASSANDRA-9740)
 * Scrub (recover) sstables even when -Index.db is missing (CASSANDRA-9591)
 * Fix growing pending background compaction (CASSANDRA-9662)


2.2.0-rc2
 * Re-enable memory-mapped I/O on Windows (CASSANDRA-9658)
 * Warn when an extra-large partition is compacted (CASSANDRA-9643)
 * (cqlsh) Allow setting the initial connection timeout (CASSANDRA-9601)
 * BulkLoader has --transport-factory option but does not use it (CASSANDRA-9675)
 * Allow JMX over SSL directly from nodetool (CASSANDRA-9090)
 * Update cqlsh for UDFs (CASSANDRA-7556)
 * Change Windows kernel default timer resolution (CASSANDRA-9634)
 * Deprected sstable2json and json2sstable (CASSANDRA-9618)
 * Allow native functions in user-defined aggregates (CASSANDRA-9542)
 * Don't repair system_distributed by default (CASSANDRA-9621)
 * Fix mixing min, max, and count aggregates for blob type (CASSANRA-9622)
 * Rename class for DATE type in Java driver (CASSANDRA-9563)
 * Duplicate compilation of UDFs on coordinator (CASSANDRA-9475)
 * Fix connection leak in CqlRecordWriter (CASSANDRA-9576)
 * Mlockall before opening system sstables & remove boot_without_jna option (CASSANDRA-9573)
 * Add functions to convert timeuuid to date or time, deprecate dateOf and unixTimestampOf (CASSANDRA-9229)
 * Make sure we cancel non-compacting sstables from LifecycleTransaction (CASSANDRA-9566)
 * Fix deprecated repair JMX API (CASSANDRA-9570)
 * Add logback metrics (CASSANDRA-9378)
 * Update and refactor ant test/test-compression to run the tests in parallel (CASSANDRA-9583)
 * Fix upgrading to new directory for secondary index (CASSANDRA-9687)
Merged from 2.1:
 * (cqlsh) Fix bad check for CQL compatibility when DESCRIBE'ing
   COMPACT STORAGE tables with no clustering columns
 * Eliminate strong self-reference chains in sstable ref tidiers (CASSANDRA-9656)
 * Ensure StreamSession uses canonical sstable reader instances (CASSANDRA-9700)
 * Ensure memtable book keeping is not corrupted in the event we shrink usage (CASSANDRA-9681)
 * Update internal python driver for cqlsh (CASSANDRA-9064)
 * Fix IndexOutOfBoundsException when inserting tuple with too many
   elements using the string literal notation (CASSANDRA-9559)
 * Enable describe on indices (CASSANDRA-7814)
 * Fix incorrect result for IN queries where column not found (CASSANDRA-9540)
 * ColumnFamilyStore.selectAndReference may block during compaction (CASSANDRA-9637)
 * Fix bug in cardinality check when compacting (CASSANDRA-9580)
 * Fix memory leak in Ref due to ConcurrentLinkedQueue.remove() behaviour (CASSANDRA-9549)
 * Make rebuild only run one at a time (CASSANDRA-9119)
Merged from 2.0:
 * Avoid NPE in AuthSuccess#decode (CASSANDRA-9727)
 * Add listen_address to system.local (CASSANDRA-9603)
 * Bug fixes to resultset metadata construction (CASSANDRA-9636)
 * Fix setting 'durable_writes' in ALTER KEYSPACE (CASSANDRA-9560)
 * Avoids ballot clash in Paxos (CASSANDRA-9649)
 * Improve trace messages for RR (CASSANDRA-9479)
 * Fix suboptimal secondary index selection when restricted
   clustering column is also indexed (CASSANDRA-9631)
 * (cqlsh) Add min_threshold to DTCS option autocomplete (CASSANDRA-9385)
 * Fix error message when attempting to create an index on a column
   in a COMPACT STORAGE table with clustering columns (CASSANDRA-9527)
 * 'WITH WITH' in alter keyspace statements causes NPE (CASSANDRA-9565)
 * Expose some internals of SelectStatement for inspection (CASSANDRA-9532)
 * ArrivalWindow should use primitives (CASSANDRA-9496)
 * Periodically submit background compaction tasks (CASSANDRA-9592)
 * Set HAS_MORE_PAGES flag to false when PagingState is null (CASSANDRA-9571)


2.2.0-rc1
 * Compressed commit log should measure compressed space used (CASSANDRA-9095)
 * Fix comparison bug in CassandraRoleManager#collectRoles (CASSANDRA-9551)
 * Add tinyint,smallint,time,date support for UDFs (CASSANDRA-9400)
 * Deprecates SSTableSimpleWriter and SSTableSimpleUnsortedWriter (CASSANDRA-9546)
 * Empty INITCOND treated as null in aggregate (CASSANDRA-9457)
 * Remove use of Cell in Thrift MapReduce classes (CASSANDRA-8609)
 * Integrate pre-release Java Driver 2.2-rc1, custom build (CASSANDRA-9493)
 * Clean up gossiper logic for old versions (CASSANDRA-9370)
 * Fix custom payload coding/decoding to match the spec (CASSANDRA-9515)
 * ant test-all results incomplete when parsed (CASSANDRA-9463)
 * Disallow frozen<> types in function arguments and return types for
   clarity (CASSANDRA-9411)
 * Static Analysis to warn on unsafe use of Autocloseable instances (CASSANDRA-9431)
 * Update commitlog archiving examples now that commitlog segments are
   not recycled (CASSANDRA-9350)
 * Extend Transactional API to sstable lifecycle management (CASSANDRA-8568)
 * (cqlsh) Add support for native protocol 4 (CASSANDRA-9399)
 * Ensure that UDF and UDAs are keyspace-isolated (CASSANDRA-9409)
 * Revert CASSANDRA-7807 (tracing completion client notifications) (CASSANDRA-9429)
 * Add ability to stop compaction by ID (CASSANDRA-7207)
 * Let CassandraVersion handle SNAPSHOT version (CASSANDRA-9438)
Merged from 2.1:
 * (cqlsh) Fix using COPY through SOURCE or -f (CASSANDRA-9083)
 * Fix occasional lack of `system` keyspace in schema tables (CASSANDRA-8487)
 * Use ProtocolError code instead of ServerError code for native protocol
   error responses to unsupported protocol versions (CASSANDRA-9451)
 * Default commitlog_sync_batch_window_in_ms changed to 2ms (CASSANDRA-9504)
 * Fix empty partition assertion in unsorted sstable writing tools (CASSANDRA-9071)
 * Ensure truncate without snapshot cannot produce corrupt responses (CASSANDRA-9388)
 * Consistent error message when a table mixes counter and non-counter
   columns (CASSANDRA-9492)
 * Avoid getting unreadable keys during anticompaction (CASSANDRA-9508)
 * (cqlsh) Better float precision by default (CASSANDRA-9224)
 * Improve estimated row count (CASSANDRA-9107)
 * Optimize range tombstone memory footprint (CASSANDRA-8603)
 * Use configured gcgs in anticompaction (CASSANDRA-9397)
Merged from 2.0:
 * Don't accumulate more range than necessary in RangeTombstone.Tracker (CASSANDRA-9486)
 * Add broadcast and rpc addresses to system.local (CASSANDRA-9436)
 * Always mark sstable suspect when corrupted (CASSANDRA-9478)
 * Add database users and permissions to CQL3 documentation (CASSANDRA-7558)
 * Allow JVM_OPTS to be passed to standalone tools (CASSANDRA-5969)
 * Fix bad condition in RangeTombstoneList (CASSANDRA-9485)
 * Fix potential StackOverflow when setting CrcCheckChance over JMX (CASSANDRA-9488)
 * Fix null static columns in pages after the first, paged reversed
   queries (CASSANDRA-8502)
 * Fix counting cache serialization in request metrics (CASSANDRA-9466)
 * Add option not to validate atoms during scrub (CASSANDRA-9406)


2.2.0-beta1
 * Introduce Transactional API for internal state changes (CASSANDRA-8984)
 * Add a flag in cassandra.yaml to enable UDFs (CASSANDRA-9404)
 * Better support of null for UDF (CASSANDRA-8374)
 * Use ecj instead of javassist for UDFs (CASSANDRA-8241)
 * faster async logback configuration for tests (CASSANDRA-9376)
 * Add `smallint` and `tinyint` data types (CASSANDRA-8951)
 * Avoid thrift schema creation when native driver is used in stress tool (CASSANDRA-9374)
 * Make Functions.declared thread-safe
 * Add client warnings to native protocol v4 (CASSANDRA-8930)
 * Allow roles cache to be invalidated (CASSANDRA-8967)
 * Upgrade Snappy (CASSANDRA-9063)
 * Don't start Thrift rpc by default (CASSANDRA-9319)
 * Only stream from unrepaired sstables with incremental repair (CASSANDRA-8267)
 * Aggregate UDFs allow SFUNC return type to differ from STYPE if FFUNC specified (CASSANDRA-9321)
 * Remove Thrift dependencies in bundled tools (CASSANDRA-8358)
 * Disable memory mapping of hsperfdata file for JVM statistics (CASSANDRA-9242)
 * Add pre-startup checks to detect potential incompatibilities (CASSANDRA-8049)
 * Distinguish between null and unset in protocol v4 (CASSANDRA-7304)
 * Add user/role permissions for user-defined functions (CASSANDRA-7557)
 * Allow cassandra config to be updated to restart daemon without unloading classes (CASSANDRA-9046)
 * Don't initialize compaction writer before checking if iter is empty (CASSANDRA-9117)
 * Don't execute any functions at prepare-time (CASSANDRA-9037)
 * Share file handles between all instances of a SegmentedFile (CASSANDRA-8893)
 * Make it possible to major compact LCS (CASSANDRA-7272)
 * Make FunctionExecutionException extend RequestExecutionException
   (CASSANDRA-9055)
 * Add support for SELECT JSON, INSERT JSON syntax and new toJson(), fromJson()
   functions (CASSANDRA-7970)
 * Optimise max purgeable timestamp calculation in compaction (CASSANDRA-8920)
 * Constrain internode message buffer sizes, and improve IO class hierarchy (CASSANDRA-8670)
 * New tool added to validate all sstables in a node (CASSANDRA-5791)
 * Push notification when tracing completes for an operation (CASSANDRA-7807)
 * Delay "node up" and "node added" notifications until native protocol server is started (CASSANDRA-8236)
 * Compressed Commit Log (CASSANDRA-6809)
 * Optimise IntervalTree (CASSANDRA-8988)
 * Add a key-value payload for third party usage (CASSANDRA-8553, 9212)
 * Bump metrics-reporter-config dependency for metrics 3.0 (CASSANDRA-8149)
 * Partition intra-cluster message streams by size, not type (CASSANDRA-8789)
 * Add WriteFailureException to native protocol, notify coordinator of
   write failures (CASSANDRA-8592)
 * Convert SequentialWriter to nio (CASSANDRA-8709)
 * Add role based access control (CASSANDRA-7653, 8650, 7216, 8760, 8849, 8761, 8850)
 * Record client ip address in tracing sessions (CASSANDRA-8162)
 * Indicate partition key columns in response metadata for prepared
   statements (CASSANDRA-7660)
 * Merge UUIDType and TimeUUIDType parse logic (CASSANDRA-8759)
 * Avoid memory allocation when searching index summary (CASSANDRA-8793)
 * Optimise (Time)?UUIDType Comparisons (CASSANDRA-8730)
 * Make CRC32Ex into a separate maven dependency (CASSANDRA-8836)
 * Use preloaded jemalloc w/ Unsafe (CASSANDRA-8714, 9197)
 * Avoid accessing partitioner through StorageProxy (CASSANDRA-8244, 8268)
 * Upgrade Metrics library and remove depricated metrics (CASSANDRA-5657)
 * Serializing Row cache alternative, fully off heap (CASSANDRA-7438)
 * Duplicate rows returned when in clause has repeated values (CASSANDRA-6706)
 * Make CassandraException unchecked, extend RuntimeException (CASSANDRA-8560)
 * Support direct buffer decompression for reads (CASSANDRA-8464)
 * DirectByteBuffer compatible LZ4 methods (CASSANDRA-7039)
 * Group sstables for anticompaction correctly (CASSANDRA-8578)
 * Add ReadFailureException to native protocol, respond
   immediately when replicas encounter errors while handling
   a read request (CASSANDRA-7886)
 * Switch CommitLogSegment from RandomAccessFile to nio (CASSANDRA-8308)
 * Allow mixing token and partition key restrictions (CASSANDRA-7016)
 * Support index key/value entries on map collections (CASSANDRA-8473)
 * Modernize schema tables (CASSANDRA-8261)
 * Support for user-defined aggregation functions (CASSANDRA-8053)
 * Fix NPE in SelectStatement with empty IN values (CASSANDRA-8419)
 * Refactor SelectStatement, return IN results in natural order instead
   of IN value list order and ignore duplicate values in partition key IN restrictions (CASSANDRA-7981)
 * Support UDTs, tuples, and collections in user-defined
   functions (CASSANDRA-7563)
 * Fix aggregate fn results on empty selection, result column name,
   and cqlsh parsing (CASSANDRA-8229)
 * Mark sstables as repaired after full repair (CASSANDRA-7586)
 * Extend Descriptor to include a format value and refactor reader/writer
   APIs (CASSANDRA-7443)
 * Integrate JMH for microbenchmarks (CASSANDRA-8151)
 * Keep sstable levels when bootstrapping (CASSANDRA-7460)
 * Add Sigar library and perform basic OS settings check on startup (CASSANDRA-7838)
 * Support for aggregation functions (CASSANDRA-4914)
 * Remove cassandra-cli (CASSANDRA-7920)
 * Accept dollar quoted strings in CQL (CASSANDRA-7769)
 * Make assassinate a first class command (CASSANDRA-7935)
 * Support IN clause on any partition key column (CASSANDRA-7855)
 * Support IN clause on any clustering column (CASSANDRA-4762)
 * Improve compaction logging (CASSANDRA-7818)
 * Remove YamlFileNetworkTopologySnitch (CASSANDRA-7917)
 * Do anticompaction in groups (CASSANDRA-6851)
 * Support user-defined functions (CASSANDRA-7395, 7526, 7562, 7740, 7781, 7929,
   7924, 7812, 8063, 7813, 7708)
 * Permit configurable timestamps with cassandra-stress (CASSANDRA-7416)
 * Move sstable RandomAccessReader to nio2, which allows using the
   FILE_SHARE_DELETE flag on Windows (CASSANDRA-4050)
 * Remove CQL2 (CASSANDRA-5918)
 * Optimize fetching multiple cells by name (CASSANDRA-6933)
 * Allow compilation in java 8 (CASSANDRA-7028)
 * Make incremental repair default (CASSANDRA-7250)
 * Enable code coverage thru JaCoCo (CASSANDRA-7226)
 * Switch external naming of 'column families' to 'tables' (CASSANDRA-4369)
 * Shorten SSTable path (CASSANDRA-6962)
 * Use unsafe mutations for most unit tests (CASSANDRA-6969)
 * Fix race condition during calculation of pending ranges (CASSANDRA-7390)
 * Fail on very large batch sizes (CASSANDRA-8011)
 * Improve concurrency of repair (CASSANDRA-6455, 8208, 9145)
 * Select optimal CRC32 implementation at runtime (CASSANDRA-8614)
 * Evaluate MurmurHash of Token once per query (CASSANDRA-7096)
 * Generalize progress reporting (CASSANDRA-8901)
 * Resumable bootstrap streaming (CASSANDRA-8838, CASSANDRA-8942)
 * Allow scrub for secondary index (CASSANDRA-5174)
 * Save repair data to system table (CASSANDRA-5839)
 * fix nodetool names that reference column families (CASSANDRA-8872)
 Merged from 2.1:
 * Warn on misuse of unlogged batches (CASSANDRA-9282)
 * Failure detector detects and ignores local pauses (CASSANDRA-9183)
 * Add utility class to support for rate limiting a given log statement (CASSANDRA-9029)
 * Add missing consistency levels to cassandra-stess (CASSANDRA-9361)
 * Fix commitlog getCompletedTasks to not increment (CASSANDRA-9339)
 * Fix for harmless exceptions logged as ERROR (CASSANDRA-8564)
 * Delete processed sstables in sstablesplit/sstableupgrade (CASSANDRA-8606)
 * Improve sstable exclusion from partition tombstones (CASSANDRA-9298)
 * Validate the indexed column rather than the cell's contents for 2i (CASSANDRA-9057)
 * Add support for top-k custom 2i queries (CASSANDRA-8717)
 * Fix error when dropping table during compaction (CASSANDRA-9251)
 * cassandra-stress supports validation operations over user profiles (CASSANDRA-8773)
 * Add support for rate limiting log messages (CASSANDRA-9029)
 * Log the partition key with tombstone warnings (CASSANDRA-8561)
 * Reduce runWithCompactionsDisabled poll interval to 1ms (CASSANDRA-9271)
 * Fix PITR commitlog replay (CASSANDRA-9195)
 * GCInspector logs very different times (CASSANDRA-9124)
 * Fix deleting from an empty list (CASSANDRA-9198)
 * Update tuple and collection types that use a user-defined type when that UDT
   is modified (CASSANDRA-9148, CASSANDRA-9192)
 * Use higher timeout for prepair and snapshot in repair (CASSANDRA-9261)
 * Fix anticompaction blocking ANTI_ENTROPY stage (CASSANDRA-9151)
 * Repair waits for anticompaction to finish (CASSANDRA-9097)
 * Fix streaming not holding ref when stream error (CASSANDRA-9295)
 * Fix canonical view returning early opened SSTables (CASSANDRA-9396)
Merged from 2.0:
 * (cqlsh) Add LOGIN command to switch users (CASSANDRA-7212)
 * Clone SliceQueryFilter in AbstractReadCommand implementations (CASSANDRA-8940)
 * Push correct protocol notification for DROP INDEX (CASSANDRA-9310)
 * token-generator - generated tokens too long (CASSANDRA-9300)
 * Fix counting of tombstones for TombstoneOverwhelmingException (CASSANDRA-9299)
 * Fix ReconnectableSnitch reconnecting to peers during upgrade (CASSANDRA-6702)
 * Include keyspace and table name in error log for collections over the size
   limit (CASSANDRA-9286)
 * Avoid potential overlap in LCS with single-partition sstables (CASSANDRA-9322)
 * Log warning message when a table is queried before the schema has fully
   propagated (CASSANDRA-9136)
 * Overload SecondaryIndex#indexes to accept the column definition (CASSANDRA-9314)
 * (cqlsh) Add SERIAL and LOCAL_SERIAL consistency levels (CASSANDRA-8051)
 * Fix index selection during rebuild with certain table layouts (CASSANDRA-9281)
 * Fix partition-level-delete-only workload accounting (CASSANDRA-9194)
 * Allow scrub to handle corrupted compressed chunks (CASSANDRA-9140)
 * Fix assertion error when resetlocalschema is run during repair (CASSANDRA-9249)
 * Disable single sstable tombstone compactions for DTCS by default (CASSANDRA-9234)
 * IncomingTcpConnection thread is not named (CASSANDRA-9262)
 * Close incoming connections when MessagingService is stopped (CASSANDRA-9238)
 * Fix streaming hang when retrying (CASSANDRA-9132)


2.1.5
 * Re-add deprecated cold_reads_to_omit param for backwards compat (CASSANDRA-9203)
 * Make anticompaction visible in compactionstats (CASSANDRA-9098)
 * Improve nodetool getendpoints documentation about the partition
   key parameter (CASSANDRA-6458)
 * Don't check other keyspaces for schema changes when an user-defined
   type is altered (CASSANDRA-9187)
 * Add generate-idea-files target to build.xml (CASSANDRA-9123)
 * Allow takeColumnFamilySnapshot to take a list of tables (CASSANDRA-8348)
 * Limit major sstable operations to their canonical representation (CASSANDRA-8669)
 * cqlsh: Add tests for INSERT and UPDATE tab completion (CASSANDRA-9125)
 * cqlsh: quote column names when needed in COPY FROM inserts (CASSANDRA-9080)
 * Do not load read meter for offline operations (CASSANDRA-9082)
 * cqlsh: Make CompositeType data readable (CASSANDRA-8919)
 * cqlsh: Fix display of triggers (CASSANDRA-9081)
 * Fix NullPointerException when deleting or setting an element by index on
   a null list collection (CASSANDRA-9077)
 * Buffer bloom filter serialization (CASSANDRA-9066)
 * Fix anti-compaction target bloom filter size (CASSANDRA-9060)
 * Make FROZEN and TUPLE unreserved keywords in CQL (CASSANDRA-9047)
 * Prevent AssertionError from SizeEstimatesRecorder (CASSANDRA-9034)
 * Avoid overwriting index summaries for sstables with an older format that
   does not support downsampling; rebuild summaries on startup when this
   is detected (CASSANDRA-8993)
 * Fix potential data loss in CompressedSequentialWriter (CASSANDRA-8949)
 * Make PasswordAuthenticator number of hashing rounds configurable (CASSANDRA-8085)
 * Fix AssertionError when binding nested collections in DELETE (CASSANDRA-8900)
 * Check for overlap with non-early sstables in LCS (CASSANDRA-8739)
 * Only calculate max purgable timestamp if we have to (CASSANDRA-8914)
 * (cqlsh) Greatly improve performance of COPY FROM (CASSANDRA-8225)
 * IndexSummary effectiveIndexInterval is now a guideline, not a rule (CASSANDRA-8993)
 * Use correct bounds for page cache eviction of compressed files (CASSANDRA-8746)
 * SSTableScanner enforces its bounds (CASSANDRA-8946)
 * Cleanup cell equality (CASSANDRA-8947)
 * Introduce intra-cluster message coalescing (CASSANDRA-8692)
 * DatabaseDescriptor throws NPE when rpc_interface is used (CASSANDRA-8839)
 * Don't check if an sstable is live for offline compactions (CASSANDRA-8841)
 * Don't set clientMode in SSTableLoader (CASSANDRA-8238)
 * Fix SSTableRewriter with disabled early open (CASSANDRA-8535)
 * Fix cassandra-stress so it respects the CL passed in user mode (CASSANDRA-8948)
 * Fix rare NPE in ColumnDefinition#hasIndexOption() (CASSANDRA-8786)
 * cassandra-stress reports per-operation statistics, plus misc (CASSANDRA-8769)
 * Add SimpleDate (cql date) and Time (cql time) types (CASSANDRA-7523)
 * Use long for key count in cfstats (CASSANDRA-8913)
 * Make SSTableRewriter.abort() more robust to failure (CASSANDRA-8832)
 * Remove cold_reads_to_omit from STCS (CASSANDRA-8860)
 * Make EstimatedHistogram#percentile() use ceil instead of floor (CASSANDRA-8883)
 * Fix top partitions reporting wrong cardinality (CASSANDRA-8834)
 * Fix rare NPE in KeyCacheSerializer (CASSANDRA-8067)
 * Pick sstables for validation as late as possible inc repairs (CASSANDRA-8366)
 * Fix commitlog getPendingTasks to not increment (CASSANDRA-8862)
 * Fix parallelism adjustment in range and secondary index queries
   when the first fetch does not satisfy the limit (CASSANDRA-8856)
 * Check if the filtered sstables is non-empty in STCS (CASSANDRA-8843)
 * Upgrade java-driver used for cassandra-stress (CASSANDRA-8842)
 * Fix CommitLog.forceRecycleAllSegments() memory access error (CASSANDRA-8812)
 * Improve assertions in Memory (CASSANDRA-8792)
 * Fix SSTableRewriter cleanup (CASSANDRA-8802)
 * Introduce SafeMemory for CompressionMetadata.Writer (CASSANDRA-8758)
 * 'nodetool info' prints exception against older node (CASSANDRA-8796)
 * Ensure SSTableReader.last corresponds exactly with the file end (CASSANDRA-8750)
 * Make SSTableWriter.openEarly more robust and obvious (CASSANDRA-8747)
 * Enforce SSTableReader.first/last (CASSANDRA-8744)
 * Cleanup SegmentedFile API (CASSANDRA-8749)
 * Avoid overlap with early compaction replacement (CASSANDRA-8683)
 * Safer Resource Management++ (CASSANDRA-8707)
 * Write partition size estimates into a system table (CASSANDRA-7688)
 * cqlsh: Fix keys() and full() collection indexes in DESCRIBE output
   (CASSANDRA-8154)
 * Show progress of streaming in nodetool netstats (CASSANDRA-8886)
 * IndexSummaryBuilder utilises offheap memory, and shares data between
   each IndexSummary opened from it (CASSANDRA-8757)
 * markCompacting only succeeds if the exact SSTableReader instances being
   marked are in the live set (CASSANDRA-8689)
 * cassandra-stress support for varint (CASSANDRA-8882)
 * Fix Adler32 digest for compressed sstables (CASSANDRA-8778)
 * Add nodetool statushandoff/statusbackup (CASSANDRA-8912)
 * Use stdout for progress and stats in sstableloader (CASSANDRA-8982)
 * Correctly identify 2i datadir from older versions (CASSANDRA-9116)
Merged from 2.0:
 * Ignore gossip SYNs after shutdown (CASSANDRA-9238)
 * Avoid overflow when calculating max sstable size in LCS (CASSANDRA-9235)
 * Make sstable blacklisting work with compression (CASSANDRA-9138)
 * Do not attempt to rebuild indexes if no index accepts any column (CASSANDRA-9196)
 * Don't initiate snitch reconnection for dead states (CASSANDRA-7292)
 * Fix ArrayIndexOutOfBoundsException in CQLSSTableWriter (CASSANDRA-8978)
 * Add shutdown gossip state to prevent timeouts during rolling restarts (CASSANDRA-8336)
 * Fix running with java.net.preferIPv6Addresses=true (CASSANDRA-9137)
 * Fix failed bootstrap/replace attempts being persisted in system.peers (CASSANDRA-9180)
 * Flush system.IndexInfo after marking index built (CASSANDRA-9128)
 * Fix updates to min/max_compaction_threshold through cassandra-cli
   (CASSANDRA-8102)
 * Don't include tmp files when doing offline relevel (CASSANDRA-9088)
 * Use the proper CAS WriteType when finishing a previous round during Paxos
   preparation (CASSANDRA-8672)
 * Avoid race in cancelling compactions (CASSANDRA-9070)
 * More aggressive check for expired sstables in DTCS (CASSANDRA-8359)
 * Fix ignored index_interval change in ALTER TABLE statements (CASSANDRA-7976)
 * Do more aggressive compaction in old time windows in DTCS (CASSANDRA-8360)
 * java.lang.AssertionError when reading saved cache (CASSANDRA-8740)
 * "disk full" when running cleanup (CASSANDRA-9036)
 * Lower logging level from ERROR to DEBUG when a scheduled schema pull
   cannot be completed due to a node being down (CASSANDRA-9032)
 * Fix MOVED_NODE client event (CASSANDRA-8516)
 * Allow overriding MAX_OUTSTANDING_REPLAY_COUNT (CASSANDRA-7533)
 * Fix malformed JMX ObjectName containing IPv6 addresses (CASSANDRA-9027)
 * (cqlsh) Allow increasing CSV field size limit through
   cqlshrc config option (CASSANDRA-8934)
 * Stop logging range tombstones when exceeding the threshold
   (CASSANDRA-8559)
 * Fix NullPointerException when nodetool getendpoints is run
   against invalid keyspaces or tables (CASSANDRA-8950)
 * Allow specifying the tmp dir (CASSANDRA-7712)
 * Improve compaction estimated tasks estimation (CASSANDRA-8904)
 * Fix duplicate up/down messages sent to native clients (CASSANDRA-7816)
 * Expose commit log archive status via JMX (CASSANDRA-8734)
 * Provide better exceptions for invalid replication strategy parameters
   (CASSANDRA-8909)
 * Fix regression in mixed single and multi-column relation support for
   SELECT statements (CASSANDRA-8613)
 * Add ability to limit number of native connections (CASSANDRA-8086)
 * Fix CQLSSTableWriter throwing exception and spawning threads
   (CASSANDRA-8808)
 * Fix MT mismatch between empty and GC-able data (CASSANDRA-8979)
 * Fix incorrect validation when snapshotting single table (CASSANDRA-8056)
 * Add offline tool to relevel sstables (CASSANDRA-8301)
 * Preserve stream ID for more protocol errors (CASSANDRA-8848)
 * Fix combining token() function with multi-column relations on
   clustering columns (CASSANDRA-8797)
 * Make CFS.markReferenced() resistant to bad refcounting (CASSANDRA-8829)
 * Fix StreamTransferTask abort/complete bad refcounting (CASSANDRA-8815)
 * Fix AssertionError when querying a DESC clustering ordered
   table with ASC ordering and paging (CASSANDRA-8767)
 * AssertionError: "Memory was freed" when running cleanup (CASSANDRA-8716)
 * Make it possible to set max_sstable_age to fractional days (CASSANDRA-8406)
 * Fix some multi-column relations with indexes on some clustering
   columns (CASSANDRA-8275)
 * Fix memory leak in SSTableSimple*Writer and SSTableReader.validate()
   (CASSANDRA-8748)
 * Throw OOM if allocating memory fails to return a valid pointer (CASSANDRA-8726)
 * Fix SSTableSimpleUnsortedWriter ConcurrentModificationException (CASSANDRA-8619)
 * 'nodetool info' prints exception against older node (CASSANDRA-8796)
 * Ensure SSTableSimpleUnsortedWriter.close() terminates if
   disk writer has crashed (CASSANDRA-8807)


2.1.4
 * Bind JMX to localhost unless explicitly configured otherwise (CASSANDRA-9085)


2.1.3
 * Fix HSHA/offheap_objects corruption (CASSANDRA-8719)
 * Upgrade libthrift to 0.9.2 (CASSANDRA-8685)
 * Don't use the shared ref in sstableloader (CASSANDRA-8704)
 * Purge internal prepared statements if related tables or
   keyspaces are dropped (CASSANDRA-8693)
 * (cqlsh) Handle unicode BOM at start of files (CASSANDRA-8638)
 * Stop compactions before exiting offline tools (CASSANDRA-8623)
 * Update tools/stress/README.txt to match current behaviour (CASSANDRA-7933)
 * Fix schema from Thrift conversion with empty metadata (CASSANDRA-8695)
 * Safer Resource Management (CASSANDRA-7705)
 * Make sure we compact highly overlapping cold sstables with
   STCS (CASSANDRA-8635)
 * rpc_interface and listen_interface generate NPE on startup when specified
   interface doesn't exist (CASSANDRA-8677)
 * Fix ArrayIndexOutOfBoundsException in nodetool cfhistograms (CASSANDRA-8514)
 * Switch from yammer metrics for nodetool cf/proxy histograms (CASSANDRA-8662)
 * Make sure we don't add tmplink files to the compaction
   strategy (CASSANDRA-8580)
 * (cqlsh) Handle maps with blob keys (CASSANDRA-8372)
 * (cqlsh) Handle DynamicCompositeType schemas correctly (CASSANDRA-8563)
 * Duplicate rows returned when in clause has repeated values (CASSANDRA-6706)
 * Add tooling to detect hot partitions (CASSANDRA-7974)
 * Fix cassandra-stress user-mode truncation of partition generation (CASSANDRA-8608)
 * Only stream from unrepaired sstables during inc repair (CASSANDRA-8267)
 * Don't allow starting multiple inc repairs on the same sstables (CASSANDRA-8316)
 * Invalidate prepared BATCH statements when related tables
   or keyspaces are dropped (CASSANDRA-8652)
 * Fix missing results in secondary index queries on collections
   with ALLOW FILTERING (CASSANDRA-8421)
 * Expose EstimatedHistogram metrics for range slices (CASSANDRA-8627)
 * (cqlsh) Escape clqshrc passwords properly (CASSANDRA-8618)
 * Fix NPE when passing wrong argument in ALTER TABLE statement (CASSANDRA-8355)
 * Pig: Refactor and deprecate CqlStorage (CASSANDRA-8599)
 * Don't reuse the same cleanup strategy for all sstables (CASSANDRA-8537)
 * Fix case-sensitivity of index name on CREATE and DROP INDEX
   statements (CASSANDRA-8365)
 * Better detection/logging for corruption in compressed sstables (CASSANDRA-8192)
 * Use the correct repairedAt value when closing writer (CASSANDRA-8570)
 * (cqlsh) Handle a schema mismatch being detected on startup (CASSANDRA-8512)
 * Properly calculate expected write size during compaction (CASSANDRA-8532)
 * Invalidate affected prepared statements when a table's columns
   are altered (CASSANDRA-7910)
 * Stress - user defined writes should populate sequentally (CASSANDRA-8524)
 * Fix regression in SSTableRewriter causing some rows to become unreadable
   during compaction (CASSANDRA-8429)
 * Run major compactions for repaired/unrepaired in parallel (CASSANDRA-8510)
 * (cqlsh) Fix compression options in DESCRIBE TABLE output when compression
   is disabled (CASSANDRA-8288)
 * (cqlsh) Fix DESCRIBE output after keyspaces are altered (CASSANDRA-7623)
 * Make sure we set lastCompactedKey correctly (CASSANDRA-8463)
 * (cqlsh) Fix output of CONSISTENCY command (CASSANDRA-8507)
 * (cqlsh) Fixed the handling of LIST statements (CASSANDRA-8370)
 * Make sstablescrub check leveled manifest again (CASSANDRA-8432)
 * Check first/last keys in sstable when giving out positions (CASSANDRA-8458)
 * Disable mmap on Windows (CASSANDRA-6993)
 * Add missing ConsistencyLevels to cassandra-stress (CASSANDRA-8253)
 * Add auth support to cassandra-stress (CASSANDRA-7985)
 * Fix ArrayIndexOutOfBoundsException when generating error message
   for some CQL syntax errors (CASSANDRA-8455)
 * Scale memtable slab allocation logarithmically (CASSANDRA-7882)
 * cassandra-stress simultaneous inserts over same seed (CASSANDRA-7964)
 * Reduce cassandra-stress sampling memory requirements (CASSANDRA-7926)
 * Ensure memtable flush cannot expire commit log entries from its future (CASSANDRA-8383)
 * Make read "defrag" async to reclaim memtables (CASSANDRA-8459)
 * Remove tmplink files for offline compactions (CASSANDRA-8321)
 * Reduce maxHintsInProgress (CASSANDRA-8415)
 * BTree updates may call provided update function twice (CASSANDRA-8018)
 * Release sstable references after anticompaction (CASSANDRA-8386)
 * Handle abort() in SSTableRewriter properly (CASSANDRA-8320)
 * Centralize shared executors (CASSANDRA-8055)
 * Fix filtering for CONTAINS (KEY) relations on frozen collection
   clustering columns when the query is restricted to a single
   partition (CASSANDRA-8203)
 * Do more aggressive entire-sstable TTL expiry checks (CASSANDRA-8243)
 * Add more log info if readMeter is null (CASSANDRA-8238)
 * add check of the system wall clock time at startup (CASSANDRA-8305)
 * Support for frozen collections (CASSANDRA-7859)
 * Fix overflow on histogram computation (CASSANDRA-8028)
 * Have paxos reuse the timestamp generation of normal queries (CASSANDRA-7801)
 * Fix incremental repair not remove parent session on remote (CASSANDRA-8291)
 * Improve JBOD disk utilization (CASSANDRA-7386)
 * Log failed host when preparing incremental repair (CASSANDRA-8228)
 * Force config client mode in CQLSSTableWriter (CASSANDRA-8281)
 * Fix sstableupgrade throws exception (CASSANDRA-8688)
 * Fix hang when repairing empty keyspace (CASSANDRA-8694)
Merged from 2.0:
 * Fix IllegalArgumentException in dynamic snitch (CASSANDRA-8448)
 * Add support for UPDATE ... IF EXISTS (CASSANDRA-8610)
 * Fix reversal of list prepends (CASSANDRA-8733)
 * Prevent non-zero default_time_to_live on tables with counters
   (CASSANDRA-8678)
 * Fix SSTableSimpleUnsortedWriter ConcurrentModificationException
   (CASSANDRA-8619)
 * Round up time deltas lower than 1ms in BulkLoader (CASSANDRA-8645)
 * Add batch remove iterator to ABSC (CASSANDRA-8414, 8666)
 * Round up time deltas lower than 1ms in BulkLoader (CASSANDRA-8645)
 * Fix isClientMode check in Keyspace (CASSANDRA-8687)
 * Use more efficient slice size for querying internal secondary
   index tables (CASSANDRA-8550)
 * Fix potentially returning deleted rows with range tombstone (CASSANDRA-8558)
 * Check for available disk space before starting a compaction (CASSANDRA-8562)
 * Fix DISTINCT queries with LIMITs or paging when some partitions
   contain only tombstones (CASSANDRA-8490)
 * Introduce background cache refreshing to permissions cache
   (CASSANDRA-8194)
 * Fix race condition in StreamTransferTask that could lead to
   infinite loops and premature sstable deletion (CASSANDRA-7704)
 * Add an extra version check to MigrationTask (CASSANDRA-8462)
 * Ensure SSTableWriter cleans up properly after failure (CASSANDRA-8499)
 * Increase bf true positive count on key cache hit (CASSANDRA-8525)
 * Move MeteredFlusher to its own thread (CASSANDRA-8485)
 * Fix non-distinct results in DISTNCT queries on static columns when
   paging is enabled (CASSANDRA-8087)
 * Move all hints related tasks to hints internal executor (CASSANDRA-8285)
 * Fix paging for multi-partition IN queries (CASSANDRA-8408)
 * Fix MOVED_NODE topology event never being emitted when a node
   moves its token (CASSANDRA-8373)
 * Fix validation of indexes in COMPACT tables (CASSANDRA-8156)
 * Avoid StackOverflowError when a large list of IN values
   is used for a clustering column (CASSANDRA-8410)
 * Fix NPE when writetime() or ttl() calls are wrapped by
   another function call (CASSANDRA-8451)
 * Fix NPE after dropping a keyspace (CASSANDRA-8332)
 * Fix error message on read repair timeouts (CASSANDRA-7947)
 * Default DTCS base_time_seconds changed to 60 (CASSANDRA-8417)
 * Refuse Paxos operation with more than one pending endpoint (CASSANDRA-8346, 8640)
 * Throw correct exception when trying to bind a keyspace or table
   name (CASSANDRA-6952)
 * Make HHOM.compact synchronized (CASSANDRA-8416)
 * cancel latency-sampling task when CF is dropped (CASSANDRA-8401)
 * don't block SocketThread for MessagingService (CASSANDRA-8188)
 * Increase quarantine delay on replacement (CASSANDRA-8260)
 * Expose off-heap memory usage stats (CASSANDRA-7897)
 * Ignore Paxos commits for truncated tables (CASSANDRA-7538)
 * Validate size of indexed column values (CASSANDRA-8280)
 * Make LCS split compaction results over all data directories (CASSANDRA-8329)
 * Fix some failing queries that use multi-column relations
   on COMPACT STORAGE tables (CASSANDRA-8264)
 * Fix InvalidRequestException with ORDER BY (CASSANDRA-8286)
 * Disable SSLv3 for POODLE (CASSANDRA-8265)
 * Fix millisecond timestamps in Tracing (CASSANDRA-8297)
 * Include keyspace name in error message when there are insufficient
   live nodes to stream from (CASSANDRA-8221)
 * Avoid overlap in L1 when L0 contains many nonoverlapping
   sstables (CASSANDRA-8211)
 * Improve PropertyFileSnitch logging (CASSANDRA-8183)
 * Add DC-aware sequential repair (CASSANDRA-8193)
 * Use live sstables in snapshot repair if possible (CASSANDRA-8312)
 * Fix hints serialized size calculation (CASSANDRA-8587)


2.1.2
 * (cqlsh) parse_for_table_meta errors out on queries with undefined
   grammars (CASSANDRA-8262)
 * (cqlsh) Fix SELECT ... TOKEN() function broken in C* 2.1.1 (CASSANDRA-8258)
 * Fix Cassandra crash when running on JDK8 update 40 (CASSANDRA-8209)
 * Optimize partitioner tokens (CASSANDRA-8230)
 * Improve compaction of repaired/unrepaired sstables (CASSANDRA-8004)
 * Make cache serializers pluggable (CASSANDRA-8096)
 * Fix issues with CONTAINS (KEY) queries on secondary indexes
   (CASSANDRA-8147)
 * Fix read-rate tracking of sstables for some queries (CASSANDRA-8239)
 * Fix default timestamp in QueryOptions (CASSANDRA-8246)
 * Set socket timeout when reading remote version (CASSANDRA-8188)
 * Refactor how we track live size (CASSANDRA-7852)
 * Make sure unfinished compaction files are removed (CASSANDRA-8124)
 * Fix shutdown when run as Windows service (CASSANDRA-8136)
 * Fix DESCRIBE TABLE with custom indexes (CASSANDRA-8031)
 * Fix race in RecoveryManagerTest (CASSANDRA-8176)
 * Avoid IllegalArgumentException while sorting sstables in
   IndexSummaryManager (CASSANDRA-8182)
 * Shutdown JVM on file descriptor exhaustion (CASSANDRA-7579)
 * Add 'die' policy for commit log and disk failure (CASSANDRA-7927)
 * Fix installing as service on Windows (CASSANDRA-8115)
 * Fix CREATE TABLE for CQL2 (CASSANDRA-8144)
 * Avoid boxing in ColumnStats min/max trackers (CASSANDRA-8109)
Merged from 2.0:
 * Correctly handle non-text column names in cql3 (CASSANDRA-8178)
 * Fix deletion for indexes on primary key columns (CASSANDRA-8206)
 * Add 'nodetool statusgossip' (CASSANDRA-8125)
 * Improve client notification that nodes are ready for requests (CASSANDRA-7510)
 * Handle negative timestamp in writetime method (CASSANDRA-8139)
 * Pig: Remove errant LIMIT clause in CqlNativeStorage (CASSANDRA-8166)
 * Throw ConfigurationException when hsha is used with the default
   rpc_max_threads setting of 'unlimited' (CASSANDRA-8116)
 * Allow concurrent writing of the same table in the same JVM using
   CQLSSTableWriter (CASSANDRA-7463)
 * Fix totalDiskSpaceUsed calculation (CASSANDRA-8205)


2.1.1
 * Fix spin loop in AtomicSortedColumns (CASSANDRA-7546)
 * Dont notify when replacing tmplink files (CASSANDRA-8157)
 * Fix validation with multiple CONTAINS clause (CASSANDRA-8131)
 * Fix validation of collections in TriggerExecutor (CASSANDRA-8146)
 * Fix IllegalArgumentException when a list of IN values containing tuples
   is passed as a single arg to a prepared statement with the v1 or v2
   protocol (CASSANDRA-8062)
 * Fix ClassCastException in DISTINCT query on static columns with
   query paging (CASSANDRA-8108)
 * Fix NPE on null nested UDT inside a set (CASSANDRA-8105)
 * Fix exception when querying secondary index on set items or map keys
   when some clustering columns are specified (CASSANDRA-8073)
 * Send proper error response when there is an error during native
   protocol message decode (CASSANDRA-8118)
 * Gossip should ignore generation numbers too far in the future (CASSANDRA-8113)
 * Fix NPE when creating a table with frozen sets, lists (CASSANDRA-8104)
 * Fix high memory use due to tracking reads on incrementally opened sstable
   readers (CASSANDRA-8066)
 * Fix EXECUTE request with skipMetadata=false returning no metadata
   (CASSANDRA-8054)
 * Allow concurrent use of CQLBulkOutputFormat (CASSANDRA-7776)
 * Shutdown JVM on OOM (CASSANDRA-7507)
 * Upgrade netty version and enable epoll event loop (CASSANDRA-7761)
 * Don't duplicate sstables smaller than split size when using
   the sstablesplitter tool (CASSANDRA-7616)
 * Avoid re-parsing already prepared statements (CASSANDRA-7923)
 * Fix some Thrift slice deletions and updates of COMPACT STORAGE
   tables with some clustering columns omitted (CASSANDRA-7990)
 * Fix filtering for CONTAINS on sets (CASSANDRA-8033)
 * Properly track added size (CASSANDRA-7239)
 * Allow compilation in java 8 (CASSANDRA-7208)
 * Fix Assertion error on RangeTombstoneList diff (CASSANDRA-8013)
 * Release references to overlapping sstables during compaction (CASSANDRA-7819)
 * Send notification when opening compaction results early (CASSANDRA-8034)
 * Make native server start block until properly bound (CASSANDRA-7885)
 * (cqlsh) Fix IPv6 support (CASSANDRA-7988)
 * Ignore fat clients when checking for endpoint collision (CASSANDRA-7939)
 * Make sstablerepairedset take a list of files (CASSANDRA-7995)
 * (cqlsh) Tab completeion for indexes on map keys (CASSANDRA-7972)
 * (cqlsh) Fix UDT field selection in select clause (CASSANDRA-7891)
 * Fix resource leak in event of corrupt sstable
 * (cqlsh) Add command line option for cqlshrc file path (CASSANDRA-7131)
 * Provide visibility into prepared statements churn (CASSANDRA-7921, CASSANDRA-7930)
 * Invalidate prepared statements when their keyspace or table is
   dropped (CASSANDRA-7566)
 * cassandra-stress: fix support for NetworkTopologyStrategy (CASSANDRA-7945)
 * Fix saving caches when a table is dropped (CASSANDRA-7784)
 * Add better error checking of new stress profile (CASSANDRA-7716)
 * Use ThreadLocalRandom and remove FBUtilities.threadLocalRandom (CASSANDRA-7934)
 * Prevent operator mistakes due to simultaneous bootstrap (CASSANDRA-7069)
 * cassandra-stress supports whitelist mode for node config (CASSANDRA-7658)
 * GCInspector more closely tracks GC; cassandra-stress and nodetool report it (CASSANDRA-7916)
 * nodetool won't output bogus ownership info without a keyspace (CASSANDRA-7173)
 * Add human readable option to nodetool commands (CASSANDRA-5433)
 * Don't try to set repairedAt on old sstables (CASSANDRA-7913)
 * Add metrics for tracking PreparedStatement use (CASSANDRA-7719)
 * (cqlsh) tab-completion for triggers (CASSANDRA-7824)
 * (cqlsh) Support for query paging (CASSANDRA-7514)
 * (cqlsh) Show progress of COPY operations (CASSANDRA-7789)
 * Add syntax to remove multiple elements from a map (CASSANDRA-6599)
 * Support non-equals conditions in lightweight transactions (CASSANDRA-6839)
 * Add IF [NOT] EXISTS to create/drop triggers (CASSANDRA-7606)
 * (cqlsh) Display the current logged-in user (CASSANDRA-7785)
 * (cqlsh) Don't ignore CTRL-C during COPY FROM execution (CASSANDRA-7815)
 * (cqlsh) Order UDTs according to cross-type dependencies in DESCRIBE
   output (CASSANDRA-7659)
 * (cqlsh) Fix handling of CAS statement results (CASSANDRA-7671)
 * (cqlsh) COPY TO/FROM improvements (CASSANDRA-7405)
 * Support list index operations with conditions (CASSANDRA-7499)
 * Add max live/tombstoned cells to nodetool cfstats output (CASSANDRA-7731)
 * Validate IPv6 wildcard addresses properly (CASSANDRA-7680)
 * (cqlsh) Error when tracing query (CASSANDRA-7613)
 * Avoid IOOBE when building SyntaxError message snippet (CASSANDRA-7569)
 * SSTableExport uses correct validator to create string representation of partition
   keys (CASSANDRA-7498)
 * Avoid NPEs when receiving type changes for an unknown keyspace (CASSANDRA-7689)
 * Add support for custom 2i validation (CASSANDRA-7575)
 * Pig support for hadoop CqlInputFormat (CASSANDRA-6454)
 * Add duration mode to cassandra-stress (CASSANDRA-7468)
 * Add listen_interface and rpc_interface options (CASSANDRA-7417)
 * Improve schema merge performance (CASSANDRA-7444)
 * Adjust MT depth based on # of partition validating (CASSANDRA-5263)
 * Optimise NativeCell comparisons (CASSANDRA-6755)
 * Configurable client timeout for cqlsh (CASSANDRA-7516)
 * Include snippet of CQL query near syntax error in messages (CASSANDRA-7111)
 * Make repair -pr work with -local (CASSANDRA-7450)
 * Fix error in sstableloader with -cph > 1 (CASSANDRA-8007)
 * Fix snapshot repair error on indexed tables (CASSANDRA-8020)
 * Do not exit nodetool repair when receiving JMX NOTIF_LOST (CASSANDRA-7909)
 * Stream to private IP when available (CASSANDRA-8084)
Merged from 2.0:
 * Reject conditions on DELETE unless full PK is given (CASSANDRA-6430)
 * Properly reject the token function DELETE (CASSANDRA-7747)
 * Force batchlog replay before decommissioning a node (CASSANDRA-7446)
 * Fix hint replay with many accumulated expired hints (CASSANDRA-6998)
 * Fix duplicate results in DISTINCT queries on static columns with query
   paging (CASSANDRA-8108)
 * Add DateTieredCompactionStrategy (CASSANDRA-6602)
 * Properly validate ascii and utf8 string literals in CQL queries (CASSANDRA-8101)
 * (cqlsh) Fix autocompletion for alter keyspace (CASSANDRA-8021)
 * Create backup directories for commitlog archiving during startup (CASSANDRA-8111)
 * Reduce totalBlockFor() for LOCAL_* consistency levels (CASSANDRA-8058)
 * Fix merging schemas with re-dropped keyspaces (CASSANDRA-7256)
 * Fix counters in supercolumns during live upgrades from 1.2 (CASSANDRA-7188)
 * Notify DT subscribers when a column family is truncated (CASSANDRA-8088)
 * Add sanity check of $JAVA on startup (CASSANDRA-7676)
 * Schedule fat client schema pull on join (CASSANDRA-7993)
 * Don't reset nodes' versions when closing IncomingTcpConnections
   (CASSANDRA-7734)
 * Record the real messaging version in all cases in OutboundTcpConnection
   (CASSANDRA-8057)
 * SSL does not work in cassandra-cli (CASSANDRA-7899)
 * Fix potential exception when using ReversedType in DynamicCompositeType
   (CASSANDRA-7898)
 * Better validation of collection values (CASSANDRA-7833)
 * Track min/max timestamps correctly (CASSANDRA-7969)
 * Fix possible overflow while sorting CL segments for replay (CASSANDRA-7992)
 * Increase nodetool Xmx (CASSANDRA-7956)
 * Archive any commitlog segments present at startup (CASSANDRA-6904)
 * CrcCheckChance should adjust based on live CFMetadata not
   sstable metadata (CASSANDRA-7978)
 * token() should only accept columns in the partitioning
   key order (CASSANDRA-6075)
 * Add method to invalidate permission cache via JMX (CASSANDRA-7977)
 * Allow propagating multiple gossip states atomically (CASSANDRA-6125)
 * Log exceptions related to unclean native protocol client disconnects
   at DEBUG or INFO (CASSANDRA-7849)
 * Allow permissions cache to be set via JMX (CASSANDRA-7698)
 * Include schema_triggers CF in readable system resources (CASSANDRA-7967)
 * Fix RowIndexEntry to report correct serializedSize (CASSANDRA-7948)
 * Make CQLSSTableWriter sync within partitions (CASSANDRA-7360)
 * Potentially use non-local replicas in CqlConfigHelper (CASSANDRA-7906)
 * Explicitly disallow mixing multi-column and single-column
   relations on clustering columns (CASSANDRA-7711)
 * Better error message when condition is set on PK column (CASSANDRA-7804)
 * Don't send schema change responses and events for no-op DDL
   statements (CASSANDRA-7600)
 * (Hadoop) fix cluster initialisation for a split fetching (CASSANDRA-7774)
 * Throw InvalidRequestException when queries contain relations on entire
   collection columns (CASSANDRA-7506)
 * (cqlsh) enable CTRL-R history search with libedit (CASSANDRA-7577)
 * (Hadoop) allow ACFRW to limit nodes to local DC (CASSANDRA-7252)
 * (cqlsh) cqlsh should automatically disable tracing when selecting
   from system_traces (CASSANDRA-7641)
 * (Hadoop) Add CqlOutputFormat (CASSANDRA-6927)
 * Don't depend on cassandra config for nodetool ring (CASSANDRA-7508)
 * (cqlsh) Fix failing cqlsh formatting tests (CASSANDRA-7703)
 * Fix IncompatibleClassChangeError from hadoop2 (CASSANDRA-7229)
 * Add 'nodetool sethintedhandoffthrottlekb' (CASSANDRA-7635)
 * (cqlsh) Add tab-completion for CREATE/DROP USER IF [NOT] EXISTS (CASSANDRA-7611)
 * Catch errors when the JVM pulls the rug out from GCInspector (CASSANDRA-5345)
 * cqlsh fails when version number parts are not int (CASSANDRA-7524)
 * Fix NPE when table dropped during streaming (CASSANDRA-7946)
 * Fix wrong progress when streaming uncompressed (CASSANDRA-7878)
 * Fix possible infinite loop in creating repair range (CASSANDRA-7983)
 * Fix unit in nodetool for streaming throughput (CASSANDRA-7375)
Merged from 1.2:
 * Don't index tombstones (CASSANDRA-7828)
 * Improve PasswordAuthenticator default super user setup (CASSANDRA-7788)


2.1.0
 * (cqlsh) Removed "ALTER TYPE <name> RENAME TO <name>" from tab-completion
   (CASSANDRA-7895)
 * Fixed IllegalStateException in anticompaction (CASSANDRA-7892)
 * cqlsh: DESCRIBE support for frozen UDTs, tuples (CASSANDRA-7863)
 * Avoid exposing internal classes over JMX (CASSANDRA-7879)
 * Add null check for keys when freezing collection (CASSANDRA-7869)
 * Improve stress workload realism (CASSANDRA-7519)
Merged from 2.0:
 * Configure system.paxos with LeveledCompactionStrategy (CASSANDRA-7753)
 * Fix ALTER clustering column type from DateType to TimestampType when
   using DESC clustering order (CASSANRDA-7797)
 * Throw EOFException if we run out of chunks in compressed datafile
   (CASSANDRA-7664)
 * Fix PRSI handling of CQL3 row markers for row cleanup (CASSANDRA-7787)
 * Fix dropping collection when it's the last regular column (CASSANDRA-7744)
 * Make StreamReceiveTask thread safe and gc friendly (CASSANDRA-7795)
 * Validate empty cell names from counter updates (CASSANDRA-7798)
Merged from 1.2:
 * Don't allow compacted sstables to be marked as compacting (CASSANDRA-7145)
 * Track expired tombstones (CASSANDRA-7810)


2.1.0-rc7
 * Add frozen keyword and require UDT to be frozen (CASSANDRA-7857)
 * Track added sstable size correctly (CASSANDRA-7239)
 * (cqlsh) Fix case insensitivity (CASSANDRA-7834)
 * Fix failure to stream ranges when moving (CASSANDRA-7836)
 * Correctly remove tmplink files (CASSANDRA-7803)
 * (cqlsh) Fix column name formatting for functions, CAS operations,
   and UDT field selections (CASSANDRA-7806)
 * (cqlsh) Fix COPY FROM handling of null/empty primary key
   values (CASSANDRA-7792)
 * Fix ordering of static cells (CASSANDRA-7763)
Merged from 2.0:
 * Forbid re-adding dropped counter columns (CASSANDRA-7831)
 * Fix CFMetaData#isThriftCompatible() for PK-only tables (CASSANDRA-7832)
 * Always reject inequality on the partition key without token()
   (CASSANDRA-7722)
 * Always send Paxos commit to all replicas (CASSANDRA-7479)
 * Make disruptor_thrift_server invocation pool configurable (CASSANDRA-7594)
 * Make repair no-op when RF=1 (CASSANDRA-7864)


2.1.0-rc6
 * Fix OOM issue from netty caching over time (CASSANDRA-7743)
 * json2sstable couldn't import JSON for CQL table (CASSANDRA-7477)
 * Invalidate all caches on table drop (CASSANDRA-7561)
 * Skip strict endpoint selection for ranges if RF == nodes (CASSANRA-7765)
 * Fix Thrift range filtering without 2ary index lookups (CASSANDRA-7741)
 * Add tracing entries about concurrent range requests (CASSANDRA-7599)
 * (cqlsh) Fix DESCRIBE for NTS keyspaces (CASSANDRA-7729)
 * Remove netty buffer ref-counting (CASSANDRA-7735)
 * Pass mutated cf to index updater for use by PRSI (CASSANDRA-7742)
 * Include stress yaml example in release and deb (CASSANDRA-7717)
 * workaround for netty issue causing corrupted data off the wire (CASSANDRA-7695)
 * cqlsh DESC CLUSTER fails retrieving ring information (CASSANDRA-7687)
 * Fix binding null values inside UDT (CASSANDRA-7685)
 * Fix UDT field selection with empty fields (CASSANDRA-7670)
 * Bogus deserialization of static cells from sstable (CASSANDRA-7684)
 * Fix NPE on compaction leftover cleanup for dropped table (CASSANDRA-7770)
Merged from 2.0:
 * Fix race condition in StreamTransferTask that could lead to
   infinite loops and premature sstable deletion (CASSANDRA-7704)
 * (cqlsh) Wait up to 10 sec for a tracing session (CASSANDRA-7222)
 * Fix NPE in FileCacheService.sizeInBytes (CASSANDRA-7756)
 * Remove duplicates from StorageService.getJoiningNodes (CASSANDRA-7478)
 * Clone token map outside of hot gossip loops (CASSANDRA-7758)
 * Fix MS expiring map timeout for Paxos messages (CASSANDRA-7752)
 * Do not flush on truncate if durable_writes is false (CASSANDRA-7750)
 * Give CRR a default input_cql Statement (CASSANDRA-7226)
 * Better error message when adding a collection with the same name
   than a previously dropped one (CASSANDRA-6276)
 * Fix validation when adding static columns (CASSANDRA-7730)
 * (Thrift) fix range deletion of supercolumns (CASSANDRA-7733)
 * Fix potential AssertionError in RangeTombstoneList (CASSANDRA-7700)
 * Validate arguments of blobAs* functions (CASSANDRA-7707)
 * Fix potential AssertionError with 2ndary indexes (CASSANDRA-6612)
 * Avoid logging CompactionInterrupted at ERROR (CASSANDRA-7694)
 * Minor leak in sstable2jon (CASSANDRA-7709)
 * Add cassandra.auto_bootstrap system property (CASSANDRA-7650)
 * Update java driver (for hadoop) (CASSANDRA-7618)
 * Remove CqlPagingRecordReader/CqlPagingInputFormat (CASSANDRA-7570)
 * Support connecting to ipv6 jmx with nodetool (CASSANDRA-7669)


2.1.0-rc5
 * Reject counters inside user types (CASSANDRA-7672)
 * Switch to notification-based GCInspector (CASSANDRA-7638)
 * (cqlsh) Handle nulls in UDTs and tuples correctly (CASSANDRA-7656)
 * Don't use strict consistency when replacing (CASSANDRA-7568)
 * Fix min/max cell name collection on 2.0 SSTables with range
   tombstones (CASSANDRA-7593)
 * Tolerate min/max cell names of different lengths (CASSANDRA-7651)
 * Filter cached results correctly (CASSANDRA-7636)
 * Fix tracing on the new SEPExecutor (CASSANDRA-7644)
 * Remove shuffle and taketoken (CASSANDRA-7601)
 * Clean up Windows batch scripts (CASSANDRA-7619)
 * Fix native protocol drop user type notification (CASSANDRA-7571)
 * Give read access to system.schema_usertypes to all authenticated users
   (CASSANDRA-7578)
 * (cqlsh) Fix cqlsh display when zero rows are returned (CASSANDRA-7580)
 * Get java version correctly when JAVA_TOOL_OPTIONS is set (CASSANDRA-7572)
 * Fix NPE when dropping index from non-existent keyspace, AssertionError when
   dropping non-existent index with IF EXISTS (CASSANDRA-7590)
 * Fix sstablelevelresetter hang (CASSANDRA-7614)
 * (cqlsh) Fix deserialization of blobs (CASSANDRA-7603)
 * Use "keyspace updated" schema change message for UDT changes in v1 and
   v2 protocols (CASSANDRA-7617)
 * Fix tracing of range slices and secondary index lookups that are local
   to the coordinator (CASSANDRA-7599)
 * Set -Dcassandra.storagedir for all tool shell scripts (CASSANDRA-7587)
 * Don't swap max/min col names when mutating sstable metadata (CASSANDRA-7596)
 * (cqlsh) Correctly handle paged result sets (CASSANDRA-7625)
 * (cqlsh) Improve waiting for a trace to complete (CASSANDRA-7626)
 * Fix tracing of concurrent range slices and 2ary index queries (CASSANDRA-7626)
 * Fix scrub against collection type (CASSANDRA-7665)
Merged from 2.0:
 * Set gc_grace_seconds to seven days for system schema tables (CASSANDRA-7668)
 * SimpleSeedProvider no longer caches seeds forever (CASSANDRA-7663)
 * Always flush on truncate (CASSANDRA-7511)
 * Fix ReversedType(DateType) mapping to native protocol (CASSANDRA-7576)
 * Always merge ranges owned by a single node (CASSANDRA-6930)
 * Track max/min timestamps for range tombstones (CASSANDRA-7647)
 * Fix NPE when listing saved caches dir (CASSANDRA-7632)


2.1.0-rc4
 * Fix word count hadoop example (CASSANDRA-7200)
 * Updated memtable_cleanup_threshold and memtable_flush_writers defaults
   (CASSANDRA-7551)
 * (Windows) fix startup when WMI memory query fails (CASSANDRA-7505)
 * Anti-compaction proceeds if any part of the repair failed (CASSANDRA-7521)
 * Add missing table name to DROP INDEX responses and notifications (CASSANDRA-7539)
 * Bump CQL version to 3.2.0 and update CQL documentation (CASSANDRA-7527)
 * Fix configuration error message when running nodetool ring (CASSANDRA-7508)
 * Support conditional updates, tuple type, and the v3 protocol in cqlsh (CASSANDRA-7509)
 * Handle queries on multiple secondary index types (CASSANDRA-7525)
 * Fix cqlsh authentication with v3 native protocol (CASSANDRA-7564)
 * Fix NPE when unknown prepared statement ID is used (CASSANDRA-7454)
Merged from 2.0:
 * (Windows) force range-based repair to non-sequential mode (CASSANDRA-7541)
 * Fix range merging when DES scores are zero (CASSANDRA-7535)
 * Warn when SSL certificates have expired (CASSANDRA-7528)
 * Fix error when doing reversed queries with static columns (CASSANDRA-7490)
Merged from 1.2:
 * Set correct stream ID on responses when non-Exception Throwables
   are thrown while handling native protocol messages (CASSANDRA-7470)


2.1.0-rc3
 * Consider expiry when reconciling otherwise equal cells (CASSANDRA-7403)
 * Introduce CQL support for stress tool (CASSANDRA-6146)
 * Fix ClassCastException processing expired messages (CASSANDRA-7496)
 * Fix prepared marker for collections inside UDT (CASSANDRA-7472)
 * Remove left-over populate_io_cache_on_flush and replicate_on_write
   uses (CASSANDRA-7493)
 * (Windows) handle spaces in path names (CASSANDRA-7451)
 * Ensure writes have completed after dropping a table, before recycling
   commit log segments (CASSANDRA-7437)
 * Remove left-over rows_per_partition_to_cache (CASSANDRA-7493)
 * Fix error when CONTAINS is used with a bind marker (CASSANDRA-7502)
 * Properly reject unknown UDT field (CASSANDRA-7484)
Merged from 2.0:
 * Fix CC#collectTimeOrderedData() tombstone optimisations (CASSANDRA-7394)
 * Support DISTINCT for static columns and fix behaviour when DISTINC is
   not use (CASSANDRA-7305).
 * Workaround JVM NPE on JMX bind failure (CASSANDRA-7254)
 * Fix race in FileCacheService RemovalListener (CASSANDRA-7278)
 * Fix inconsistent use of consistencyForCommit that allowed LOCAL_QUORUM
   operations to incorrect become full QUORUM (CASSANDRA-7345)
 * Properly handle unrecognized opcodes and flags (CASSANDRA-7440)
 * (Hadoop) close CqlRecordWriter clients when finished (CASSANDRA-7459)
 * Commit disk failure policy (CASSANDRA-7429)
 * Make sure high level sstables get compacted (CASSANDRA-7414)
 * Fix AssertionError when using empty clustering columns and static columns
   (CASSANDRA-7455)
 * Add option to disable STCS in L0 (CASSANDRA-6621)
 * Upgrade to snappy-java 1.0.5.2 (CASSANDRA-7476)


2.1.0-rc2
 * Fix heap size calculation for CompoundSparseCellName and
   CompoundSparseCellName.WithCollection (CASSANDRA-7421)
 * Allow counter mutations in UNLOGGED batches (CASSANDRA-7351)
 * Modify reconcile logic to always pick a tombstone over a counter cell
   (CASSANDRA-7346)
 * Avoid incremental compaction on Windows (CASSANDRA-7365)
 * Fix exception when querying a composite-keyed table with a collection index
   (CASSANDRA-7372)
 * Use node's host id in place of counter ids (CASSANDRA-7366)
 * Fix error when doing reversed queries with static columns (CASSANDRA-7490)
 * Backport CASSANDRA-6747 (CASSANDRA-7560)
 * Track max/min timestamps for range tombstones (CASSANDRA-7647)
 * Fix NPE when listing saved caches dir (CASSANDRA-7632)
 * Fix sstableloader unable to connect encrypted node (CASSANDRA-7585)
Merged from 1.2:
 * Clone token map outside of hot gossip loops (CASSANDRA-7758)
 * Add stop method to EmbeddedCassandraService (CASSANDRA-7595)
 * Support connecting to ipv6 jmx with nodetool (CASSANDRA-7669)
 * Set gc_grace_seconds to seven days for system schema tables (CASSANDRA-7668)
 * SimpleSeedProvider no longer caches seeds forever (CASSANDRA-7663)
 * Set correct stream ID on responses when non-Exception Throwables
   are thrown while handling native protocol messages (CASSANDRA-7470)
 * Fix row size miscalculation in LazilyCompactedRow (CASSANDRA-7543)
 * Fix race in background compaction check (CASSANDRA-7745)
 * Don't clear out range tombstones during compaction (CASSANDRA-7808)


2.1.0-rc1
 * Revert flush directory (CASSANDRA-6357)
 * More efficient executor service for fast operations (CASSANDRA-4718)
 * Move less common tools into a new cassandra-tools package (CASSANDRA-7160)
 * Support more concurrent requests in native protocol (CASSANDRA-7231)
 * Add tab-completion to debian nodetool packaging (CASSANDRA-6421)
 * Change concurrent_compactors defaults (CASSANDRA-7139)
 * Add PowerShell Windows launch scripts (CASSANDRA-7001)
 * Make commitlog archive+restore more robust (CASSANDRA-6974)
 * Fix marking commitlogsegments clean (CASSANDRA-6959)
 * Add snapshot "manifest" describing files included (CASSANDRA-6326)
 * Parallel streaming for sstableloader (CASSANDRA-3668)
 * Fix bugs in supercolumns handling (CASSANDRA-7138)
 * Fix ClassClassException on composite dense tables (CASSANDRA-7112)
 * Cleanup and optimize collation and slice iterators (CASSANDRA-7107)
 * Upgrade NBHM lib (CASSANDRA-7128)
 * Optimize netty server (CASSANDRA-6861)
 * Fix repair hang when given CF does not exist (CASSANDRA-7189)
 * Allow c* to be shutdown in an embedded mode (CASSANDRA-5635)
 * Add server side batching to native transport (CASSANDRA-5663)
 * Make batchlog replay asynchronous (CASSANDRA-6134)
 * remove unused classes (CASSANDRA-7197)
 * Limit user types to the keyspace they are defined in (CASSANDRA-6643)
 * Add validate method to CollectionType (CASSANDRA-7208)
 * New serialization format for UDT values (CASSANDRA-7209, CASSANDRA-7261)
 * Fix nodetool netstats (CASSANDRA-7270)
 * Fix potential ClassCastException in HintedHandoffManager (CASSANDRA-7284)
 * Use prepared statements internally (CASSANDRA-6975)
 * Fix broken paging state with prepared statement (CASSANDRA-7120)
 * Fix IllegalArgumentException in CqlStorage (CASSANDRA-7287)
 * Allow nulls/non-existant fields in UDT (CASSANDRA-7206)
 * Add Thrift MultiSliceRequest (CASSANDRA-6757, CASSANDRA-7027)
 * Handle overlapping MultiSlices (CASSANDRA-7279)
 * Fix DataOutputTest on Windows (CASSANDRA-7265)
 * Embedded sets in user defined data-types are not updating (CASSANDRA-7267)
 * Add tuple type to CQL/native protocol (CASSANDRA-7248)
 * Fix CqlPagingRecordReader on tables with few rows (CASSANDRA-7322)
Merged from 2.0:
 * Copy compaction options to make sure they are reloaded (CASSANDRA-7290)
 * Add option to do more aggressive tombstone compactions (CASSANDRA-6563)
 * Don't try to compact already-compacting files in HHOM (CASSANDRA-7288)
 * Always reallocate buffers in HSHA (CASSANDRA-6285)
 * (Hadoop) support authentication in CqlRecordReader (CASSANDRA-7221)
 * (Hadoop) Close java driver Cluster in CQLRR.close (CASSANDRA-7228)
 * Warn when 'USING TIMESTAMP' is used on a CAS BATCH (CASSANDRA-7067)
 * return all cpu values from BackgroundActivityMonitor.readAndCompute (CASSANDRA-7183)
 * Correctly delete scheduled range xfers (CASSANDRA-7143)
 * return all cpu values from BackgroundActivityMonitor.readAndCompute (CASSANDRA-7183)
 * reduce garbage creation in calculatePendingRanges (CASSANDRA-7191)
 * fix c* launch issues on Russian os's due to output of linux 'free' cmd (CASSANDRA-6162)
 * Fix disabling autocompaction (CASSANDRA-7187)
 * Fix potential NumberFormatException when deserializing IntegerType (CASSANDRA-7088)
 * cqlsh can't tab-complete disabling compaction (CASSANDRA-7185)
 * cqlsh: Accept and execute CQL statement(s) from command-line parameter (CASSANDRA-7172)
 * Fix IllegalStateException in CqlPagingRecordReader (CASSANDRA-7198)
 * Fix the InvertedIndex trigger example (CASSANDRA-7211)
 * Add --resolve-ip option to 'nodetool ring' (CASSANDRA-7210)
 * reduce garbage on codec flag deserialization (CASSANDRA-7244)
 * Fix duplicated error messages on directory creation error at startup (CASSANDRA-5818)
 * Proper null handle for IF with map element access (CASSANDRA-7155)
 * Improve compaction visibility (CASSANDRA-7242)
 * Correctly delete scheduled range xfers (CASSANDRA-7143)
 * Make batchlog replica selection rack-aware (CASSANDRA-6551)
 * Fix CFMetaData#getColumnDefinitionFromColumnName() (CASSANDRA-7074)
 * Fix writetime/ttl functions for static columns (CASSANDRA-7081)
 * Suggest CTRL-C or semicolon after three blank lines in cqlsh (CASSANDRA-7142)
 * Fix 2ndary index queries with DESC clustering order (CASSANDRA-6950)
 * Invalid key cache entries on DROP (CASSANDRA-6525)
 * Fix flapping RecoveryManagerTest (CASSANDRA-7084)
 * Add missing iso8601 patterns for date strings (CASSANDRA-6973)
 * Support selecting multiple rows in a partition using IN (CASSANDRA-6875)
 * Add authentication support to shuffle (CASSANDRA-6484)
 * Swap local and global default read repair chances (CASSANDRA-7320)
 * Add conditional CREATE/DROP USER support (CASSANDRA-7264)
 * Cqlsh counts non-empty lines for "Blank lines" warning (CASSANDRA-7325)
Merged from 1.2:
 * Add Cloudstack snitch (CASSANDRA-7147)
 * Update system.peers correctly when relocating tokens (CASSANDRA-7126)
 * Add Google Compute Engine snitch (CASSANDRA-7132)
 * remove duplicate query for local tokens (CASSANDRA-7182)
 * exit CQLSH with error status code if script fails (CASSANDRA-6344)
 * Fix bug with some IN queries missig results (CASSANDRA-7105)
 * Fix availability validation for LOCAL_ONE CL (CASSANDRA-7319)
 * Hint streaming can cause decommission to fail (CASSANDRA-7219)


2.1.0-beta2
 * Increase default CL space to 8GB (CASSANDRA-7031)
 * Add range tombstones to read repair digests (CASSANDRA-6863)
 * Fix BTree.clear for large updates (CASSANDRA-6943)
 * Fail write instead of logging a warning when unable to append to CL
   (CASSANDRA-6764)
 * Eliminate possibility of CL segment appearing twice in active list
   (CASSANDRA-6557)
 * Apply DONTNEED fadvise to commitlog segments (CASSANDRA-6759)
 * Switch CRC component to Adler and include it for compressed sstables
   (CASSANDRA-4165)
 * Allow cassandra-stress to set compaction strategy options (CASSANDRA-6451)
 * Add broadcast_rpc_address option to cassandra.yaml (CASSANDRA-5899)
 * Auto reload GossipingPropertyFileSnitch config (CASSANDRA-5897)
 * Fix overflow of memtable_total_space_in_mb (CASSANDRA-6573)
 * Fix ABTC NPE and apply update function correctly (CASSANDRA-6692)
 * Allow nodetool to use a file or prompt for password (CASSANDRA-6660)
 * Fix AIOOBE when concurrently accessing ABSC (CASSANDRA-6742)
 * Fix assertion error in ALTER TYPE RENAME (CASSANDRA-6705)
 * Scrub should not always clear out repaired status (CASSANDRA-5351)
 * Improve handling of range tombstone for wide partitions (CASSANDRA-6446)
 * Fix ClassCastException for compact table with composites (CASSANDRA-6738)
 * Fix potentially repairing with wrong nodes (CASSANDRA-6808)
 * Change caching option syntax (CASSANDRA-6745)
 * Fix stress to do proper counter reads (CASSANDRA-6835)
 * Fix help message for stress counter_write (CASSANDRA-6824)
 * Fix stress smart Thrift client to pick servers correctly (CASSANDRA-6848)
 * Add logging levels (minimal, normal or verbose) to stress tool (CASSANDRA-6849)
 * Fix race condition in Batch CLE (CASSANDRA-6860)
 * Improve cleanup/scrub/upgradesstables failure handling (CASSANDRA-6774)
 * ByteBuffer write() methods for serializing sstables (CASSANDRA-6781)
 * Proper compare function for CollectionType (CASSANDRA-6783)
 * Update native server to Netty 4 (CASSANDRA-6236)
 * Fix off-by-one error in stress (CASSANDRA-6883)
 * Make OpOrder AutoCloseable (CASSANDRA-6901)
 * Remove sync repair JMX interface (CASSANDRA-6900)
 * Add multiple memory allocation options for memtables (CASSANDRA-6689, 6694)
 * Remove adjusted op rate from stress output (CASSANDRA-6921)
 * Add optimized CF.hasColumns() implementations (CASSANDRA-6941)
 * Serialize batchlog mutations with the version of the target node
   (CASSANDRA-6931)
 * Optimize CounterColumn#reconcile() (CASSANDRA-6953)
 * Properly remove 1.2 sstable support in 2.1 (CASSANDRA-6869)
 * Lock counter cells, not partitions (CASSANDRA-6880)
 * Track presence of legacy counter shards in sstables (CASSANDRA-6888)
 * Ensure safe resource cleanup when replacing sstables (CASSANDRA-6912)
 * Add failure handler to async callback (CASSANDRA-6747)
 * Fix AE when closing SSTable without releasing reference (CASSANDRA-7000)
 * Clean up IndexInfo on keyspace/table drops (CASSANDRA-6924)
 * Only snapshot relative SSTables when sequential repair (CASSANDRA-7024)
 * Require nodetool rebuild_index to specify index names (CASSANDRA-7038)
 * fix cassandra stress errors on reads with native protocol (CASSANDRA-7033)
 * Use OpOrder to guard sstable references for reads (CASSANDRA-6919)
 * Preemptive opening of compaction result (CASSANDRA-6916)
 * Multi-threaded scrub/cleanup/upgradesstables (CASSANDRA-5547)
 * Optimize cellname comparison (CASSANDRA-6934)
 * Native protocol v3 (CASSANDRA-6855)
 * Optimize Cell liveness checks and clean up Cell (CASSANDRA-7119)
 * Support consistent range movements (CASSANDRA-2434)
 * Display min timestamp in sstablemetadata viewer (CASSANDRA-6767)
Merged from 2.0:
 * Avoid race-prone second "scrub" of system keyspace (CASSANDRA-6797)
 * Pool CqlRecordWriter clients by inetaddress rather than Range
   (CASSANDRA-6665)
 * Fix compaction_history timestamps (CASSANDRA-6784)
 * Compare scores of full replica ordering in DES (CASSANDRA-6683)
 * fix CME in SessionInfo updateProgress affecting netstats (CASSANDRA-6577)
 * Allow repairing between specific replicas (CASSANDRA-6440)
 * Allow per-dc enabling of hints (CASSANDRA-6157)
 * Add compatibility for Hadoop 0.2.x (CASSANDRA-5201)
 * Fix EstimatedHistogram races (CASSANDRA-6682)
 * Failure detector correctly converts initial value to nanos (CASSANDRA-6658)
 * Add nodetool taketoken to relocate vnodes (CASSANDRA-4445)
 * Expose bulk loading progress over JMX (CASSANDRA-4757)
 * Correctly handle null with IF conditions and TTL (CASSANDRA-6623)
 * Account for range/row tombstones in tombstone drop
   time histogram (CASSANDRA-6522)
 * Stop CommitLogSegment.close() from calling sync() (CASSANDRA-6652)
 * Make commitlog failure handling configurable (CASSANDRA-6364)
 * Avoid overlaps in LCS (CASSANDRA-6688)
 * Improve support for paginating over composites (CASSANDRA-4851)
 * Fix count(*) queries in a mixed cluster (CASSANDRA-6707)
 * Improve repair tasks(snapshot, differencing) concurrency (CASSANDRA-6566)
 * Fix replaying pre-2.0 commit logs (CASSANDRA-6714)
 * Add static columns to CQL3 (CASSANDRA-6561)
 * Optimize single partition batch statements (CASSANDRA-6737)
 * Disallow post-query re-ordering when paging (CASSANDRA-6722)
 * Fix potential paging bug with deleted columns (CASSANDRA-6748)
 * Fix NPE on BulkLoader caused by losing StreamEvent (CASSANDRA-6636)
 * Fix truncating compression metadata (CASSANDRA-6791)
 * Add CMSClassUnloadingEnabled JVM option (CASSANDRA-6541)
 * Catch memtable flush exceptions during shutdown (CASSANDRA-6735)
 * Fix upgradesstables NPE for non-CF-based indexes (CASSANDRA-6645)
 * Fix UPDATE updating PRIMARY KEY columns implicitly (CASSANDRA-6782)
 * Fix IllegalArgumentException when updating from 1.2 with SuperColumns
   (CASSANDRA-6733)
 * FBUtilities.singleton() should use the CF comparator (CASSANDRA-6778)
 * Fix CQLSStableWriter.addRow(Map<String, Object>) (CASSANDRA-6526)
 * Fix HSHA server introducing corrupt data (CASSANDRA-6285)
 * Fix CAS conditions for COMPACT STORAGE tables (CASSANDRA-6813)
 * Starting threads in OutboundTcpConnectionPool constructor causes race conditions (CASSANDRA-7177)
 * Allow overriding cassandra-rackdc.properties file (CASSANDRA-7072)
 * Set JMX RMI port to 7199 (CASSANDRA-7087)
 * Use LOCAL_QUORUM for data reads at LOCAL_SERIAL (CASSANDRA-6939)
 * Log a warning for large batches (CASSANDRA-6487)
 * Put nodes in hibernate when join_ring is false (CASSANDRA-6961)
 * Avoid early loading of non-system keyspaces before compaction-leftovers
   cleanup at startup (CASSANDRA-6913)
 * Restrict Windows to parallel repairs (CASSANDRA-6907)
 * (Hadoop) Allow manually specifying start/end tokens in CFIF (CASSANDRA-6436)
 * Fix NPE in MeteredFlusher (CASSANDRA-6820)
 * Fix race processing range scan responses (CASSANDRA-6820)
 * Allow deleting snapshots from dropped keyspaces (CASSANDRA-6821)
 * Add uuid() function (CASSANDRA-6473)
 * Omit tombstones from schema digests (CASSANDRA-6862)
 * Include correct consistencyLevel in LWT timeout (CASSANDRA-6884)
 * Lower chances for losing new SSTables during nodetool refresh and
   ColumnFamilyStore.loadNewSSTables (CASSANDRA-6514)
 * Add support for DELETE ... IF EXISTS to CQL3 (CASSANDRA-5708)
 * Update hadoop_cql3_word_count example (CASSANDRA-6793)
 * Fix handling of RejectedExecution in sync Thrift server (CASSANDRA-6788)
 * Log more information when exceeding tombstone_warn_threshold (CASSANDRA-6865)
 * Fix truncate to not abort due to unreachable fat clients (CASSANDRA-6864)
 * Fix schema concurrency exceptions (CASSANDRA-6841)
 * Fix leaking validator FH in StreamWriter (CASSANDRA-6832)
 * Fix saving triggers to schema (CASSANDRA-6789)
 * Fix trigger mutations when base mutation list is immutable (CASSANDRA-6790)
 * Fix accounting in FileCacheService to allow re-using RAR (CASSANDRA-6838)
 * Fix static counter columns (CASSANDRA-6827)
 * Restore expiring->deleted (cell) compaction optimization (CASSANDRA-6844)
 * Fix CompactionManager.needsCleanup (CASSANDRA-6845)
 * Correctly compare BooleanType values other than 0 and 1 (CASSANDRA-6779)
 * Read message id as string from earlier versions (CASSANDRA-6840)
 * Properly use the Paxos consistency for (non-protocol) batch (CASSANDRA-6837)
 * Add paranoid disk failure option (CASSANDRA-6646)
 * Improve PerRowSecondaryIndex performance (CASSANDRA-6876)
 * Extend triggers to support CAS updates (CASSANDRA-6882)
 * Static columns with IF NOT EXISTS don't always work as expected (CASSANDRA-6873)
 * Fix paging with SELECT DISTINCT (CASSANDRA-6857)
 * Fix UnsupportedOperationException on CAS timeout (CASSANDRA-6923)
 * Improve MeteredFlusher handling of MF-unaffected column families
   (CASSANDRA-6867)
 * Add CqlRecordReader using native pagination (CASSANDRA-6311)
 * Add QueryHandler interface (CASSANDRA-6659)
 * Track liveRatio per-memtable, not per-CF (CASSANDRA-6945)
 * Make sure upgradesstables keeps sstable level (CASSANDRA-6958)
 * Fix LIMIT with static columns (CASSANDRA-6956)
 * Fix clash with CQL column name in thrift validation (CASSANDRA-6892)
 * Fix error with super columns in mixed 1.2-2.0 clusters (CASSANDRA-6966)
 * Fix bad skip of sstables on slice query with composite start/finish (CASSANDRA-6825)
 * Fix unintended update with conditional statement (CASSANDRA-6893)
 * Fix map element access in IF (CASSANDRA-6914)
 * Avoid costly range calculations for range queries on system keyspaces
   (CASSANDRA-6906)
 * Fix SSTable not released if stream session fails (CASSANDRA-6818)
 * Avoid build failure due to ANTLR timeout (CASSANDRA-6991)
 * Queries on compact tables can return more rows that requested (CASSANDRA-7052)
 * USING TIMESTAMP for batches does not work (CASSANDRA-7053)
 * Fix performance regression from CASSANDRA-5614 (CASSANDRA-6949)
 * Ensure that batchlog and hint timeouts do not produce hints (CASSANDRA-7058)
 * Merge groupable mutations in TriggerExecutor#execute() (CASSANDRA-7047)
 * Plug holes in resource release when wiring up StreamSession (CASSANDRA-7073)
 * Re-add parameter columns to tracing session (CASSANDRA-6942)
 * Preserves CQL metadata when updating table from thrift (CASSANDRA-6831)
Merged from 1.2:
 * Fix nodetool display with vnodes (CASSANDRA-7082)
 * Add UNLOGGED, COUNTER options to BATCH documentation (CASSANDRA-6816)
 * add extra SSL cipher suites (CASSANDRA-6613)
 * fix nodetool getsstables for blob PK (CASSANDRA-6803)
 * Fix BatchlogManager#deleteBatch() use of millisecond timestamps
   (CASSANDRA-6822)
 * Continue assassinating even if the endpoint vanishes (CASSANDRA-6787)
 * Schedule schema pulls on change (CASSANDRA-6971)
 * Non-droppable verbs shouldn't be dropped from OTC (CASSANDRA-6980)
 * Shutdown batchlog executor in SS#drain() (CASSANDRA-7025)
 * Fix batchlog to account for CF truncation records (CASSANDRA-6999)
 * Fix CQLSH parsing of functions and BLOB literals (CASSANDRA-7018)
 * Properly load trustore in the native protocol (CASSANDRA-6847)
 * Always clean up references in SerializingCache (CASSANDRA-6994)
 * Don't shut MessagingService down when replacing a node (CASSANDRA-6476)
 * fix npe when doing -Dcassandra.fd_initial_value_ms (CASSANDRA-6751)


2.1.0-beta1
 * Add flush directory distinct from compaction directories (CASSANDRA-6357)
 * Require JNA by default (CASSANDRA-6575)
 * add listsnapshots command to nodetool (CASSANDRA-5742)
 * Introduce AtomicBTreeColumns (CASSANDRA-6271, 6692)
 * Multithreaded commitlog (CASSANDRA-3578)
 * allocate fixed index summary memory pool and resample cold index summaries
   to use less memory (CASSANDRA-5519)
 * Removed multithreaded compaction (CASSANDRA-6142)
 * Parallelize fetching rows for low-cardinality indexes (CASSANDRA-1337)
 * change logging from log4j to logback (CASSANDRA-5883)
 * switch to LZ4 compression for internode communication (CASSANDRA-5887)
 * Stop using Thrift-generated Index* classes internally (CASSANDRA-5971)
 * Remove 1.2 network compatibility code (CASSANDRA-5960)
 * Remove leveled json manifest migration code (CASSANDRA-5996)
 * Remove CFDefinition (CASSANDRA-6253)
 * Use AtomicIntegerFieldUpdater in RefCountedMemory (CASSANDRA-6278)
 * User-defined types for CQL3 (CASSANDRA-5590)
 * Use of o.a.c.metrics in nodetool (CASSANDRA-5871, 6406)
 * Batch read from OTC's queue and cleanup (CASSANDRA-1632)
 * Secondary index support for collections (CASSANDRA-4511, 6383)
 * SSTable metadata(Stats.db) format change (CASSANDRA-6356)
 * Push composites support in the storage engine
   (CASSANDRA-5417, CASSANDRA-6520)
 * Add snapshot space used to cfstats (CASSANDRA-6231)
 * Add cardinality estimator for key count estimation (CASSANDRA-5906)
 * CF id is changed to be non-deterministic. Data dir/key cache are created
   uniquely for CF id (CASSANDRA-5202)
 * New counters implementation (CASSANDRA-6504)
 * Replace UnsortedColumns, EmptyColumns, TreeMapBackedSortedColumns with new
   ArrayBackedSortedColumns (CASSANDRA-6630, CASSANDRA-6662, CASSANDRA-6690)
 * Add option to use row cache with a given amount of rows (CASSANDRA-5357)
 * Avoid repairing already repaired data (CASSANDRA-5351)
 * Reject counter updates with USING TTL/TIMESTAMP (CASSANDRA-6649)
 * Replace index_interval with min/max_index_interval (CASSANDRA-6379)
 * Lift limitation that order by columns must be selected for IN queries (CASSANDRA-4911)


2.0.5
 * Reduce garbage generated by bloom filter lookups (CASSANDRA-6609)
 * Add ks.cf names to tombstone logging (CASSANDRA-6597)
 * Use LOCAL_QUORUM for LWT operations at LOCAL_SERIAL (CASSANDRA-6495)
 * Wait for gossip to settle before accepting client connections (CASSANDRA-4288)
 * Delete unfinished compaction incrementally (CASSANDRA-6086)
 * Allow specifying custom secondary index options in CQL3 (CASSANDRA-6480)
 * Improve replica pinning for cache efficiency in DES (CASSANDRA-6485)
 * Fix LOCAL_SERIAL from thrift (CASSANDRA-6584)
 * Don't special case received counts in CAS timeout exceptions (CASSANDRA-6595)
 * Add support for 2.1 global counter shards (CASSANDRA-6505)
 * Fix NPE when streaming connection is not yet established (CASSANDRA-6210)
 * Avoid rare duplicate read repair triggering (CASSANDRA-6606)
 * Fix paging discardFirst (CASSANDRA-6555)
 * Fix ArrayIndexOutOfBoundsException in 2ndary index query (CASSANDRA-6470)
 * Release sstables upon rebuilding 2i (CASSANDRA-6635)
 * Add AbstractCompactionStrategy.startup() method (CASSANDRA-6637)
 * SSTableScanner may skip rows during cleanup (CASSANDRA-6638)
 * sstables from stalled repair sessions can resurrect deleted data (CASSANDRA-6503)
 * Switch stress to use ITransportFactory (CASSANDRA-6641)
 * Fix IllegalArgumentException during prepare (CASSANDRA-6592)
 * Fix possible loss of 2ndary index entries during compaction (CASSANDRA-6517)
 * Fix direct Memory on architectures that do not support unaligned long access
   (CASSANDRA-6628)
 * Let scrub optionally skip broken counter partitions (CASSANDRA-5930)
Merged from 1.2:
 * fsync compression metadata (CASSANDRA-6531)
 * Validate CF existence on execution for prepared statement (CASSANDRA-6535)
 * Add ability to throttle batchlog replay (CASSANDRA-6550)
 * Fix executing LOCAL_QUORUM with SimpleStrategy (CASSANDRA-6545)
 * Avoid StackOverflow when using large IN queries (CASSANDRA-6567)
 * Nodetool upgradesstables includes secondary indexes (CASSANDRA-6598)
 * Paginate batchlog replay (CASSANDRA-6569)
 * skip blocking on streaming during drain (CASSANDRA-6603)
 * Improve error message when schema doesn't match loaded sstable (CASSANDRA-6262)
 * Add properties to adjust FD initial value and max interval (CASSANDRA-4375)
 * Fix preparing with batch and delete from collection (CASSANDRA-6607)
 * Fix ABSC reverse iterator's remove() method (CASSANDRA-6629)
 * Handle host ID conflicts properly (CASSANDRA-6615)
 * Move handling of migration event source to solve bootstrap race. (CASSANDRA-6648)
 * Make sure compaction throughput value doesn't overflow with int math (CASSANDRA-6647)


2.0.4
 * Allow removing snapshots of no-longer-existing CFs (CASSANDRA-6418)
 * add StorageService.stopDaemon() (CASSANDRA-4268)
 * add IRE for invalid CF supplied to get_count (CASSANDRA-5701)
 * add client encryption support to sstableloader (CASSANDRA-6378)
 * Fix accept() loop for SSL sockets post-shutdown (CASSANDRA-6468)
 * Fix size-tiered compaction in LCS L0 (CASSANDRA-6496)
 * Fix assertion failure in filterColdSSTables (CASSANDRA-6483)
 * Fix row tombstones in larger-than-memory compactions (CASSANDRA-6008)
 * Fix cleanup ClassCastException (CASSANDRA-6462)
 * Reduce gossip memory use by interning VersionedValue strings (CASSANDRA-6410)
 * Allow specifying datacenters to participate in a repair (CASSANDRA-6218)
 * Fix divide-by-zero in PCI (CASSANDRA-6403)
 * Fix setting last compacted key in the wrong level for LCS (CASSANDRA-6284)
 * Add millisecond precision formats to the timestamp parser (CASSANDRA-6395)
 * Expose a total memtable size metric for a CF (CASSANDRA-6391)
 * cqlsh: handle symlinks properly (CASSANDRA-6425)
 * Fix potential infinite loop when paging query with IN (CASSANDRA-6464)
 * Fix assertion error in AbstractQueryPager.discardFirst (CASSANDRA-6447)
 * Fix streaming older SSTable yields unnecessary tombstones (CASSANDRA-6527)
Merged from 1.2:
 * Improved error message on bad properties in DDL queries (CASSANDRA-6453)
 * Randomize batchlog candidates selection (CASSANDRA-6481)
 * Fix thundering herd on endpoint cache invalidation (CASSANDRA-6345, 6485)
 * Improve batchlog write performance with vnodes (CASSANDRA-6488)
 * cqlsh: quote single quotes in strings inside collections (CASSANDRA-6172)
 * Improve gossip performance for typical messages (CASSANDRA-6409)
 * Throw IRE if a prepared statement has more markers than supported
   (CASSANDRA-5598)
 * Expose Thread metrics for the native protocol server (CASSANDRA-6234)
 * Change snapshot response message verb to INTERNAL to avoid dropping it
   (CASSANDRA-6415)
 * Warn when collection read has > 65K elements (CASSANDRA-5428)
 * Fix cache persistence when both row and key cache are enabled
   (CASSANDRA-6413)
 * (Hadoop) add describe_local_ring (CASSANDRA-6268)
 * Fix handling of concurrent directory creation failure (CASSANDRA-6459)
 * Allow executing CREATE statements multiple times (CASSANDRA-6471)
 * Don't send confusing info with timeouts (CASSANDRA-6491)
 * Don't resubmit counter mutation runnables internally (CASSANDRA-6427)
 * Don't drop local mutations without a hint (CASSANDRA-6510)
 * Don't allow null max_hint_window_in_ms (CASSANDRA-6419)
 * Validate SliceRange start and finish lengths (CASSANDRA-6521)


2.0.3
 * Fix FD leak on slice read path (CASSANDRA-6275)
 * Cancel read meter task when closing SSTR (CASSANDRA-6358)
 * free off-heap IndexSummary during bulk (CASSANDRA-6359)
 * Recover from IOException in accept() thread (CASSANDRA-6349)
 * Improve Gossip tolerance of abnormally slow tasks (CASSANDRA-6338)
 * Fix trying to hint timed out counter writes (CASSANDRA-6322)
 * Allow restoring specific columnfamilies from archived CL (CASSANDRA-4809)
 * Avoid flushing compaction_history after each operation (CASSANDRA-6287)
 * Fix repair assertion error when tombstones expire (CASSANDRA-6277)
 * Skip loading corrupt key cache (CASSANDRA-6260)
 * Fixes for compacting larger-than-memory rows (CASSANDRA-6274)
 * Compact hottest sstables first and optionally omit coldest from
   compaction entirely (CASSANDRA-6109)
 * Fix modifying column_metadata from thrift (CASSANDRA-6182)
 * cqlsh: fix LIST USERS output (CASSANDRA-6242)
 * Add IRequestSink interface (CASSANDRA-6248)
 * Update memtable size while flushing (CASSANDRA-6249)
 * Provide hooks around CQL2/CQL3 statement execution (CASSANDRA-6252)
 * Require Permission.SELECT for CAS updates (CASSANDRA-6247)
 * New CQL-aware SSTableWriter (CASSANDRA-5894)
 * Reject CAS operation when the protocol v1 is used (CASSANDRA-6270)
 * Correctly throw error when frame too large (CASSANDRA-5981)
 * Fix serialization bug in PagedRange with 2ndary indexes (CASSANDRA-6299)
 * Fix CQL3 table validation in Thrift (CASSANDRA-6140)
 * Fix bug missing results with IN clauses (CASSANDRA-6327)
 * Fix paging with reversed slices (CASSANDRA-6343)
 * Set minTimestamp correctly to be able to drop expired sstables (CASSANDRA-6337)
 * Support NaN and Infinity as float literals (CASSANDRA-6003)
 * Remove RF from nodetool ring output (CASSANDRA-6289)
 * Fix attempting to flush empty rows (CASSANDRA-6374)
 * Fix potential out of bounds exception when paging (CASSANDRA-6333)
Merged from 1.2:
 * Optimize FD phi calculation (CASSANDRA-6386)
 * Improve initial FD phi estimate when starting up (CASSANDRA-6385)
 * Don't list CQL3 table in CLI describe even if named explicitely
   (CASSANDRA-5750)
 * Invalidate row cache when dropping CF (CASSANDRA-6351)
 * add non-jamm path for cached statements (CASSANDRA-6293)
 * add windows bat files for shell commands (CASSANDRA-6145)
 * Require logging in for Thrift CQL2/3 statement preparation (CASSANDRA-6254)
 * restrict max_num_tokens to 1536 (CASSANDRA-6267)
 * Nodetool gets default JMX port from cassandra-env.sh (CASSANDRA-6273)
 * make calculatePendingRanges asynchronous (CASSANDRA-6244)
 * Remove blocking flushes in gossip thread (CASSANDRA-6297)
 * Fix potential socket leak in connectionpool creation (CASSANDRA-6308)
 * Allow LOCAL_ONE/LOCAL_QUORUM to work with SimpleStrategy (CASSANDRA-6238)
 * cqlsh: handle 'null' as session duration (CASSANDRA-6317)
 * Fix json2sstable handling of range tombstones (CASSANDRA-6316)
 * Fix missing one row in reverse query (CASSANDRA-6330)
 * Fix reading expired row value from row cache (CASSANDRA-6325)
 * Fix AssertionError when doing set element deletion (CASSANDRA-6341)
 * Make CL code for the native protocol match the one in C* 2.0
   (CASSANDRA-6347)
 * Disallow altering CQL3 table from thrift (CASSANDRA-6370)
 * Fix size computation of prepared statement (CASSANDRA-6369)


2.0.2
 * Update FailureDetector to use nanontime (CASSANDRA-4925)
 * Fix FileCacheService regressions (CASSANDRA-6149)
 * Never return WriteTimeout for CL.ANY (CASSANDRA-6132)
 * Fix race conditions in bulk loader (CASSANDRA-6129)
 * Add configurable metrics reporting (CASSANDRA-4430)
 * drop queries exceeding a configurable number of tombstones (CASSANDRA-6117)
 * Track and persist sstable read activity (CASSANDRA-5515)
 * Fixes for speculative retry (CASSANDRA-5932, CASSANDRA-6194)
 * Improve memory usage of metadata min/max column names (CASSANDRA-6077)
 * Fix thrift validation refusing row markers on CQL3 tables (CASSANDRA-6081)
 * Fix insertion of collections with CAS (CASSANDRA-6069)
 * Correctly send metadata on SELECT COUNT (CASSANDRA-6080)
 * Track clients' remote addresses in ClientState (CASSANDRA-6070)
 * Create snapshot dir if it does not exist when migrating
   leveled manifest (CASSANDRA-6093)
 * make sequential nodetool repair the default (CASSANDRA-5950)
 * Add more hooks for compaction strategy implementations (CASSANDRA-6111)
 * Fix potential NPE on composite 2ndary indexes (CASSANDRA-6098)
 * Delete can potentially be skipped in batch (CASSANDRA-6115)
 * Allow alter keyspace on system_traces (CASSANDRA-6016)
 * Disallow empty column names in cql (CASSANDRA-6136)
 * Use Java7 file-handling APIs and fix file moving on Windows (CASSANDRA-5383)
 * Save compaction history to system keyspace (CASSANDRA-5078)
 * Fix NPE if StorageService.getOperationMode() is executed before full startup (CASSANDRA-6166)
 * CQL3: support pre-epoch longs for TimestampType (CASSANDRA-6212)
 * Add reloadtriggers command to nodetool (CASSANDRA-4949)
 * cqlsh: ignore empty 'value alias' in DESCRIBE (CASSANDRA-6139)
 * Fix sstable loader (CASSANDRA-6205)
 * Reject bootstrapping if the node already exists in gossip (CASSANDRA-5571)
 * Fix NPE while loading paxos state (CASSANDRA-6211)
 * cqlsh: add SHOW SESSION <tracing-session> command (CASSANDRA-6228)
Merged from 1.2:
 * (Hadoop) Require CFRR batchSize to be at least 2 (CASSANDRA-6114)
 * Add a warning for small LCS sstable size (CASSANDRA-6191)
 * Add ability to list specific KS/CF combinations in nodetool cfstats (CASSANDRA-4191)
 * Mark CF clean if a mutation raced the drop and got it marked dirty (CASSANDRA-5946)
 * Add a LOCAL_ONE consistency level (CASSANDRA-6202)
 * Limit CQL prepared statement cache by size instead of count (CASSANDRA-6107)
 * Tracing should log write failure rather than raw exceptions (CASSANDRA-6133)
 * lock access to TM.endpointToHostIdMap (CASSANDRA-6103)
 * Allow estimated memtable size to exceed slab allocator size (CASSANDRA-6078)
 * Start MeteredFlusher earlier to prevent OOM during CL replay (CASSANDRA-6087)
 * Avoid sending Truncate command to fat clients (CASSANDRA-6088)
 * Allow where clause conditions to be in parenthesis (CASSANDRA-6037)
 * Do not open non-ssl storage port if encryption option is all (CASSANDRA-3916)
 * Move batchlog replay to its own executor (CASSANDRA-6079)
 * Add tombstone debug threshold and histogram (CASSANDRA-6042, 6057)
 * Enable tcp keepalive on incoming connections (CASSANDRA-4053)
 * Fix fat client schema pull NPE (CASSANDRA-6089)
 * Fix memtable flushing for indexed tables (CASSANDRA-6112)
 * Fix skipping columns with multiple slices (CASSANDRA-6119)
 * Expose connected thrift + native client counts (CASSANDRA-5084)
 * Optimize auth setup (CASSANDRA-6122)
 * Trace index selection (CASSANDRA-6001)
 * Update sstablesPerReadHistogram to use biased sampling (CASSANDRA-6164)
 * Log UnknownColumnfamilyException when closing socket (CASSANDRA-5725)
 * Properly error out on CREATE INDEX for counters table (CASSANDRA-6160)
 * Handle JMX notification failure for repair (CASSANDRA-6097)
 * (Hadoop) Fetch no more than 128 splits in parallel (CASSANDRA-6169)
 * stress: add username/password authentication support (CASSANDRA-6068)
 * Fix indexed queries with row cache enabled on parent table (CASSANDRA-5732)
 * Fix compaction race during columnfamily drop (CASSANDRA-5957)
 * Fix validation of empty column names for compact tables (CASSANDRA-6152)
 * Skip replaying mutations that pass CRC but fail to deserialize (CASSANDRA-6183)
 * Rework token replacement to use replace_address (CASSANDRA-5916)
 * Fix altering column types (CASSANDRA-6185)
 * cqlsh: fix CREATE/ALTER WITH completion (CASSANDRA-6196)
 * add windows bat files for shell commands (CASSANDRA-6145)
 * Fix potential stack overflow during range tombstones insertion (CASSANDRA-6181)
 * (Hadoop) Make LOCAL_ONE the default consistency level (CASSANDRA-6214)


2.0.1
 * Fix bug that could allow reading deleted data temporarily (CASSANDRA-6025)
 * Improve memory use defaults (CASSANDRA-6059)
 * Make ThriftServer more easlly extensible (CASSANDRA-6058)
 * Remove Hadoop dependency from ITransportFactory (CASSANDRA-6062)
 * add file_cache_size_in_mb setting (CASSANDRA-5661)
 * Improve error message when yaml contains invalid properties (CASSANDRA-5958)
 * Improve leveled compaction's ability to find non-overlapping L0 compactions
   to work on concurrently (CASSANDRA-5921)
 * Notify indexer of columns shadowed by range tombstones (CASSANDRA-5614)
 * Log Merkle tree stats (CASSANDRA-2698)
 * Switch from crc32 to adler32 for compressed sstable checksums (CASSANDRA-5862)
 * Improve offheap memcpy performance (CASSANDRA-5884)
 * Use a range aware scanner for cleanup (CASSANDRA-2524)
 * Cleanup doesn't need to inspect sstables that contain only local data
   (CASSANDRA-5722)
 * Add ability for CQL3 to list partition keys (CASSANDRA-4536)
 * Improve native protocol serialization (CASSANDRA-5664)
 * Upgrade Thrift to 0.9.1 (CASSANDRA-5923)
 * Require superuser status for adding triggers (CASSANDRA-5963)
 * Make standalone scrubber handle old and new style leveled manifest
   (CASSANDRA-6005)
 * Fix paxos bugs (CASSANDRA-6012, 6013, 6023)
 * Fix paged ranges with multiple replicas (CASSANDRA-6004)
 * Fix potential AssertionError during tracing (CASSANDRA-6041)
 * Fix NPE in sstablesplit (CASSANDRA-6027)
 * Migrate pre-2.0 key/value/column aliases to system.schema_columns
   (CASSANDRA-6009)
 * Paging filter empty rows too agressively (CASSANDRA-6040)
 * Support variadic parameters for IN clauses (CASSANDRA-4210)
 * cqlsh: return the result of CAS writes (CASSANDRA-5796)
 * Fix validation of IN clauses with 2ndary indexes (CASSANDRA-6050)
 * Support named bind variables in CQL (CASSANDRA-6033)
Merged from 1.2:
 * Allow cache-keys-to-save to be set at runtime (CASSANDRA-5980)
 * Avoid second-guessing out-of-space state (CASSANDRA-5605)
 * Tuning knobs for dealing with large blobs and many CFs (CASSANDRA-5982)
 * (Hadoop) Fix CQLRW for thrift tables (CASSANDRA-6002)
 * Fix possible divide-by-zero in HHOM (CASSANDRA-5990)
 * Allow local batchlog writes for CL.ANY (CASSANDRA-5967)
 * Upgrade metrics-core to version 2.2.0 (CASSANDRA-5947)
 * Fix CqlRecordWriter with composite keys (CASSANDRA-5949)
 * Add snitch, schema version, cluster, partitioner to JMX (CASSANDRA-5881)
 * Allow disabling SlabAllocator (CASSANDRA-5935)
 * Make user-defined compaction JMX blocking (CASSANDRA-4952)
 * Fix streaming does not transfer wrapped range (CASSANDRA-5948)
 * Fix loading index summary containing empty key (CASSANDRA-5965)
 * Correctly handle limits in CompositesSearcher (CASSANDRA-5975)
 * Pig: handle CQL collections (CASSANDRA-5867)
 * Pass the updated cf to the PRSI index() method (CASSANDRA-5999)
 * Allow empty CQL3 batches (as no-op) (CASSANDRA-5994)
 * Support null in CQL3 functions (CASSANDRA-5910)
 * Replace the deprecated MapMaker with CacheLoader (CASSANDRA-6007)
 * Add SSTableDeletingNotification to DataTracker (CASSANDRA-6010)
 * Fix snapshots in use get deleted during snapshot repair (CASSANDRA-6011)
 * Move hints and exception count to o.a.c.metrics (CASSANDRA-6017)
 * Fix memory leak in snapshot repair (CASSANDRA-6047)
 * Fix sstable2sjon for CQL3 tables (CASSANDRA-5852)


2.0.0
 * Fix thrift validation when inserting into CQL3 tables (CASSANDRA-5138)
 * Fix periodic memtable flushing behavior with clean memtables (CASSANDRA-5931)
 * Fix dateOf() function for pre-2.0 timestamp columns (CASSANDRA-5928)
 * Fix SSTable unintentionally loads BF when opened for batch (CASSANDRA-5938)
 * Add stream session progress to JMX (CASSANDRA-4757)
 * Fix NPE during CAS operation (CASSANDRA-5925)
Merged from 1.2:
 * Fix getBloomFilterDiskSpaceUsed for AlwaysPresentFilter (CASSANDRA-5900)
 * Don't announce schema version until we've loaded the changes locally
   (CASSANDRA-5904)
 * Fix to support off heap bloom filters size greater than 2 GB (CASSANDRA-5903)
 * Properly handle parsing huge map and set literals (CASSANDRA-5893)


2.0.0-rc2
 * enable vnodes by default (CASSANDRA-5869)
 * fix CAS contention timeout (CASSANDRA-5830)
 * fix HsHa to respect max frame size (CASSANDRA-4573)
 * Fix (some) 2i on composite components omissions (CASSANDRA-5851)
 * cqlsh: add DESCRIBE FULL SCHEMA variant (CASSANDRA-5880)
Merged from 1.2:
 * Correctly validate sparse composite cells in scrub (CASSANDRA-5855)
 * Add KeyCacheHitRate metric to CF metrics (CASSANDRA-5868)
 * cqlsh: add support for multiline comments (CASSANDRA-5798)
 * Handle CQL3 SELECT duplicate IN restrictions on clustering columns
   (CASSANDRA-5856)


2.0.0-rc1
 * improve DecimalSerializer performance (CASSANDRA-5837)
 * fix potential spurious wakeup in AsyncOneResponse (CASSANDRA-5690)
 * fix schema-related trigger issues (CASSANDRA-5774)
 * Better validation when accessing CQL3 table from thrift (CASSANDRA-5138)
 * Fix assertion error during repair (CASSANDRA-5801)
 * Fix range tombstone bug (CASSANDRA-5805)
 * DC-local CAS (CASSANDRA-5797)
 * Add a native_protocol_version column to the system.local table (CASSANRDA-5819)
 * Use index_interval from cassandra.yaml when upgraded (CASSANDRA-5822)
 * Fix buffer underflow on socket close (CASSANDRA-5792)
Merged from 1.2:
 * Fix reading DeletionTime from 1.1-format sstables (CASSANDRA-5814)
 * cqlsh: add collections support to COPY (CASSANDRA-5698)
 * retry important messages for any IOException (CASSANDRA-5804)
 * Allow empty IN relations in SELECT/UPDATE/DELETE statements (CASSANDRA-5626)
 * cqlsh: fix crashing on Windows due to libedit detection (CASSANDRA-5812)
 * fix bulk-loading compressed sstables (CASSANDRA-5820)
 * (Hadoop) fix quoting in CqlPagingRecordReader and CqlRecordWriter
   (CASSANDRA-5824)
 * update default LCS sstable size to 160MB (CASSANDRA-5727)
 * Allow compacting 2Is via nodetool (CASSANDRA-5670)
 * Hex-encode non-String keys in OPP (CASSANDRA-5793)
 * nodetool history logging (CASSANDRA-5823)
 * (Hadoop) fix support for Thrift tables in CqlPagingRecordReader
   (CASSANDRA-5752)
 * add "all time blocked" to StatusLogger output (CASSANDRA-5825)
 * Future-proof inter-major-version schema migrations (CASSANDRA-5845)
 * (Hadoop) add CqlPagingRecordReader support for ReversedType in Thrift table
   (CASSANDRA-5718)
 * Add -no-snapshot option to scrub (CASSANDRA-5891)
 * Fix to support off heap bloom filters size greater than 2 GB (CASSANDRA-5903)
 * Properly handle parsing huge map and set literals (CASSANDRA-5893)
 * Fix LCS L0 compaction may overlap in L1 (CASSANDRA-5907)
 * New sstablesplit tool to split large sstables offline (CASSANDRA-4766)
 * Fix potential deadlock in native protocol server (CASSANDRA-5926)
 * Disallow incompatible type change in CQL3 (CASSANDRA-5882)
Merged from 1.1:
 * Correctly validate sparse composite cells in scrub (CASSANDRA-5855)


2.0.0-beta2
 * Replace countPendingHints with Hints Created metric (CASSANDRA-5746)
 * Allow nodetool with no args, and with help to run without a server (CASSANDRA-5734)
 * Cleanup AbstractType/TypeSerializer classes (CASSANDRA-5744)
 * Remove unimplemented cli option schema-mwt (CASSANDRA-5754)
 * Support range tombstones in thrift (CASSANDRA-5435)
 * Normalize table-manipulating CQL3 statements' class names (CASSANDRA-5759)
 * cqlsh: add missing table options to DESCRIBE output (CASSANDRA-5749)
 * Fix assertion error during repair (CASSANDRA-5757)
 * Fix bulkloader (CASSANDRA-5542)
 * Add LZ4 compression to the native protocol (CASSANDRA-5765)
 * Fix bugs in the native protocol v2 (CASSANDRA-5770)
 * CAS on 'primary key only' table (CASSANDRA-5715)
 * Support streaming SSTables of old versions (CASSANDRA-5772)
 * Always respect protocol version in native protocol (CASSANDRA-5778)
 * Fix ConcurrentModificationException during streaming (CASSANDRA-5782)
 * Update deletion timestamp in Commit#updatesWithPaxosTime (CASSANDRA-5787)
 * Thrift cas() method crashes if input columns are not sorted (CASSANDRA-5786)
 * Order columns names correctly when querying for CAS (CASSANDRA-5788)
 * Fix streaming retry (CASSANDRA-5775)
Merged from 1.2:
 * if no seeds can be a reached a node won't start in a ring by itself (CASSANDRA-5768)
 * add cassandra.unsafesystem property (CASSANDRA-5704)
 * (Hadoop) quote identifiers in CqlPagingRecordReader (CASSANDRA-5763)
 * Add replace_node functionality for vnodes (CASSANDRA-5337)
 * Add timeout events to query traces (CASSANDRA-5520)
 * Fix serialization of the LEFT gossip value (CASSANDRA-5696)
 * Pig: support for cql3 tables (CASSANDRA-5234)
 * Fix skipping range tombstones with reverse queries (CASSANDRA-5712)
 * Expire entries out of ThriftSessionManager (CASSANDRA-5719)
 * Don't keep ancestor information in memory (CASSANDRA-5342)
 * Expose native protocol server status in nodetool info (CASSANDRA-5735)
 * Fix pathetic performance of range tombstones (CASSANDRA-5677)
 * Fix querying with an empty (impossible) range (CASSANDRA-5573)
 * cqlsh: handle CUSTOM 2i in DESCRIBE output (CASSANDRA-5760)
 * Fix minor bug in Range.intersects(Bound) (CASSANDRA-5771)
 * cqlsh: handle disabled compression in DESCRIBE output (CASSANDRA-5766)
 * Ensure all UP events are notified on the native protocol (CASSANDRA-5769)
 * Fix formatting of sstable2json with multiple -k arguments (CASSANDRA-5781)
 * Don't rely on row marker for queries in general to hide lost markers
   after TTL expires (CASSANDRA-5762)
 * Sort nodetool help output (CASSANDRA-5776)
 * Fix column expiring during 2 phases compaction (CASSANDRA-5799)
 * now() is being rejected in INSERTs when inside collections (CASSANDRA-5795)


2.0.0-beta1
 * Add support for indexing clustered columns (CASSANDRA-5125)
 * Removed on-heap row cache (CASSANDRA-5348)
 * use nanotime consistently for node-local timeouts (CASSANDRA-5581)
 * Avoid unnecessary second pass on name-based queries (CASSANDRA-5577)
 * Experimental triggers (CASSANDRA-1311)
 * JEMalloc support for off-heap allocation (CASSANDRA-3997)
 * Single-pass compaction (CASSANDRA-4180)
 * Removed token range bisection (CASSANDRA-5518)
 * Removed compatibility with pre-1.2.5 sstables and network messages
   (CASSANDRA-5511)
 * removed PBSPredictor (CASSANDRA-5455)
 * CAS support (CASSANDRA-5062, 5441, 5442, 5443, 5619, 5667)
 * Leveled compaction performs size-tiered compactions in L0
   (CASSANDRA-5371, 5439)
 * Add yaml network topology snitch for mixed ec2/other envs (CASSANDRA-5339)
 * Log when a node is down longer than the hint window (CASSANDRA-4554)
 * Optimize tombstone creation for ExpiringColumns (CASSANDRA-4917)
 * Improve LeveledScanner work estimation (CASSANDRA-5250, 5407)
 * Replace compaction lock with runWithCompactionsDisabled (CASSANDRA-3430)
 * Change Message IDs to ints (CASSANDRA-5307)
 * Move sstable level information into the Stats component, removing the
   need for a separate Manifest file (CASSANDRA-4872)
 * avoid serializing to byte[] on commitlog append (CASSANDRA-5199)
 * make index_interval configurable per columnfamily (CASSANDRA-3961, CASSANDRA-5650)
 * add default_time_to_live (CASSANDRA-3974)
 * add memtable_flush_period_in_ms (CASSANDRA-4237)
 * replace supercolumns internally by composites (CASSANDRA-3237, 5123)
 * upgrade thrift to 0.9.0 (CASSANDRA-3719)
 * drop unnecessary keyspace parameter from user-defined compaction API
   (CASSANDRA-5139)
 * more robust solution to incomplete compactions + counters (CASSANDRA-5151)
 * Change order of directory searching for c*.in.sh (CASSANDRA-3983)
 * Add tool to reset SSTable compaction level for LCS (CASSANDRA-5271)
 * Allow custom configuration loader (CASSANDRA-5045)
 * Remove memory emergency pressure valve logic (CASSANDRA-3534)
 * Reduce request latency with eager retry (CASSANDRA-4705)
 * cqlsh: Remove ASSUME command (CASSANDRA-5331)
 * Rebuild BF when loading sstables if bloom_filter_fp_chance
   has changed since compaction (CASSANDRA-5015)
 * remove row-level bloom filters (CASSANDRA-4885)
 * Change Kernel Page Cache skipping into row preheating (disabled by default)
   (CASSANDRA-4937)
 * Improve repair by deciding on a gcBefore before sending
   out TreeRequests (CASSANDRA-4932)
 * Add an official way to disable compactions (CASSANDRA-5074)
 * Reenable ALTER TABLE DROP with new semantics (CASSANDRA-3919)
 * Add binary protocol versioning (CASSANDRA-5436)
 * Swap THshaServer for TThreadedSelectorServer (CASSANDRA-5530)
 * Add alias support to SELECT statement (CASSANDRA-5075)
 * Don't create empty RowMutations in CommitLogReplayer (CASSANDRA-5541)
 * Use range tombstones when dropping cfs/columns from schema (CASSANDRA-5579)
 * cqlsh: drop CQL2/CQL3-beta support (CASSANDRA-5585)
 * Track max/min column names in sstables to be able to optimize slice
   queries (CASSANDRA-5514, CASSANDRA-5595, CASSANDRA-5600)
 * Binary protocol: allow batching already prepared statements (CASSANDRA-4693)
 * Allow preparing timestamp, ttl and limit in CQL3 queries (CASSANDRA-4450)
 * Support native link w/o JNA in Java7 (CASSANDRA-3734)
 * Use SASL authentication in binary protocol v2 (CASSANDRA-5545)
 * Replace Thrift HsHa with LMAX Disruptor based implementation (CASSANDRA-5582)
 * cqlsh: Add row count to SELECT output (CASSANDRA-5636)
 * Include a timestamp with all read commands to determine column expiration
   (CASSANDRA-5149)
 * Streaming 2.0 (CASSANDRA-5286, 5699)
 * Conditional create/drop ks/table/index statements in CQL3 (CASSANDRA-2737)
 * more pre-table creation property validation (CASSANDRA-5693)
 * Redesign repair messages (CASSANDRA-5426)
 * Fix ALTER RENAME post-5125 (CASSANDRA-5702)
 * Disallow renaming a 2ndary indexed column (CASSANDRA-5705)
 * Rename Table to Keyspace (CASSANDRA-5613)
 * Ensure changing column_index_size_in_kb on different nodes don't corrupt the
   sstable (CASSANDRA-5454)
 * Move resultset type information into prepare, not execute (CASSANDRA-5649)
 * Auto paging in binary protocol (CASSANDRA-4415, 5714)
 * Don't tie client side use of AbstractType to JDBC (CASSANDRA-4495)
 * Adds new TimestampType to replace DateType (CASSANDRA-5723, CASSANDRA-5729)
Merged from 1.2:
 * make starting native protocol server idempotent (CASSANDRA-5728)
 * Fix loading key cache when a saved entry is no longer valid (CASSANDRA-5706)
 * Fix serialization of the LEFT gossip value (CASSANDRA-5696)
 * cqlsh: Don't show 'null' in place of empty values (CASSANDRA-5675)
 * Race condition in detecting version on a mixed 1.1/1.2 cluster
   (CASSANDRA-5692)
 * Fix skipping range tombstones with reverse queries (CASSANDRA-5712)
 * Expire entries out of ThriftSessionManager (CASSANRDA-5719)
 * Don't keep ancestor information in memory (CASSANDRA-5342)
 * cqlsh: fix handling of semicolons inside BATCH queries (CASSANDRA-5697)


1.2.6
 * Fix tracing when operation completes before all responses arrive
   (CASSANDRA-5668)
 * Fix cross-DC mutation forwarding (CASSANDRA-5632)
 * Reduce SSTableLoader memory usage (CASSANDRA-5555)
 * Scale hinted_handoff_throttle_in_kb to cluster size (CASSANDRA-5272)
 * (Hadoop) Add CQL3 input/output formats (CASSANDRA-4421, 5622)
 * (Hadoop) Fix InputKeyRange in CFIF (CASSANDRA-5536)
 * Fix dealing with ridiculously large max sstable sizes in LCS (CASSANDRA-5589)
 * Ignore pre-truncate hints (CASSANDRA-4655)
 * Move System.exit on OOM into a separate thread (CASSANDRA-5273)
 * Write row markers when serializing schema (CASSANDRA-5572)
 * Check only SSTables for the requested range when streaming (CASSANDRA-5569)
 * Improve batchlog replay behavior and hint ttl handling (CASSANDRA-5314)
 * Exclude localTimestamp from validation for tombstones (CASSANDRA-5398)
 * cqlsh: add custom prompt support (CASSANDRA-5539)
 * Reuse prepared statements in hot auth queries (CASSANDRA-5594)
 * cqlsh: add vertical output option (see EXPAND) (CASSANDRA-5597)
 * Add a rate limit option to stress (CASSANDRA-5004)
 * have BulkLoader ignore snapshots directories (CASSANDRA-5587)
 * fix SnitchProperties logging context (CASSANDRA-5602)
 * Expose whether jna is enabled and memory is locked via JMX (CASSANDRA-5508)
 * cqlsh: fix COPY FROM with ReversedType (CASSANDRA-5610)
 * Allow creating CUSTOM indexes on collections (CASSANDRA-5615)
 * Evaluate now() function at execution time (CASSANDRA-5616)
 * Expose detailed read repair metrics (CASSANDRA-5618)
 * Correct blob literal + ReversedType parsing (CASSANDRA-5629)
 * Allow GPFS to prefer the internal IP like EC2MRS (CASSANDRA-5630)
 * fix help text for -tspw cassandra-cli (CASSANDRA-5643)
 * don't throw away initial causes exceptions for internode encryption issues
   (CASSANDRA-5644)
 * Fix message spelling errors for cql select statements (CASSANDRA-5647)
 * Suppress custom exceptions thru jmx (CASSANDRA-5652)
 * Update CREATE CUSTOM INDEX syntax (CASSANDRA-5639)
 * Fix PermissionDetails.equals() method (CASSANDRA-5655)
 * Never allow partition key ranges in CQL3 without token() (CASSANDRA-5666)
 * Gossiper incorrectly drops AppState for an upgrading node (CASSANDRA-5660)
 * Connection thrashing during multi-region ec2 during upgrade, due to
   messaging version (CASSANDRA-5669)
 * Avoid over reconnecting in EC2MRS (CASSANDRA-5678)
 * Fix ReadResponseSerializer.serializedSize() for digest reads (CASSANDRA-5476)
 * allow sstable2json on 2i CFs (CASSANDRA-5694)
Merged from 1.1:
 * Remove buggy thrift max message length option (CASSANDRA-5529)
 * Fix NPE in Pig's widerow mode (CASSANDRA-5488)
 * Add split size parameter to Pig and disable split combination (CASSANDRA-5544)


1.2.5
 * make BytesToken.toString only return hex bytes (CASSANDRA-5566)
 * Ensure that submitBackground enqueues at least one task (CASSANDRA-5554)
 * fix 2i updates with identical values and timestamps (CASSANDRA-5540)
 * fix compaction throttling bursty-ness (CASSANDRA-4316)
 * reduce memory consumption of IndexSummary (CASSANDRA-5506)
 * remove per-row column name bloom filters (CASSANDRA-5492)
 * Include fatal errors in trace events (CASSANDRA-5447)
 * Ensure that PerRowSecondaryIndex is notified of row-level deletes
   (CASSANDRA-5445)
 * Allow empty blob literals in CQL3 (CASSANDRA-5452)
 * Fix streaming RangeTombstones at column index boundary (CASSANDRA-5418)
 * Fix preparing statements when current keyspace is not set (CASSANDRA-5468)
 * Fix SemanticVersion.isSupportedBy minor/patch handling (CASSANDRA-5496)
 * Don't provide oldCfId for post-1.1 system cfs (CASSANDRA-5490)
 * Fix primary range ignores replication strategy (CASSANDRA-5424)
 * Fix shutdown of binary protocol server (CASSANDRA-5507)
 * Fix repair -snapshot not working (CASSANDRA-5512)
 * Set isRunning flag later in binary protocol server (CASSANDRA-5467)
 * Fix use of CQL3 functions with descending clustering order (CASSANDRA-5472)
 * Disallow renaming columns one at a time for thrift table in CQL3
   (CASSANDRA-5531)
 * cqlsh: add CLUSTERING ORDER BY support to DESCRIBE (CASSANDRA-5528)
 * Add custom secondary index support to CQL3 (CASSANDRA-5484)
 * Fix repair hanging silently on unexpected error (CASSANDRA-5229)
 * Fix Ec2Snitch regression introduced by CASSANDRA-5171 (CASSANDRA-5432)
 * Add nodetool enablebackup/disablebackup (CASSANDRA-5556)
 * cqlsh: fix DESCRIBE after case insensitive USE (CASSANDRA-5567)
Merged from 1.1
 * Add retry mechanism to OTC for non-droppable_verbs (CASSANDRA-5393)
 * Use allocator information to improve memtable memory usage estimate
   (CASSANDRA-5497)
 * Fix trying to load deleted row into row cache on startup (CASSANDRA-4463)
 * fsync leveled manifest to avoid corruption (CASSANDRA-5535)
 * Fix Bound intersection computation (CASSANDRA-5551)
 * sstablescrub now respects max memory size in cassandra.in.sh (CASSANDRA-5562)


1.2.4
 * Ensure that PerRowSecondaryIndex updates see the most recent values
   (CASSANDRA-5397)
 * avoid duplicate index entries ind PrecompactedRow and
   ParallelCompactionIterable (CASSANDRA-5395)
 * remove the index entry on oldColumn when new column is a tombstone
   (CASSANDRA-5395)
 * Change default stream throughput from 400 to 200 mbps (CASSANDRA-5036)
 * Gossiper logs DOWN for symmetry with UP (CASSANDRA-5187)
 * Fix mixing prepared statements between keyspaces (CASSANDRA-5352)
 * Fix consistency level during bootstrap - strike 3 (CASSANDRA-5354)
 * Fix transposed arguments in AlreadyExistsException (CASSANDRA-5362)
 * Improve asynchronous hint delivery (CASSANDRA-5179)
 * Fix Guava dependency version (12.0 -> 13.0.1) for Maven (CASSANDRA-5364)
 * Validate that provided CQL3 collection value are < 64K (CASSANDRA-5355)
 * Make upgradeSSTable skip current version sstables by default (CASSANDRA-5366)
 * Optimize min/max timestamp collection (CASSANDRA-5373)
 * Invalid streamId in cql binary protocol when using invalid CL
   (CASSANDRA-5164)
 * Fix validation for IN where clauses with collections (CASSANDRA-5376)
 * Copy resultSet on count query to avoid ConcurrentModificationException
   (CASSANDRA-5382)
 * Correctly typecheck in CQL3 even with ReversedType (CASSANDRA-5386)
 * Fix streaming compressed files when using encryption (CASSANDRA-5391)
 * cassandra-all 1.2.0 pom missing netty dependency (CASSANDRA-5392)
 * Fix writetime/ttl functions on null values (CASSANDRA-5341)
 * Fix NPE during cql3 select with token() (CASSANDRA-5404)
 * IndexHelper.skipBloomFilters won't skip non-SHA filters (CASSANDRA-5385)
 * cqlsh: Print maps ordered by key, sort sets (CASSANDRA-5413)
 * Add null syntax support in CQL3 for inserts (CASSANDRA-3783)
 * Allow unauthenticated set_keyspace() calls (CASSANDRA-5423)
 * Fix potential incremental backups race (CASSANDRA-5410)
 * Fix prepared BATCH statements with batch-level timestamps (CASSANDRA-5415)
 * Allow overriding superuser setup delay (CASSANDRA-5430)
 * cassandra-shuffle with JMX usernames and passwords (CASSANDRA-5431)
Merged from 1.1:
 * cli: Quote ks and cf names in schema output when needed (CASSANDRA-5052)
 * Fix bad default for min/max timestamp in SSTableMetadata (CASSANDRA-5372)
 * Fix cf name extraction from manifest in Directories.migrateFile()
   (CASSANDRA-5242)
 * Support pluggable internode authentication (CASSANDRA-5401)


1.2.3
 * add check for sstable overlap within a level on startup (CASSANDRA-5327)
 * replace ipv6 colons in jmx object names (CASSANDRA-5298, 5328)
 * Avoid allocating SSTableBoundedScanner during repair when the range does
   not intersect the sstable (CASSANDRA-5249)
 * Don't lowercase property map keys (this breaks NTS) (CASSANDRA-5292)
 * Fix composite comparator with super columns (CASSANDRA-5287)
 * Fix insufficient validation of UPDATE queries against counter cfs
   (CASSANDRA-5300)
 * Fix PropertyFileSnitch default DC/Rack behavior (CASSANDRA-5285)
 * Handle null values when executing prepared statement (CASSANDRA-5081)
 * Add netty to pom dependencies (CASSANDRA-5181)
 * Include type arguments in Thrift CQLPreparedResult (CASSANDRA-5311)
 * Fix compaction not removing columns when bf_fp_ratio is 1 (CASSANDRA-5182)
 * cli: Warn about missing CQL3 tables in schema descriptions (CASSANDRA-5309)
 * Re-enable unknown option in replication/compaction strategies option for
   backward compatibility (CASSANDRA-4795)
 * Add binary protocol support to stress (CASSANDRA-4993)
 * cqlsh: Fix COPY FROM value quoting and null handling (CASSANDRA-5305)
 * Fix repair -pr for vnodes (CASSANDRA-5329)
 * Relax CL for auth queries for non-default users (CASSANDRA-5310)
 * Fix AssertionError during repair (CASSANDRA-5245)
 * Don't announce migrations to pre-1.2 nodes (CASSANDRA-5334)
Merged from 1.1:
 * Update offline scrub for 1.0 -> 1.1 directory structure (CASSANDRA-5195)
 * add tmp flag to Descriptor hashcode (CASSANDRA-4021)
 * fix logging of "Found table data in data directories" when only system tables
   are present (CASSANDRA-5289)
 * cli: Add JMX authentication support (CASSANDRA-5080)
 * nodetool: ability to repair specific range (CASSANDRA-5280)
 * Fix possible assertion triggered in SliceFromReadCommand (CASSANDRA-5284)
 * cqlsh: Add inet type support on Windows (ipv4-only) (CASSANDRA-4801)
 * Fix race when initializing ColumnFamilyStore (CASSANDRA-5350)
 * Add UseTLAB JVM flag (CASSANDRA-5361)


1.2.2
 * fix potential for multiple concurrent compactions of the same sstables
   (CASSANDRA-5256)
 * avoid no-op caching of byte[] on commitlog append (CASSANDRA-5199)
 * fix symlinks under data dir not working (CASSANDRA-5185)
 * fix bug in compact storage metadata handling (CASSANDRA-5189)
 * Validate login for USE queries (CASSANDRA-5207)
 * cli: remove default username and password (CASSANDRA-5208)
 * configure populate_io_cache_on_flush per-CF (CASSANDRA-4694)
 * allow configuration of internode socket buffer (CASSANDRA-3378)
 * Make sstable directory picking blacklist-aware again (CASSANDRA-5193)
 * Correctly expire gossip states for edge cases (CASSANDRA-5216)
 * Improve handling of directory creation failures (CASSANDRA-5196)
 * Expose secondary indicies to the rest of nodetool (CASSANDRA-4464)
 * Binary protocol: avoid sending notification for 0.0.0.0 (CASSANDRA-5227)
 * add UseCondCardMark XX jvm settings on jdk 1.7 (CASSANDRA-4366)
 * CQL3 refactor to allow conversion function (CASSANDRA-5226)
 * Fix drop of sstables in some circumstance (CASSANDRA-5232)
 * Implement caching of authorization results (CASSANDRA-4295)
 * Add support for LZ4 compression (CASSANDRA-5038)
 * Fix missing columns in wide rows queries (CASSANDRA-5225)
 * Simplify auth setup and make system_auth ks alterable (CASSANDRA-5112)
 * Stop compactions from hanging during bootstrap (CASSANDRA-5244)
 * fix compressed streaming sending extra chunk (CASSANDRA-5105)
 * Add CQL3-based implementations of IAuthenticator and IAuthorizer
   (CASSANDRA-4898)
 * Fix timestamp-based tomstone removal logic (CASSANDRA-5248)
 * cli: Add JMX authentication support (CASSANDRA-5080)
 * Fix forceFlush behavior (CASSANDRA-5241)
 * cqlsh: Add username autocompletion (CASSANDRA-5231)
 * Fix CQL3 composite partition key error (CASSANDRA-5240)
 * Allow IN clause on last clustering key (CASSANDRA-5230)
Merged from 1.1:
 * fix start key/end token validation for wide row iteration (CASSANDRA-5168)
 * add ConfigHelper support for Thrift frame and max message sizes (CASSANDRA-5188)
 * fix nodetool repair not fail on node down (CASSANDRA-5203)
 * always collect tombstone hints (CASSANDRA-5068)
 * Fix error when sourcing file in cqlsh (CASSANDRA-5235)


1.2.1
 * stream undelivered hints on decommission (CASSANDRA-5128)
 * GossipingPropertyFileSnitch loads saved dc/rack info if needed (CASSANDRA-5133)
 * drain should flush system CFs too (CASSANDRA-4446)
 * add inter_dc_tcp_nodelay setting (CASSANDRA-5148)
 * re-allow wrapping ranges for start_token/end_token range pairitspwng (CASSANDRA-5106)
 * fix validation compaction of empty rows (CASSANDRA-5136)
 * nodetool methods to enable/disable hint storage/delivery (CASSANDRA-4750)
 * disallow bloom filter false positive chance of 0 (CASSANDRA-5013)
 * add threadpool size adjustment methods to JMXEnabledThreadPoolExecutor and
   CompactionManagerMBean (CASSANDRA-5044)
 * fix hinting for dropped local writes (CASSANDRA-4753)
 * off-heap cache doesn't need mutable column container (CASSANDRA-5057)
 * apply disk_failure_policy to bad disks on initial directory creation
   (CASSANDRA-4847)
 * Optimize name-based queries to use ArrayBackedSortedColumns (CASSANDRA-5043)
 * Fall back to old manifest if most recent is unparseable (CASSANDRA-5041)
 * pool [Compressed]RandomAccessReader objects on the partitioned read path
   (CASSANDRA-4942)
 * Add debug logging to list filenames processed by Directories.migrateFile
   method (CASSANDRA-4939)
 * Expose black-listed directories via JMX (CASSANDRA-4848)
 * Log compaction merge counts (CASSANDRA-4894)
 * Minimize byte array allocation by AbstractData{Input,Output} (CASSANDRA-5090)
 * Add SSL support for the binary protocol (CASSANDRA-5031)
 * Allow non-schema system ks modification for shuffle to work (CASSANDRA-5097)
 * cqlsh: Add default limit to SELECT statements (CASSANDRA-4972)
 * cqlsh: fix DESCRIBE for 1.1 cfs in CQL3 (CASSANDRA-5101)
 * Correctly gossip with nodes >= 1.1.7 (CASSANDRA-5102)
 * Ensure CL guarantees on digest mismatch (CASSANDRA-5113)
 * Validate correctly selects on composite partition key (CASSANDRA-5122)
 * Fix exception when adding collection (CASSANDRA-5117)
 * Handle states for non-vnode clusters correctly (CASSANDRA-5127)
 * Refuse unrecognized replication and compaction strategy options (CASSANDRA-4795)
 * Pick the correct value validator in sstable2json for cql3 tables (CASSANDRA-5134)
 * Validate login for describe_keyspace, describe_keyspaces and set_keyspace
   (CASSANDRA-5144)
 * Fix inserting empty maps (CASSANDRA-5141)
 * Don't remove tokens from System table for node we know (CASSANDRA-5121)
 * fix streaming progress report for compresed files (CASSANDRA-5130)
 * Coverage analysis for low-CL queries (CASSANDRA-4858)
 * Stop interpreting dates as valid timeUUID value (CASSANDRA-4936)
 * Adds E notation for floating point numbers (CASSANDRA-4927)
 * Detect (and warn) unintentional use of the cql2 thrift methods when cql3 was
   intended (CASSANDRA-5172)
 * cli: Quote ks and cf names in schema output when needed (CASSANDRA-5052)
 * Fix cf name extraction from manifest in Directories.migrateFile() (CASSANDRA-5242)
 * Replace mistaken usage of commons-logging with slf4j (CASSANDRA-5464)
 * Ensure Jackson dependency matches lib (CASSANDRA-5126)
 * Expose droppable tombstone ratio stats over JMX (CASSANDRA-5159)
Merged from 1.1:
 * Simplify CompressedRandomAccessReader to work around JDK FD bug (CASSANDRA-5088)
 * Improve handling a changing target throttle rate mid-compaction (CASSANDRA-5087)
 * Pig: correctly decode row keys in widerow mode (CASSANDRA-5098)
 * nodetool repair command now prints progress (CASSANDRA-4767)
 * fix user defined compaction to run against 1.1 data directory (CASSANDRA-5118)
 * Fix CQL3 BATCH authorization caching (CASSANDRA-5145)
 * fix get_count returns incorrect value with TTL (CASSANDRA-5099)
 * better handling for mid-compaction failure (CASSANDRA-5137)
 * convert default marshallers list to map for better readability (CASSANDRA-5109)
 * fix ConcurrentModificationException in getBootstrapSource (CASSANDRA-5170)
 * fix sstable maxtimestamp for row deletes and pre-1.1.1 sstables (CASSANDRA-5153)
 * Fix thread growth on node removal (CASSANDRA-5175)
 * Make Ec2Region's datacenter name configurable (CASSANDRA-5155)


1.2.0
 * Disallow counters in collections (CASSANDRA-5082)
 * cqlsh: add unit tests (CASSANDRA-3920)
 * fix default bloom_filter_fp_chance for LeveledCompactionStrategy (CASSANDRA-5093)
Merged from 1.1:
 * add validation for get_range_slices with start_key and end_token (CASSANDRA-5089)


1.2.0-rc2
 * fix nodetool ownership display with vnodes (CASSANDRA-5065)
 * cqlsh: add DESCRIBE KEYSPACES command (CASSANDRA-5060)
 * Fix potential infinite loop when reloading CFS (CASSANDRA-5064)
 * Fix SimpleAuthorizer example (CASSANDRA-5072)
 * cqlsh: force CL.ONE for tracing and system.schema* queries (CASSANDRA-5070)
 * Includes cassandra-shuffle in the debian package (CASSANDRA-5058)
Merged from 1.1:
 * fix multithreaded compaction deadlock (CASSANDRA-4492)
 * fix temporarily missing schema after upgrade from pre-1.1.5 (CASSANDRA-5061)
 * Fix ALTER TABLE overriding compression options with defaults
   (CASSANDRA-4996, 5066)
 * fix specifying and altering crc_check_chance (CASSANDRA-5053)
 * fix Murmur3Partitioner ownership% calculation (CASSANDRA-5076)
 * Don't expire columns sooner than they should in 2ndary indexes (CASSANDRA-5079)


1.2-rc1
 * rename rpc_timeout settings to request_timeout (CASSANDRA-5027)
 * add BF with 0.1 FP to LCS by default (CASSANDRA-5029)
 * Fix preparing insert queries (CASSANDRA-5016)
 * Fix preparing queries with counter increment (CASSANDRA-5022)
 * Fix preparing updates with collections (CASSANDRA-5017)
 * Don't generate UUID based on other node address (CASSANDRA-5002)
 * Fix message when trying to alter a clustering key type (CASSANDRA-5012)
 * Update IAuthenticator to match the new IAuthorizer (CASSANDRA-5003)
 * Fix inserting only a key in CQL3 (CASSANDRA-5040)
 * Fix CQL3 token() function when used with strings (CASSANDRA-5050)
Merged from 1.1:
 * reduce log spam from invalid counter shards (CASSANDRA-5026)
 * Improve schema propagation performance (CASSANDRA-5025)
 * Fix for IndexHelper.IndexFor throws OOB Exception (CASSANDRA-5030)
 * cqlsh: make it possible to describe thrift CFs (CASSANDRA-4827)
 * cqlsh: fix timestamp formatting on some platforms (CASSANDRA-5046)


1.2-beta3
 * make consistency level configurable in cqlsh (CASSANDRA-4829)
 * fix cqlsh rendering of blob fields (CASSANDRA-4970)
 * fix cqlsh DESCRIBE command (CASSANDRA-4913)
 * save truncation position in system table (CASSANDRA-4906)
 * Move CompressionMetadata off-heap (CASSANDRA-4937)
 * allow CLI to GET cql3 columnfamily data (CASSANDRA-4924)
 * Fix rare race condition in getExpireTimeForEndpoint (CASSANDRA-4402)
 * acquire references to overlapping sstables during compaction so bloom filter
   doesn't get free'd prematurely (CASSANDRA-4934)
 * Don't share slice query filter in CQL3 SelectStatement (CASSANDRA-4928)
 * Separate tracing from Log4J (CASSANDRA-4861)
 * Exclude gcable tombstones from merkle-tree computation (CASSANDRA-4905)
 * Better printing of AbstractBounds for tracing (CASSANDRA-4931)
 * Optimize mostRecentTombstone check in CC.collectAllData (CASSANDRA-4883)
 * Change stream session ID to UUID to avoid collision from same node (CASSANDRA-4813)
 * Use Stats.db when bulk loading if present (CASSANDRA-4957)
 * Skip repair on system_trace and keyspaces with RF=1 (CASSANDRA-4956)
 * (cql3) Remove arbitrary SELECT limit (CASSANDRA-4918)
 * Correctly handle prepared operation on collections (CASSANDRA-4945)
 * Fix CQL3 LIMIT (CASSANDRA-4877)
 * Fix Stress for CQL3 (CASSANDRA-4979)
 * Remove cassandra specific exceptions from JMX interface (CASSANDRA-4893)
 * (CQL3) Force using ALLOW FILTERING on potentially inefficient queries (CASSANDRA-4915)
 * (cql3) Fix adding column when the table has collections (CASSANDRA-4982)
 * (cql3) Fix allowing collections with compact storage (CASSANDRA-4990)
 * (cql3) Refuse ttl/writetime function on collections (CASSANDRA-4992)
 * Replace IAuthority with new IAuthorizer (CASSANDRA-4874)
 * clqsh: fix KEY pseudocolumn escaping when describing Thrift tables
   in CQL3 mode (CASSANDRA-4955)
 * add basic authentication support for Pig CassandraStorage (CASSANDRA-3042)
 * fix CQL2 ALTER TABLE compaction_strategy_class altering (CASSANDRA-4965)
Merged from 1.1:
 * Fall back to old describe_splits if d_s_ex is not available (CASSANDRA-4803)
 * Improve error reporting when streaming ranges fail (CASSANDRA-5009)
 * Fix cqlsh timestamp formatting of timezone info (CASSANDRA-4746)
 * Fix assertion failure with leveled compaction (CASSANDRA-4799)
 * Check for null end_token in get_range_slice (CASSANDRA-4804)
 * Remove all remnants of removed nodes (CASSANDRA-4840)
 * Add aut-reloading of the log4j file in debian package (CASSANDRA-4855)
 * Fix estimated row cache entry size (CASSANDRA-4860)
 * reset getRangeSlice filter after finishing a row for get_paged_slice
   (CASSANDRA-4919)
 * expunge row cache post-truncate (CASSANDRA-4940)
 * Allow static CF definition with compact storage (CASSANDRA-4910)
 * Fix endless loop/compaction of schema_* CFs due to broken timestamps (CASSANDRA-4880)
 * Fix 'wrong class type' assertion in CounterColumn (CASSANDRA-4976)


1.2-beta2
 * fp rate of 1.0 disables BF entirely; LCS defaults to 1.0 (CASSANDRA-4876)
 * off-heap bloom filters for row keys (CASSANDRA_4865)
 * add extension point for sstable components (CASSANDRA-4049)
 * improve tracing output (CASSANDRA-4852, 4862)
 * make TRACE verb droppable (CASSANDRA-4672)
 * fix BulkLoader recognition of CQL3 columnfamilies (CASSANDRA-4755)
 * Sort commitlog segments for replay by id instead of mtime (CASSANDRA-4793)
 * Make hint delivery asynchronous (CASSANDRA-4761)
 * Pluggable Thrift transport factories for CLI and cqlsh (CASSANDRA-4609, 4610)
 * cassandra-cli: allow Double value type to be inserted to a column (CASSANDRA-4661)
 * Add ability to use custom TServerFactory implementations (CASSANDRA-4608)
 * optimize batchlog flushing to skip successful batches (CASSANDRA-4667)
 * include metadata for system keyspace itself in schema tables (CASSANDRA-4416)
 * add check to PropertyFileSnitch to verify presence of location for
   local node (CASSANDRA-4728)
 * add PBSPredictor consistency modeler (CASSANDRA-4261)
 * remove vestiges of Thrift unframed mode (CASSANDRA-4729)
 * optimize single-row PK lookups (CASSANDRA-4710)
 * adjust blockFor calculation to account for pending ranges due to node
   movement (CASSANDRA-833)
 * Change CQL version to 3.0.0 and stop accepting 3.0.0-beta1 (CASSANDRA-4649)
 * (CQL3) Make prepared statement global instead of per connection
   (CASSANDRA-4449)
 * Fix scrubbing of CQL3 created tables (CASSANDRA-4685)
 * (CQL3) Fix validation when using counter and regular columns in the same
   table (CASSANDRA-4706)
 * Fix bug starting Cassandra with simple authentication (CASSANDRA-4648)
 * Add support for batchlog in CQL3 (CASSANDRA-4545, 4738)
 * Add support for multiple column family outputs in CFOF (CASSANDRA-4208)
 * Support repairing only the local DC nodes (CASSANDRA-4747)
 * Use rpc_address for binary protocol and change default port (CASSANDRA-4751)
 * Fix use of collections in prepared statements (CASSANDRA-4739)
 * Store more information into peers table (CASSANDRA-4351, 4814)
 * Configurable bucket size for size tiered compaction (CASSANDRA-4704)
 * Run leveled compaction in parallel (CASSANDRA-4310)
 * Fix potential NPE during CFS reload (CASSANDRA-4786)
 * Composite indexes may miss results (CASSANDRA-4796)
 * Move consistency level to the protocol level (CASSANDRA-4734, 4824)
 * Fix Subcolumn slice ends not respected (CASSANDRA-4826)
 * Fix Assertion error in cql3 select (CASSANDRA-4783)
 * Fix list prepend logic (CQL3) (CASSANDRA-4835)
 * Add booleans as literals in CQL3 (CASSANDRA-4776)
 * Allow renaming PK columns in CQL3 (CASSANDRA-4822)
 * Fix binary protocol NEW_NODE event (CASSANDRA-4679)
 * Fix potential infinite loop in tombstone compaction (CASSANDRA-4781)
 * Remove system tables accounting from schema (CASSANDRA-4850)
 * (cql3) Force provided columns in clustering key order in
   'CLUSTERING ORDER BY' (CASSANDRA-4881)
 * Fix composite index bug (CASSANDRA-4884)
 * Fix short read protection for CQL3 (CASSANDRA-4882)
 * Add tracing support to the binary protocol (CASSANDRA-4699)
 * (cql3) Don't allow prepared marker inside collections (CASSANDRA-4890)
 * Re-allow order by on non-selected columns (CASSANDRA-4645)
 * Bug when composite index is created in a table having collections (CASSANDRA-4909)
 * log index scan subject in CompositesSearcher (CASSANDRA-4904)
Merged from 1.1:
 * add get[Row|Key]CacheEntries to CacheServiceMBean (CASSANDRA-4859)
 * fix get_paged_slice to wrap to next row correctly (CASSANDRA-4816)
 * fix indexing empty column values (CASSANDRA-4832)
 * allow JdbcDate to compose null Date objects (CASSANDRA-4830)
 * fix possible stackoverflow when compacting 1000s of sstables
   (CASSANDRA-4765)
 * fix wrong leveled compaction progress calculation (CASSANDRA-4807)
 * add a close() method to CRAR to prevent leaking file descriptors (CASSANDRA-4820)
 * fix potential infinite loop in get_count (CASSANDRA-4833)
 * fix compositeType.{get/from}String methods (CASSANDRA-4842)
 * (CQL) fix CREATE COLUMNFAMILY permissions check (CASSANDRA-4864)
 * Fix DynamicCompositeType same type comparison (CASSANDRA-4711)
 * Fix duplicate SSTable reference when stream session failed (CASSANDRA-3306)
 * Allow static CF definition with compact storage (CASSANDRA-4910)
 * Fix endless loop/compaction of schema_* CFs due to broken timestamps (CASSANDRA-4880)
 * Fix 'wrong class type' assertion in CounterColumn (CASSANDRA-4976)


1.2-beta1
 * add atomic_batch_mutate (CASSANDRA-4542, -4635)
 * increase default max_hint_window_in_ms to 3h (CASSANDRA-4632)
 * include message initiation time to replicas so they can more
   accurately drop timed-out requests (CASSANDRA-2858)
 * fix clientutil.jar dependencies (CASSANDRA-4566)
 * optimize WriteResponse (CASSANDRA-4548)
 * new metrics (CASSANDRA-4009)
 * redesign KEYS indexes to avoid read-before-write (CASSANDRA-2897)
 * debug tracing (CASSANDRA-1123)
 * parallelize row cache loading (CASSANDRA-4282)
 * Make compaction, flush JBOD-aware (CASSANDRA-4292)
 * run local range scans on the read stage (CASSANDRA-3687)
 * clean up ioexceptions (CASSANDRA-2116)
 * add disk_failure_policy (CASSANDRA-2118)
 * Introduce new json format with row level deletion (CASSANDRA-4054)
 * remove redundant "name" column from schema_keyspaces (CASSANDRA-4433)
 * improve "nodetool ring" handling of multi-dc clusters (CASSANDRA-3047)
 * update NTS calculateNaturalEndpoints to be O(N log N) (CASSANDRA-3881)
 * split up rpc timeout by operation type (CASSANDRA-2819)
 * rewrite key cache save/load to use only sequential i/o (CASSANDRA-3762)
 * update MS protocol with a version handshake + broadcast address id
   (CASSANDRA-4311)
 * multithreaded hint replay (CASSANDRA-4189)
 * add inter-node message compression (CASSANDRA-3127)
 * remove COPP (CASSANDRA-2479)
 * Track tombstone expiration and compact when tombstone content is
   higher than a configurable threshold, default 20% (CASSANDRA-3442, 4234)
 * update MurmurHash to version 3 (CASSANDRA-2975)
 * (CLI) track elapsed time for `delete' operation (CASSANDRA-4060)
 * (CLI) jline version is bumped to 1.0 to properly  support
   'delete' key function (CASSANDRA-4132)
 * Save IndexSummary into new SSTable 'Summary' component (CASSANDRA-2392, 4289)
 * Add support for range tombstones (CASSANDRA-3708)
 * Improve MessagingService efficiency (CASSANDRA-3617)
 * Avoid ID conflicts from concurrent schema changes (CASSANDRA-3794)
 * Set thrift HSHA server thread limit to unlimited by default (CASSANDRA-4277)
 * Avoids double serialization of CF id in RowMutation messages
   (CASSANDRA-4293)
 * stream compressed sstables directly with java nio (CASSANDRA-4297)
 * Support multiple ranges in SliceQueryFilter (CASSANDRA-3885)
 * Add column metadata to system column families (CASSANDRA-4018)
 * (cql3) Always use composite types by default (CASSANDRA-4329)
 * (cql3) Add support for set, map and list (CASSANDRA-3647)
 * Validate date type correctly (CASSANDRA-4441)
 * (cql3) Allow definitions with only a PK (CASSANDRA-4361)
 * (cql3) Add support for row key composites (CASSANDRA-4179)
 * improve DynamicEndpointSnitch by using reservoir sampling (CASSANDRA-4038)
 * (cql3) Add support for 2ndary indexes (CASSANDRA-3680)
 * (cql3) fix defining more than one PK to be invalid (CASSANDRA-4477)
 * remove schema agreement checking from all external APIs (Thrift, CQL and CQL3) (CASSANDRA-4487)
 * add Murmur3Partitioner and make it default for new installations (CASSANDRA-3772, 4621)
 * (cql3) update pseudo-map syntax to use map syntax (CASSANDRA-4497)
 * Finer grained exceptions hierarchy and provides error code with exceptions (CASSANDRA-3979)
 * Adds events push to binary protocol (CASSANDRA-4480)
 * Rewrite nodetool help (CASSANDRA-2293)
 * Make CQL3 the default for CQL (CASSANDRA-4640)
 * update stress tool to be able to use CQL3 (CASSANDRA-4406)
 * Accept all thrift update on CQL3 cf but don't expose their metadata (CASSANDRA-4377)
 * Replace Throttle with Guava's RateLimiter for HintedHandOff (CASSANDRA-4541)
 * fix counter add/get using CQL2 and CQL3 in stress tool (CASSANDRA-4633)
 * Add sstable count per level to cfstats (CASSANDRA-4537)
 * (cql3) Add ALTER KEYSPACE statement (CASSANDRA-4611)
 * (cql3) Allow defining default consistency levels (CASSANDRA-4448)
 * (cql3) Fix queries using LIMIT missing results (CASSANDRA-4579)
 * fix cross-version gossip messaging (CASSANDRA-4576)
 * added inet data type (CASSANDRA-4627)


1.1.6
 * Wait for writes on synchronous read digest mismatch (CASSANDRA-4792)
 * fix commitlog replay for nanotime-infected sstables (CASSANDRA-4782)
 * preflight check ttl for maximum of 20 years (CASSANDRA-4771)
 * (Pig) fix widerow input with single column rows (CASSANDRA-4789)
 * Fix HH to compact with correct gcBefore, which avoids wiping out
   undelivered hints (CASSANDRA-4772)
 * LCS will merge up to 32 L0 sstables as intended (CASSANDRA-4778)
 * NTS will default unconfigured DC replicas to zero (CASSANDRA-4675)
 * use default consistency level in counter validation if none is
   explicitly provide (CASSANDRA-4700)
 * Improve IAuthority interface by introducing fine-grained
   access permissions and grant/revoke commands (CASSANDRA-4490, 4644)
 * fix assumption error in CLI when updating/describing keyspace
   (CASSANDRA-4322)
 * Adds offline sstablescrub to debian packaging (CASSANDRA-4642)
 * Automatic fixing of overlapping leveled sstables (CASSANDRA-4644)
 * fix error when using ORDER BY with extended selections (CASSANDRA-4689)
 * (CQL3) Fix validation for IN queries for non-PK cols (CASSANDRA-4709)
 * fix re-created keyspace disappering after 1.1.5 upgrade
   (CASSANDRA-4698, 4752)
 * (CLI) display elapsed time in 2 fraction digits (CASSANDRA-3460)
 * add authentication support to sstableloader (CASSANDRA-4712)
 * Fix CQL3 'is reversed' logic (CASSANDRA-4716, 4759)
 * (CQL3) Don't return ReversedType in result set metadata (CASSANDRA-4717)
 * Backport adding AlterKeyspace statement (CASSANDRA-4611)
 * (CQL3) Correcty accept upper-case data types (CASSANDRA-4770)
 * Add binary protocol events for schema changes (CASSANDRA-4684)
Merged from 1.0:
 * Switch from NBHM to CHM in MessagingService's callback map, which
   prevents OOM in long-running instances (CASSANDRA-4708)


1.1.5
 * add SecondaryIndex.reload API (CASSANDRA-4581)
 * use millis + atomicint for commitlog segment creation instead of
   nanotime, which has issues under some hypervisors (CASSANDRA-4601)
 * fix FD leak in slice queries (CASSANDRA-4571)
 * avoid recursion in leveled compaction (CASSANDRA-4587)
 * increase stack size under Java7 to 180K
 * Log(info) schema changes (CASSANDRA-4547)
 * Change nodetool setcachecapcity to manipulate global caches (CASSANDRA-4563)
 * (cql3) fix setting compaction strategy (CASSANDRA-4597)
 * fix broken system.schema_* timestamps on system startup (CASSANDRA-4561)
 * fix wrong skip of cache saving (CASSANDRA-4533)
 * Avoid NPE when lost+found is in data dir (CASSANDRA-4572)
 * Respect five-minute flush moratorium after initial CL replay (CASSANDRA-4474)
 * Adds ntp as recommended in debian packaging (CASSANDRA-4606)
 * Configurable transport in CF Record{Reader|Writer} (CASSANDRA-4558)
 * (cql3) fix potential NPE with both equal and unequal restriction (CASSANDRA-4532)
 * (cql3) improves ORDER BY validation (CASSANDRA-4624)
 * Fix potential deadlock during counter writes (CASSANDRA-4578)
 * Fix cql error with ORDER BY when using IN (CASSANDRA-4612)
Merged from 1.0:
 * increase Xss to 160k to accomodate latest 1.6 JVMs (CASSANDRA-4602)
 * fix toString of hint destination tokens (CASSANDRA-4568)
 * Fix multiple values for CurrentLocal NodeID (CASSANDRA-4626)


1.1.4
 * fix offline scrub to catch >= out of order rows (CASSANDRA-4411)
 * fix cassandra-env.sh on RHEL and other non-dash-based systems
   (CASSANDRA-4494)
Merged from 1.0:
 * (Hadoop) fix setting key length for old-style mapred api (CASSANDRA-4534)
 * (Hadoop) fix iterating through a resultset consisting entirely
   of tombstoned rows (CASSANDRA-4466)


1.1.3
 * (cqlsh) add COPY TO (CASSANDRA-4434)
 * munmap commitlog segments before rename (CASSANDRA-4337)
 * (JMX) rename getRangeKeySample to sampleKeyRange to avoid returning
   multi-MB results as an attribute (CASSANDRA-4452)
 * flush based on data size, not throughput; overwritten columns no
   longer artificially inflate liveRatio (CASSANDRA-4399)
 * update default commitlog segment size to 32MB and total commitlog
   size to 32/1024 MB for 32/64 bit JVMs, respectively (CASSANDRA-4422)
 * avoid using global partitioner to estimate ranges in index sstables
   (CASSANDRA-4403)
 * restore pre-CASSANDRA-3862 approach to removing expired tombstones
   from row cache during compaction (CASSANDRA-4364)
 * (stress) support for CQL prepared statements (CASSANDRA-3633)
 * Correctly catch exception when Snappy cannot be loaded (CASSANDRA-4400)
 * (cql3) Support ORDER BY when IN condition is given in WHERE clause (CASSANDRA-4327)
 * (cql3) delete "component_index" column on DROP TABLE call (CASSANDRA-4420)
 * change nanoTime() to currentTimeInMillis() in schema related code (CASSANDRA-4432)
 * add a token generation tool (CASSANDRA-3709)
 * Fix LCS bug with sstable containing only 1 row (CASSANDRA-4411)
 * fix "Can't Modify Index Name" problem on CF update (CASSANDRA-4439)
 * Fix assertion error in getOverlappingSSTables during repair (CASSANDRA-4456)
 * fix nodetool's setcompactionthreshold command (CASSANDRA-4455)
 * Ensure compacted files are never used, to avoid counter overcount (CASSANDRA-4436)
Merged from 1.0:
 * Push the validation of secondary index values to the SecondaryIndexManager (CASSANDRA-4240)
 * allow dropping columns shadowed by not-yet-expired supercolumn or row
   tombstones in PrecompactedRow (CASSANDRA-4396)


1.1.2
 * Fix cleanup not deleting index entries (CASSANDRA-4379)
 * Use correct partitioner when saving + loading caches (CASSANDRA-4331)
 * Check schema before trying to export sstable (CASSANDRA-2760)
 * Raise a meaningful exception instead of NPE when PFS encounters
   an unconfigured node + no default (CASSANDRA-4349)
 * fix bug in sstable blacklisting with LCS (CASSANDRA-4343)
 * LCS no longer promotes tiny sstables out of L0 (CASSANDRA-4341)
 * skip tombstones during hint replay (CASSANDRA-4320)
 * fix NPE in compactionstats (CASSANDRA-4318)
 * enforce 1m min keycache for auto (CASSANDRA-4306)
 * Have DeletedColumn.isMFD always return true (CASSANDRA-4307)
 * (cql3) exeption message for ORDER BY constraints said primary filter can be
    an IN clause, which is misleading (CASSANDRA-4319)
 * (cql3) Reject (not yet supported) creation of 2ndardy indexes on tables with
   composite primary keys (CASSANDRA-4328)
 * Set JVM stack size to 160k for java 7 (CASSANDRA-4275)
 * cqlsh: add COPY command to load data from CSV flat files (CASSANDRA-4012)
 * CFMetaData.fromThrift to throw ConfigurationException upon error (CASSANDRA-4353)
 * Use CF comparator to sort indexed columns in SecondaryIndexManager
   (CASSANDRA-4365)
 * add strategy_options to the KSMetaData.toString() output (CASSANDRA-4248)
 * (cql3) fix range queries containing unqueried results (CASSANDRA-4372)
 * (cql3) allow updating column_alias types (CASSANDRA-4041)
 * (cql3) Fix deletion bug (CASSANDRA-4193)
 * Fix computation of overlapping sstable for leveled compaction (CASSANDRA-4321)
 * Improve scrub and allow to run it offline (CASSANDRA-4321)
 * Fix assertionError in StorageService.bulkLoad (CASSANDRA-4368)
 * (cqlsh) add option to authenticate to a keyspace at startup (CASSANDRA-4108)
 * (cqlsh) fix ASSUME functionality (CASSANDRA-4352)
 * Fix ColumnFamilyRecordReader to not return progress > 100% (CASSANDRA-3942)
Merged from 1.0:
 * Set gc_grace on index CF to 0 (CASSANDRA-4314)


1.1.1
 * add populate_io_cache_on_flush option (CASSANDRA-2635)
 * allow larger cache capacities than 2GB (CASSANDRA-4150)
 * add getsstables command to nodetool (CASSANDRA-4199)
 * apply parent CF compaction settings to secondary index CFs (CASSANDRA-4280)
 * preserve commitlog size cap when recycling segments at startup
   (CASSANDRA-4201)
 * (Hadoop) fix split generation regression (CASSANDRA-4259)
 * ignore min/max compactions settings in LCS, while preserving
   behavior that min=max=0 disables autocompaction (CASSANDRA-4233)
 * log number of rows read from saved cache (CASSANDRA-4249)
 * calculate exact size required for cleanup operations (CASSANDRA-1404)
 * avoid blocking additional writes during flush when the commitlog
   gets behind temporarily (CASSANDRA-1991)
 * enable caching on index CFs based on data CF cache setting (CASSANDRA-4197)
 * warn on invalid replication strategy creation options (CASSANDRA-4046)
 * remove [Freeable]Memory finalizers (CASSANDRA-4222)
 * include tombstone size in ColumnFamily.size, which can prevent OOM
   during sudden mass delete operations by yielding a nonzero liveRatio
   (CASSANDRA-3741)
 * Open 1 sstableScanner per level for leveled compaction (CASSANDRA-4142)
 * Optimize reads when row deletion timestamps allow us to restrict
   the set of sstables we check (CASSANDRA-4116)
 * add support for commitlog archiving and point-in-time recovery
   (CASSANDRA-3690)
 * avoid generating redundant compaction tasks during streaming
   (CASSANDRA-4174)
 * add -cf option to nodetool snapshot, and takeColumnFamilySnapshot to
   StorageService mbean (CASSANDRA-556)
 * optimize cleanup to drop entire sstables where possible (CASSANDRA-4079)
 * optimize truncate when autosnapshot is disabled (CASSANDRA-4153)
 * update caches to use byte[] keys to reduce memory overhead (CASSANDRA-3966)
 * add column limit to cli (CASSANDRA-3012, 4098)
 * clean up and optimize DataOutputBuffer, used by CQL compression and
   CompositeType (CASSANDRA-4072)
 * optimize commitlog checksumming (CASSANDRA-3610)
 * identify and blacklist corrupted SSTables from future compactions
   (CASSANDRA-2261)
 * Move CfDef and KsDef validation out of thrift (CASSANDRA-4037)
 * Expose API to repair a user provided range (CASSANDRA-3912)
 * Add way to force the cassandra-cli to refresh its schema (CASSANDRA-4052)
 * Avoid having replicate on write tasks stacking up at CL.ONE (CASSANDRA-2889)
 * (cql3) Backwards compatibility for composite comparators in non-cql3-aware
   clients (CASSANDRA-4093)
 * (cql3) Fix order by for reversed queries (CASSANDRA-4160)
 * (cql3) Add ReversedType support (CASSANDRA-4004)
 * (cql3) Add timeuuid type (CASSANDRA-4194)
 * (cql3) Minor fixes (CASSANDRA-4185)
 * (cql3) Fix prepared statement in BATCH (CASSANDRA-4202)
 * (cql3) Reduce the list of reserved keywords (CASSANDRA-4186)
 * (cql3) Move max/min compaction thresholds to compaction strategy options
   (CASSANDRA-4187)
 * Fix exception during move when localhost is the only source (CASSANDRA-4200)
 * (cql3) Allow paging through non-ordered partitioner results (CASSANDRA-3771)
 * (cql3) Fix drop index (CASSANDRA-4192)
 * (cql3) Don't return range ghosts anymore (CASSANDRA-3982)
 * fix re-creating Keyspaces/ColumnFamilies with the same name as dropped
   ones (CASSANDRA-4219)
 * fix SecondaryIndex LeveledManifest save upon snapshot (CASSANDRA-4230)
 * fix missing arrayOffset in FBUtilities.hash (CASSANDRA-4250)
 * (cql3) Add name of parameters in CqlResultSet (CASSANDRA-4242)
 * (cql3) Correctly validate order by queries (CASSANDRA-4246)
 * rename stress to cassandra-stress for saner packaging (CASSANDRA-4256)
 * Fix exception on colum metadata with non-string comparator (CASSANDRA-4269)
 * Check for unknown/invalid compression options (CASSANDRA-4266)
 * (cql3) Adds simple access to column timestamp and ttl (CASSANDRA-4217)
 * (cql3) Fix range queries with secondary indexes (CASSANDRA-4257)
 * Better error messages from improper input in cli (CASSANDRA-3865)
 * Try to stop all compaction upon Keyspace or ColumnFamily drop (CASSANDRA-4221)
 * (cql3) Allow keyspace properties to contain hyphens (CASSANDRA-4278)
 * (cql3) Correctly validate keyspace access in create table (CASSANDRA-4296)
 * Avoid deadlock in migration stage (CASSANDRA-3882)
 * Take supercolumn names and deletion info into account in memtable throughput
   (CASSANDRA-4264)
 * Add back backward compatibility for old style replication factor (CASSANDRA-4294)
 * Preserve compatibility with pre-1.1 index queries (CASSANDRA-4262)
Merged from 1.0:
 * Fix super columns bug where cache is not updated (CASSANDRA-4190)
 * fix maxTimestamp to include row tombstones (CASSANDRA-4116)
 * (CLI) properly handle quotes in create/update keyspace commands (CASSANDRA-4129)
 * Avoids possible deadlock during bootstrap (CASSANDRA-4159)
 * fix stress tool that hangs forever on timeout or error (CASSANDRA-4128)
 * stress tool to return appropriate exit code on failure (CASSANDRA-4188)
 * fix compaction NPE when out of disk space and assertions disabled
   (CASSANDRA-3985)
 * synchronize LCS getEstimatedTasks to avoid CME (CASSANDRA-4255)
 * ensure unique streaming session id's (CASSANDRA-4223)
 * kick off background compaction when min/max thresholds change
   (CASSANDRA-4279)
 * improve ability of STCS.getBuckets to deal with 100s of 1000s of
   sstables, such as when convertinb back from LCS (CASSANDRA-4287)
 * Oversize integer in CQL throws NumberFormatException (CASSANDRA-4291)
 * fix 1.0.x node join to mixed version cluster, other nodes >= 1.1 (CASSANDRA-4195)
 * Fix LCS splitting sstable base on uncompressed size (CASSANDRA-4419)
 * Push the validation of secondary index values to the SecondaryIndexManager (CASSANDRA-4240)
 * Don't purge columns during upgradesstables (CASSANDRA-4462)
 * Make cqlsh work with piping (CASSANDRA-4113)
 * Validate arguments for nodetool decommission (CASSANDRA-4061)
 * Report thrift status in nodetool info (CASSANDRA-4010)


1.1.0-final
 * average a reduced liveRatio estimate with the previous one (CASSANDRA-4065)
 * Allow KS and CF names up to 48 characters (CASSANDRA-4157)
 * fix stress build (CASSANDRA-4140)
 * add time remaining estimate to nodetool compactionstats (CASSANDRA-4167)
 * (cql) fix NPE in cql3 ALTER TABLE (CASSANDRA-4163)
 * (cql) Add support for CL.TWO and CL.THREE in CQL (CASSANDRA-4156)
 * (cql) Fix type in CQL3 ALTER TABLE preventing update (CASSANDRA-4170)
 * (cql) Throw invalid exception from CQL3 on obsolete options (CASSANDRA-4171)
 * (cqlsh) fix recognizing uppercase SELECT keyword (CASSANDRA-4161)
 * Pig: wide row support (CASSANDRA-3909)
Merged from 1.0:
 * avoid streaming empty files with bulk loader if sstablewriter errors out
   (CASSANDRA-3946)


1.1-rc1
 * Include stress tool in binary builds (CASSANDRA-4103)
 * (Hadoop) fix wide row iteration when last row read was deleted
   (CASSANDRA-4154)
 * fix read_repair_chance to really default to 0.1 in the cli (CASSANDRA-4114)
 * Adds caching and bloomFilterFpChange to CQL options (CASSANDRA-4042)
 * Adds posibility to autoconfigure size of the KeyCache (CASSANDRA-4087)
 * fix KEYS index from skipping results (CASSANDRA-3996)
 * Remove sliced_buffer_size_in_kb dead option (CASSANDRA-4076)
 * make loadNewSStable preserve sstable version (CASSANDRA-4077)
 * Respect 1.0 cache settings as much as possible when upgrading
   (CASSANDRA-4088)
 * relax path length requirement for sstable files when upgrading on
   non-Windows platforms (CASSANDRA-4110)
 * fix terminination of the stress.java when errors were encountered
   (CASSANDRA-4128)
 * Move CfDef and KsDef validation out of thrift (CASSANDRA-4037)
 * Fix get_paged_slice (CASSANDRA-4136)
 * CQL3: Support slice with exclusive start and stop (CASSANDRA-3785)
Merged from 1.0:
 * support PropertyFileSnitch in bulk loader (CASSANDRA-4145)
 * add auto_snapshot option allowing disabling snapshot before drop/truncate
   (CASSANDRA-3710)
 * allow short snitch names (CASSANDRA-4130)


1.1-beta2
 * rename loaded sstables to avoid conflicts with local snapshots
   (CASSANDRA-3967)
 * start hint replay as soon as FD notifies that the target is back up
   (CASSANDRA-3958)
 * avoid unproductive deserializing of cached rows during compaction
   (CASSANDRA-3921)
 * fix concurrency issues with CQL keyspace creation (CASSANDRA-3903)
 * Show Effective Owership via Nodetool ring <keyspace> (CASSANDRA-3412)
 * Update ORDER BY syntax for CQL3 (CASSANDRA-3925)
 * Fix BulkRecordWriter to not throw NPE if reducer gets no map data from Hadoop (CASSANDRA-3944)
 * Fix bug with counters in super columns (CASSANDRA-3821)
 * Remove deprecated merge_shard_chance (CASSANDRA-3940)
 * add a convenient way to reset a node's schema (CASSANDRA-2963)
 * fix for intermittent SchemaDisagreementException (CASSANDRA-3884)
 * CLI `list <CF>` to limit number of columns and their order (CASSANDRA-3012)
 * ignore deprecated KsDef/CfDef/ColumnDef fields in native schema (CASSANDRA-3963)
 * CLI to report when unsupported column_metadata pair was given (CASSANDRA-3959)
 * reincarnate removed and deprecated KsDef/CfDef attributes (CASSANDRA-3953)
 * Fix race between writes and read for cache (CASSANDRA-3862)
 * perform static initialization of StorageProxy on start-up (CASSANDRA-3797)
 * support trickling fsync() on writes (CASSANDRA-3950)
 * expose counters for unavailable/timeout exceptions given to thrift clients (CASSANDRA-3671)
 * avoid quadratic startup time in LeveledManifest (CASSANDRA-3952)
 * Add type information to new schema_ columnfamilies and remove thrift
   serialization for schema (CASSANDRA-3792)
 * add missing column validator options to the CLI help (CASSANDRA-3926)
 * skip reading saved key cache if CF's caching strategy is NONE or ROWS_ONLY (CASSANDRA-3954)
 * Unify migration code (CASSANDRA-4017)
Merged from 1.0:
 * cqlsh: guess correct version of Python for Arch Linux (CASSANDRA-4090)
 * (CLI) properly handle quotes in create/update keyspace commands (CASSANDRA-4129)
 * Avoids possible deadlock during bootstrap (CASSANDRA-4159)
 * fix stress tool that hangs forever on timeout or error (CASSANDRA-4128)
 * Fix super columns bug where cache is not updated (CASSANDRA-4190)
 * stress tool to return appropriate exit code on failure (CASSANDRA-4188)


1.0.9
 * improve index sampling performance (CASSANDRA-4023)
 * always compact away deleted hints immediately after handoff (CASSANDRA-3955)
 * delete hints from dropped ColumnFamilies on handoff instead of
   erroring out (CASSANDRA-3975)
 * add CompositeType ref to the CLI doc for create/update column family (CASSANDRA-3980)
 * Pig: support Counter ColumnFamilies (CASSANDRA-3973)
 * Pig: Composite column support (CASSANDRA-3684)
 * Avoid NPE during repair when a keyspace has no CFs (CASSANDRA-3988)
 * Fix division-by-zero error on get_slice (CASSANDRA-4000)
 * don't change manifest level for cleanup, scrub, and upgradesstables
   operations under LeveledCompactionStrategy (CASSANDRA-3989, 4112)
 * fix race leading to super columns assertion failure (CASSANDRA-3957)
 * fix NPE on invalid CQL delete command (CASSANDRA-3755)
 * allow custom types in CLI's assume command (CASSANDRA-4081)
 * fix totalBytes count for parallel compactions (CASSANDRA-3758)
 * fix intermittent NPE in get_slice (CASSANDRA-4095)
 * remove unnecessary asserts in native code interfaces (CASSANDRA-4096)
 * Validate blank keys in CQL to avoid assertion errors (CASSANDRA-3612)
 * cqlsh: fix bad decoding of some column names (CASSANDRA-4003)
 * cqlsh: fix incorrect padding with unicode chars (CASSANDRA-4033)
 * Fix EC2 snitch incorrectly reporting region (CASSANDRA-4026)
 * Shut down thrift during decommission (CASSANDRA-4086)
 * Expose nodetool cfhistograms for 2ndary indexes (CASSANDRA-4063)
Merged from 0.8:
 * Fix ConcurrentModificationException in gossiper (CASSANDRA-4019)


1.1-beta1
 * (cqlsh)
   + add SOURCE and CAPTURE commands, and --file option (CASSANDRA-3479)
   + add ALTER COLUMNFAMILY WITH (CASSANDRA-3523)
   + bundle Python dependencies with Cassandra (CASSANDRA-3507)
   + added to Debian package (CASSANDRA-3458)
   + display byte data instead of erroring out on decode failure
     (CASSANDRA-3874)
 * add nodetool rebuild_index (CASSANDRA-3583)
 * add nodetool rangekeysample (CASSANDRA-2917)
 * Fix streaming too much data during move operations (CASSANDRA-3639)
 * Nodetool and CLI connect to localhost by default (CASSANDRA-3568)
 * Reduce memory used by primary index sample (CASSANDRA-3743)
 * (Hadoop) separate input/output configurations (CASSANDRA-3197, 3765)
 * avoid returning internal Cassandra classes over JMX (CASSANDRA-2805)
 * add row-level isolation via SnapTree (CASSANDRA-2893)
 * Optimize key count estimation when opening sstable on startup
   (CASSANDRA-2988)
 * multi-dc replication optimization supporting CL > ONE (CASSANDRA-3577)
 * add command to stop compactions (CASSANDRA-1740, 3566, 3582)
 * multithreaded streaming (CASSANDRA-3494)
 * removed in-tree redhat spec (CASSANDRA-3567)
 * "defragment" rows for name-based queries under STCS, again (CASSANDRA-2503)
 * Recycle commitlog segments for improved performance
   (CASSANDRA-3411, 3543, 3557, 3615)
 * update size-tiered compaction to prioritize small tiers (CASSANDRA-2407)
 * add message expiration logic to OutboundTcpConnection (CASSANDRA-3005)
 * off-heap cache to use sun.misc.Unsafe instead of JNA (CASSANDRA-3271)
 * EACH_QUORUM is only supported for writes (CASSANDRA-3272)
 * replace compactionlock use in schema migration by checking CFS.isValid
   (CASSANDRA-3116)
 * recognize that "SELECT first ... *" isn't really "SELECT *" (CASSANDRA-3445)
 * Use faster bytes comparison (CASSANDRA-3434)
 * Bulk loader is no longer a fat client, (HADOOP) bulk load output format
   (CASSANDRA-3045)
 * (Hadoop) add support for KeyRange.filter
 * remove assumption that keys and token are in bijection
   (CASSANDRA-1034, 3574, 3604)
 * always remove endpoints from delevery queue in HH (CASSANDRA-3546)
 * fix race between cf flush and its 2ndary indexes flush (CASSANDRA-3547)
 * fix potential race in AES when a repair fails (CASSANDRA-3548)
 * Remove columns shadowed by a deleted container even when we cannot purge
   (CASSANDRA-3538)
 * Improve memtable slice iteration performance (CASSANDRA-3545)
 * more efficient allocation of small bloom filters (CASSANDRA-3618)
 * Use separate writer thread in SSTableSimpleUnsortedWriter (CASSANDRA-3619)
 * fsync the directory after new sstable or commitlog segment are created (CASSANDRA-3250)
 * fix minor issues reported by FindBugs (CASSANDRA-3658)
 * global key/row caches (CASSANDRA-3143, 3849)
 * optimize memtable iteration during range scan (CASSANDRA-3638)
 * introduce 'crc_check_chance' in CompressionParameters to support
   a checksum percentage checking chance similarly to read-repair (CASSANDRA-3611)
 * a way to deactivate global key/row cache on per-CF basis (CASSANDRA-3667)
 * fix LeveledCompactionStrategy broken because of generation pre-allocation
   in LeveledManifest (CASSANDRA-3691)
 * finer-grained control over data directories (CASSANDRA-2749)
 * Fix ClassCastException during hinted handoff (CASSANDRA-3694)
 * Upgrade Thrift to 0.7 (CASSANDRA-3213)
 * Make stress.java insert operation to use microseconds (CASSANDRA-3725)
 * Allows (internally) doing a range query with a limit of columns instead of
   rows (CASSANDRA-3742)
 * Allow rangeSlice queries to be start/end inclusive/exclusive (CASSANDRA-3749)
 * Fix BulkLoader to support new SSTable layout and add stream
   throttling to prevent an NPE when there is no yaml config (CASSANDRA-3752)
 * Allow concurrent schema migrations (CASSANDRA-1391, 3832)
 * Add SnapshotCommand to trigger snapshot on remote node (CASSANDRA-3721)
 * Make CFMetaData conversions to/from thrift/native schema inverses
   (CASSANDRA_3559)
 * Add initial code for CQL 3.0-beta (CASSANDRA-2474, 3781, 3753)
 * Add wide row support for ColumnFamilyInputFormat (CASSANDRA-3264)
 * Allow extending CompositeType comparator (CASSANDRA-3657)
 * Avoids over-paging during get_count (CASSANDRA-3798)
 * Add new command to rebuild a node without (repair) merkle tree calculations
   (CASSANDRA-3483, 3922)
 * respect not only row cache capacity but caching mode when
   trying to read data (CASSANDRA-3812)
 * fix system tests (CASSANDRA-3827)
 * CQL support for altering row key type in ALTER TABLE (CASSANDRA-3781)
 * turn compression on by default (CASSANDRA-3871)
 * make hexToBytes refuse invalid input (CASSANDRA-2851)
 * Make secondary indexes CF inherit compression and compaction from their
   parent CF (CASSANDRA-3877)
 * Finish cleanup up tombstone purge code (CASSANDRA-3872)
 * Avoid NPE on aboarted stream-out sessions (CASSANDRA-3904)
 * BulkRecordWriter throws NPE for counter columns (CASSANDRA-3906)
 * Support compression using BulkWriter (CASSANDRA-3907)


1.0.8
 * fix race between cleanup and flush on secondary index CFSes (CASSANDRA-3712)
 * avoid including non-queried nodes in rangeslice read repair
   (CASSANDRA-3843)
 * Only snapshot CF being compacted for snapshot_before_compaction
   (CASSANDRA-3803)
 * Log active compactions in StatusLogger (CASSANDRA-3703)
 * Compute more accurate compaction score per level (CASSANDRA-3790)
 * Return InvalidRequest when using a keyspace that doesn't exist
   (CASSANDRA-3764)
 * disallow user modification of System keyspace (CASSANDRA-3738)
 * allow using sstable2json on secondary index data (CASSANDRA-3738)
 * (cqlsh) add DESCRIBE COLUMNFAMILIES (CASSANDRA-3586)
 * (cqlsh) format blobs correctly and use colors to improve output
   readability (CASSANDRA-3726)
 * synchronize BiMap of bootstrapping tokens (CASSANDRA-3417)
 * show index options in CLI (CASSANDRA-3809)
 * add optional socket timeout for streaming (CASSANDRA-3838)
 * fix truncate not to leave behind non-CFS backed secondary indexes
   (CASSANDRA-3844)
 * make CLI `show schema` to use output stream directly instead
   of StringBuilder (CASSANDRA-3842)
 * remove the wait on hint future during write (CASSANDRA-3870)
 * (cqlsh) ignore missing CfDef opts (CASSANDRA-3933)
 * (cqlsh) look for cqlshlib relative to realpath (CASSANDRA-3767)
 * Fix short read protection (CASSANDRA-3934)
 * Make sure infered and actual schema match (CASSANDRA-3371)
 * Fix NPE during HH delivery (CASSANDRA-3677)
 * Don't put boostrapping node in 'hibernate' status (CASSANDRA-3737)
 * Fix double quotes in windows bat files (CASSANDRA-3744)
 * Fix bad validator lookup (CASSANDRA-3789)
 * Fix soft reset in EC2MultiRegionSnitch (CASSANDRA-3835)
 * Don't leave zombie connections with THSHA thrift server (CASSANDRA-3867)
 * (cqlsh) fix deserialization of data (CASSANDRA-3874)
 * Fix removetoken force causing an inconsistent state (CASSANDRA-3876)
 * Fix ahndling of some types with Pig (CASSANDRA-3886)
 * Don't allow to drop the system keyspace (CASSANDRA-3759)
 * Make Pig deletes disabled by default and configurable (CASSANDRA-3628)
Merged from 0.8:
 * (Pig) fix CassandraStorage to use correct comparator in Super ColumnFamily
   case (CASSANDRA-3251)
 * fix thread safety issues in commitlog replay, primarily affecting
   systems with many (100s) of CF definitions (CASSANDRA-3751)
 * Fix relevant tombstone ignored with super columns (CASSANDRA-3875)


1.0.7
 * fix regression in HH page size calculation (CASSANDRA-3624)
 * retry failed stream on IOException (CASSANDRA-3686)
 * allow configuring bloom_filter_fp_chance (CASSANDRA-3497)
 * attempt hint delivery every ten minutes, or when failure detector
   notifies us that a node is back up, whichever comes first.  hint
   handoff throttle delay default changed to 1ms, from 50 (CASSANDRA-3554)
 * add nodetool setstreamthroughput (CASSANDRA-3571)
 * fix assertion when dropping a columnfamily with no sstables (CASSANDRA-3614)
 * more efficient allocation of small bloom filters (CASSANDRA-3618)
 * CLibrary.createHardLinkWithExec() to check for errors (CASSANDRA-3101)
 * Avoid creating empty and non cleaned writer during compaction (CASSANDRA-3616)
 * stop thrift service in shutdown hook so we can quiesce MessagingService
   (CASSANDRA-3335)
 * (CQL) compaction_strategy_options and compression_parameters for
   CREATE COLUMNFAMILY statement (CASSANDRA-3374)
 * Reset min/max compaction threshold when creating size tiered compaction
   strategy (CASSANDRA-3666)
 * Don't ignore IOException during compaction (CASSANDRA-3655)
 * Fix assertion error for CF with gc_grace=0 (CASSANDRA-3579)
 * Shutdown ParallelCompaction reducer executor after use (CASSANDRA-3711)
 * Avoid < 0 value for pending tasks in leveled compaction (CASSANDRA-3693)
 * (Hadoop) Support TimeUUID in Pig CassandraStorage (CASSANDRA-3327)
 * Check schema is ready before continuing boostrapping (CASSANDRA-3629)
 * Catch overflows during parsing of chunk_length_kb (CASSANDRA-3644)
 * Improve stream protocol mismatch errors (CASSANDRA-3652)
 * Avoid multiple thread doing HH to the same target (CASSANDRA-3681)
 * Add JMX property for rp_timeout_in_ms (CASSANDRA-2940)
 * Allow DynamicCompositeType to compare component of different types
   (CASSANDRA-3625)
 * Flush non-cfs backed secondary indexes (CASSANDRA-3659)
 * Secondary Indexes should report memory consumption (CASSANDRA-3155)
 * fix for SelectStatement start/end key are not set correctly
   when a key alias is involved (CASSANDRA-3700)
 * fix CLI `show schema` command insert of an extra comma in
   column_metadata (CASSANDRA-3714)
Merged from 0.8:
 * avoid logging (harmless) exception when GC takes < 1ms (CASSANDRA-3656)
 * prevent new nodes from thinking down nodes are up forever (CASSANDRA-3626)
 * use correct list of replicas for LOCAL_QUORUM reads when read repair
   is disabled (CASSANDRA-3696)
 * block on flush before compacting hints (may prevent OOM) (CASSANDRA-3733)


1.0.6
 * (CQL) fix cqlsh support for replicate_on_write (CASSANDRA-3596)
 * fix adding to leveled manifest after streaming (CASSANDRA-3536)
 * filter out unavailable cipher suites when using encryption (CASSANDRA-3178)
 * (HADOOP) add old-style api support for CFIF and CFRR (CASSANDRA-2799)
 * Support TimeUUIDType column names in Stress.java tool (CASSANDRA-3541)
 * (CQL) INSERT/UPDATE/DELETE/TRUNCATE commands should allow CF names to
   be qualified by keyspace (CASSANDRA-3419)
 * always remove endpoints from delevery queue in HH (CASSANDRA-3546)
 * fix race between cf flush and its 2ndary indexes flush (CASSANDRA-3547)
 * fix potential race in AES when a repair fails (CASSANDRA-3548)
 * fix default value validation usage in CLI SET command (CASSANDRA-3553)
 * Optimize componentsFor method for compaction and startup time
   (CASSANDRA-3532)
 * (CQL) Proper ColumnFamily metadata validation on CREATE COLUMNFAMILY
   (CASSANDRA-3565)
 * fix compression "chunk_length_kb" option to set correct kb value for
   thrift/avro (CASSANDRA-3558)
 * fix missing response during range slice repair (CASSANDRA-3551)
 * 'describe ring' moved from CLI to nodetool and available through JMX (CASSANDRA-3220)
 * add back partitioner to sstable metadata (CASSANDRA-3540)
 * fix NPE in get_count for counters (CASSANDRA-3601)
Merged from 0.8:
 * remove invalid assertion that table was opened before dropping it
   (CASSANDRA-3580)
 * range and index scans now only send requests to enough replicas to
   satisfy requested CL + RR (CASSANDRA-3598)
 * use cannonical host for local node in nodetool info (CASSANDRA-3556)
 * remove nonlocal DC write optimization since it only worked with
   CL.ONE or CL.LOCAL_QUORUM (CASSANDRA-3577, 3585)
 * detect misuses of CounterColumnType (CASSANDRA-3422)
 * turn off string interning in json2sstable, take 2 (CASSANDRA-2189)
 * validate compression parameters on add/update of the ColumnFamily
   (CASSANDRA-3573)
 * Check for 0.0.0.0 is incorrect in CFIF (CASSANDRA-3584)
 * Increase vm.max_map_count in debian packaging (CASSANDRA-3563)
 * gossiper will never add itself to saved endpoints (CASSANDRA-3485)


1.0.5
 * revert CASSANDRA-3407 (see CASSANDRA-3540)
 * fix assertion error while forwarding writes to local nodes (CASSANDRA-3539)


1.0.4
 * fix self-hinting of timed out read repair updates and make hinted handoff
   less prone to OOMing a coordinator (CASSANDRA-3440)
 * expose bloom filter sizes via JMX (CASSANDRA-3495)
 * enforce RP tokens 0..2**127 (CASSANDRA-3501)
 * canonicalize paths exposed through JMX (CASSANDRA-3504)
 * fix "liveSize" stat when sstables are removed (CASSANDRA-3496)
 * add bloom filter FP rates to nodetool cfstats (CASSANDRA-3347)
 * record partitioner in sstable metadata component (CASSANDRA-3407)
 * add new upgradesstables nodetool command (CASSANDRA-3406)
 * skip --debug requirement to see common exceptions in CLI (CASSANDRA-3508)
 * fix incorrect query results due to invalid max timestamp (CASSANDRA-3510)
 * make sstableloader recognize compressed sstables (CASSANDRA-3521)
 * avoids race in OutboundTcpConnection in multi-DC setups (CASSANDRA-3530)
 * use SETLOCAL in cassandra.bat (CASSANDRA-3506)
 * fix ConcurrentModificationException in Table.all() (CASSANDRA-3529)
Merged from 0.8:
 * fix concurrence issue in the FailureDetector (CASSANDRA-3519)
 * fix array out of bounds error in counter shard removal (CASSANDRA-3514)
 * avoid dropping tombstones when they might still be needed to shadow
   data in a different sstable (CASSANDRA-2786)


1.0.3
 * revert name-based query defragmentation aka CASSANDRA-2503 (CASSANDRA-3491)
 * fix invalidate-related test failures (CASSANDRA-3437)
 * add next-gen cqlsh to bin/ (CASSANDRA-3188, 3131, 3493)
 * (CQL) fix handling of rows with no columns (CASSANDRA-3424, 3473)
 * fix querying supercolumns by name returning only a subset of
   subcolumns or old subcolumn versions (CASSANDRA-3446)
 * automatically compute sha1 sum for uncompressed data files (CASSANDRA-3456)
 * fix reading metadata/statistics component for version < h (CASSANDRA-3474)
 * add sstable forward-compatibility (CASSANDRA-3478)
 * report compression ratio in CFSMBean (CASSANDRA-3393)
 * fix incorrect size exception during streaming of counters (CASSANDRA-3481)
 * (CQL) fix for counter decrement syntax (CASSANDRA-3418)
 * Fix race introduced by CASSANDRA-2503 (CASSANDRA-3482)
 * Fix incomplete deletion of delivered hints (CASSANDRA-3466)
 * Avoid rescheduling compactions when no compaction was executed
   (CASSANDRA-3484)
 * fix handling of the chunk_length_kb compression options (CASSANDRA-3492)
Merged from 0.8:
 * fix updating CF row_cache_provider (CASSANDRA-3414)
 * CFMetaData.convertToThrift method to set RowCacheProvider (CASSANDRA-3405)
 * acquire compactionlock during truncate (CASSANDRA-3399)
 * fix displaying cfdef entries for super columnfamilies (CASSANDRA-3415)
 * Make counter shard merging thread safe (CASSANDRA-3178)
 * Revert CASSANDRA-2855
 * Fix bug preventing the use of efficient cross-DC writes (CASSANDRA-3472)
 * `describe ring` command for CLI (CASSANDRA-3220)
 * (Hadoop) skip empty rows when entire row is requested, redux (CASSANDRA-2855)


1.0.2
 * "defragment" rows for name-based queries under STCS (CASSANDRA-2503)
 * Add timing information to cassandra-cli GET/SET/LIST queries (CASSANDRA-3326)
 * Only create one CompressionMetadata object per sstable (CASSANDRA-3427)
 * cleanup usage of StorageService.setMode() (CASSANDRA-3388)
 * Avoid large array allocation for compressed chunk offsets (CASSANDRA-3432)
 * fix DecimalType bytebuffer marshalling (CASSANDRA-3421)
 * fix bug that caused first column in per row indexes to be ignored
   (CASSANDRA-3441)
 * add JMX call to clean (failed) repair sessions (CASSANDRA-3316)
 * fix sstableloader reference acquisition bug (CASSANDRA-3438)
 * fix estimated row size regression (CASSANDRA-3451)
 * make sure we don't return more columns than asked (CASSANDRA-3303, 3395)
Merged from 0.8:
 * acquire compactionlock during truncate (CASSANDRA-3399)
 * fix displaying cfdef entries for super columnfamilies (CASSANDRA-3415)


1.0.1
 * acquire references during index build to prevent delete problems
   on Windows (CASSANDRA-3314)
 * describe_ring should include datacenter/topology information (CASSANDRA-2882)
 * Thrift sockets are not properly buffered (CASSANDRA-3261)
 * performance improvement for bytebufferutil compare function (CASSANDRA-3286)
 * add system.versions ColumnFamily (CASSANDRA-3140)
 * reduce network copies (CASSANDRA-3333, 3373)
 * limit nodetool to 32MB of heap (CASSANDRA-3124)
 * (CQL) update parser to accept "timestamp" instead of "date" (CASSANDRA-3149)
 * Fix CLI `show schema` to include "compression_options" (CASSANDRA-3368)
 * Snapshot to include manifest under LeveledCompactionStrategy (CASSANDRA-3359)
 * (CQL) SELECT query should allow CF name to be qualified by keyspace (CASSANDRA-3130)
 * (CQL) Fix internal application error specifying 'using consistency ...'
   in lower case (CASSANDRA-3366)
 * fix Deflate compression when compression actually makes the data bigger
   (CASSANDRA-3370)
 * optimize UUIDGen to avoid lock contention on InetAddress.getLocalHost
   (CASSANDRA-3387)
 * tolerate index being dropped mid-mutation (CASSANDRA-3334, 3313)
 * CompactionManager is now responsible for checking for new candidates
   post-task execution, enabling more consistent leveled compaction
   (CASSANDRA-3391)
 * Cache HSHA threads (CASSANDRA-3372)
 * use CF/KS names as snapshot prefix for drop + truncate operations
   (CASSANDRA-2997)
 * Break bloom filters up to avoid heap fragmentation (CASSANDRA-2466)
 * fix cassandra hanging on jsvc stop (CASSANDRA-3302)
 * Avoid leveled compaction getting blocked on errors (CASSANDRA-3408)
 * Make reloading the compaction strategy safe (CASSANDRA-3409)
 * ignore 0.8 hints even if compaction begins before we try to purge
   them (CASSANDRA-3385)
 * remove procrun (bin\daemon) from Cassandra source tree and
   artifacts (CASSANDRA-3331)
 * make cassandra compile under JDK7 (CASSANDRA-3275)
 * remove dependency of clientutil.jar to FBUtilities (CASSANDRA-3299)
 * avoid truncation errors by using long math on long values (CASSANDRA-3364)
 * avoid clock drift on some Windows machine (CASSANDRA-3375)
 * display cache provider in cli 'describe keyspace' command (CASSANDRA-3384)
 * fix incomplete topology information in describe_ring (CASSANDRA-3403)
 * expire dead gossip states based on time (CASSANDRA-2961)
 * improve CompactionTask extensibility (CASSANDRA-3330)
 * Allow one leveled compaction task to kick off another (CASSANDRA-3363)
 * allow encryption only between datacenters (CASSANDRA-2802)
Merged from 0.8:
 * fix truncate allowing data to be replayed post-restart (CASSANDRA-3297)
 * make iwriter final in IndexWriter to avoid NPE (CASSANDRA-2863)
 * (CQL) update grammar to require key clause in DELETE statement
   (CASSANDRA-3349)
 * (CQL) allow numeric keyspace names in USE statement (CASSANDRA-3350)
 * (Hadoop) skip empty rows when slicing the entire row (CASSANDRA-2855)
 * Fix handling of tombstone by SSTableExport/Import (CASSANDRA-3357)
 * fix ColumnIndexer to use long offsets (CASSANDRA-3358)
 * Improved CLI exceptions (CASSANDRA-3312)
 * Fix handling of tombstone by SSTableExport/Import (CASSANDRA-3357)
 * Only count compaction as active (for throttling) when they have
   successfully acquired the compaction lock (CASSANDRA-3344)
 * Display CLI version string on startup (CASSANDRA-3196)
 * (Hadoop) make CFIF try rpc_address or fallback to listen_address
   (CASSANDRA-3214)
 * (Hadoop) accept comma delimited lists of initial thrift connections
   (CASSANDRA-3185)
 * ColumnFamily min_compaction_threshold should be >= 2 (CASSANDRA-3342)
 * (Pig) add 0.8+ types and key validation type in schema (CASSANDRA-3280)
 * Fix completely removing column metadata using CLI (CASSANDRA-3126)
 * CLI `describe cluster;` output should be on separate lines for separate versions
   (CASSANDRA-3170)
 * fix changing durable_writes keyspace option during CF creation
   (CASSANDRA-3292)
 * avoid locking on update when no indexes are involved (CASSANDRA-3386)
 * fix assertionError during repair with ordered partitioners (CASSANDRA-3369)
 * correctly serialize key_validation_class for avro (CASSANDRA-3391)
 * don't expire counter tombstone after streaming (CASSANDRA-3394)
 * prevent nodes that failed to join from hanging around forever
   (CASSANDRA-3351)
 * remove incorrect optimization from slice read path (CASSANDRA-3390)
 * Fix race in AntiEntropyService (CASSANDRA-3400)


1.0.0-final
 * close scrubbed sstable fd before deleting it (CASSANDRA-3318)
 * fix bug preventing obsolete commitlog segments from being removed
   (CASSANDRA-3269)
 * tolerate whitespace in seed CDL (CASSANDRA-3263)
 * Change default heap thresholds to max(min(1/2 ram, 1G), min(1/4 ram, 8GB))
   (CASSANDRA-3295)
 * Fix broken CompressedRandomAccessReaderTest (CASSANDRA-3298)
 * (CQL) fix type information returned for wildcard queries (CASSANDRA-3311)
 * add estimated tasks to LeveledCompactionStrategy (CASSANDRA-3322)
 * avoid including compaction cache-warming in keycache stats (CASSANDRA-3325)
 * run compaction and hinted handoff threads at MIN_PRIORITY (CASSANDRA-3308)
 * default hsha thrift server to cpu core count in rpc pool (CASSANDRA-3329)
 * add bin\daemon to binary tarball for Windows service (CASSANDRA-3331)
 * Fix places where uncompressed size of sstables was use in place of the
   compressed one (CASSANDRA-3338)
 * Fix hsha thrift server (CASSANDRA-3346)
 * Make sure repair only stream needed sstables (CASSANDRA-3345)


1.0.0-rc2
 * Log a meaningful warning when a node receives a message for a repair session
   that doesn't exist anymore (CASSANDRA-3256)
 * test for NUMA policy support as well as numactl presence (CASSANDRA-3245)
 * Fix FD leak when internode encryption is enabled (CASSANDRA-3257)
 * Remove incorrect assertion in mergeIterator (CASSANDRA-3260)
 * FBUtilities.hexToBytes(String) to throw NumberFormatException when string
   contains non-hex characters (CASSANDRA-3231)
 * Keep SimpleSnitch proximity ordering unchanged from what the Strategy
   generates, as intended (CASSANDRA-3262)
 * remove Scrub from compactionstats when finished (CASSANDRA-3255)
 * fix counter entry in jdbc TypesMap (CASSANDRA-3268)
 * fix full queue scenario for ParallelCompactionIterator (CASSANDRA-3270)
 * fix bootstrap process (CASSANDRA-3285)
 * don't try delivering hints if when there isn't any (CASSANDRA-3176)
 * CLI documentation change for ColumnFamily `compression_options` (CASSANDRA-3282)
 * ignore any CF ids sent by client for adding CF/KS (CASSANDRA-3288)
 * remove obsolete hints on first startup (CASSANDRA-3291)
 * use correct ISortedColumns for time-optimized reads (CASSANDRA-3289)
 * Evict gossip state immediately when a token is taken over by a new IP
   (CASSANDRA-3259)


1.0.0-rc1
 * Update CQL to generate microsecond timestamps by default (CASSANDRA-3227)
 * Fix counting CFMetadata towards Memtable liveRatio (CASSANDRA-3023)
 * Kill server on wrapped OOME such as from FileChannel.map (CASSANDRA-3201)
 * remove unnecessary copy when adding to row cache (CASSANDRA-3223)
 * Log message when a full repair operation completes (CASSANDRA-3207)
 * Fix streamOutSession keeping sstables references forever if the remote end
   dies (CASSANDRA-3216)
 * Remove dynamic_snitch boolean from example configuration (defaulting to
   true) and set default badness threshold to 0.1 (CASSANDRA-3229)
 * Base choice of random or "balanced" token on bootstrap on whether
   schema definitions were found (CASSANDRA-3219)
 * Fixes for LeveledCompactionStrategy score computation, prioritization,
   scheduling, and performance (CASSANDRA-3224, 3234)
 * parallelize sstable open at server startup (CASSANDRA-2988)
 * fix handling of exceptions writing to OutboundTcpConnection (CASSANDRA-3235)
 * Allow using quotes in "USE <keyspace>;" CLI command (CASSANDRA-3208)
 * Don't allow any cache loading exceptions to halt startup (CASSANDRA-3218)
 * Fix sstableloader --ignores option (CASSANDRA-3247)
 * File descriptor limit increased in packaging (CASSANDRA-3206)
 * Fix deadlock in commit log during flush (CASSANDRA-3253)


1.0.0-beta1
 * removed binarymemtable (CASSANDRA-2692)
 * add commitlog_total_space_in_mb to prevent fragmented logs (CASSANDRA-2427)
 * removed commitlog_rotation_threshold_in_mb configuration (CASSANDRA-2771)
 * make AbstractBounds.normalize de-overlapp overlapping ranges (CASSANDRA-2641)
 * replace CollatingIterator, ReducingIterator with MergeIterator
   (CASSANDRA-2062)
 * Fixed the ability to set compaction strategy in cli using create column
   family command (CASSANDRA-2778)
 * clean up tmp files after failed compaction (CASSANDRA-2468)
 * restrict repair streaming to specific columnfamilies (CASSANDRA-2280)
 * don't bother persisting columns shadowed by a row tombstone (CASSANDRA-2589)
 * reset CF and SC deletion times after gc_grace (CASSANDRA-2317)
 * optimize away seek when compacting wide rows (CASSANDRA-2879)
 * single-pass streaming (CASSANDRA-2677, 2906, 2916, 3003)
 * use reference counting for deleting sstables instead of relying on GC
   (CASSANDRA-2521, 3179)
 * store hints as serialized mutations instead of pointers to data row
   (CASSANDRA-2045)
 * store hints in the coordinator node instead of in the closest replica
   (CASSANDRA-2914)
 * add row_cache_keys_to_save CF option (CASSANDRA-1966)
 * check column family validity in nodetool repair (CASSANDRA-2933)
 * use lazy initialization instead of class initialization in NodeId
   (CASSANDRA-2953)
 * add paging to get_count (CASSANDRA-2894)
 * fix "short reads" in [multi]get (CASSANDRA-2643, 3157, 3192)
 * add optional compression for sstables (CASSANDRA-47, 2994, 3001, 3128)
 * add scheduler JMX metrics (CASSANDRA-2962)
 * add block level checksum for compressed data (CASSANDRA-1717)
 * make column family backed column map pluggable and introduce unsynchronized
   ArrayList backed one to speedup reads (CASSANDRA-2843, 3165, 3205)
 * refactoring of the secondary index api (CASSANDRA-2982)
 * make CL > ONE reads wait for digest reconciliation before returning
   (CASSANDRA-2494)
 * fix missing logging for some exceptions (CASSANDRA-2061)
 * refactor and optimize ColumnFamilyStore.files(...) and Descriptor.fromFilename(String)
   and few other places responsible for work with SSTable files (CASSANDRA-3040)
 * Stop reading from sstables once we know we have the most recent columns,
   for query-by-name requests (CASSANDRA-2498)
 * Add query-by-column mode to stress.java (CASSANDRA-3064)
 * Add "install" command to cassandra.bat (CASSANDRA-292)
 * clean up KSMetadata, CFMetadata from unnecessary
   Thrift<->Avro conversion methods (CASSANDRA-3032)
 * Add timeouts to client request schedulers (CASSANDRA-3079, 3096)
 * Cli to use hashes rather than array of hashes for strategy options (CASSANDRA-3081)
 * LeveledCompactionStrategy (CASSANDRA-1608, 3085, 3110, 3087, 3145, 3154, 3182)
 * Improvements of the CLI `describe` command (CASSANDRA-2630)
 * reduce window where dropped CF sstables may not be deleted (CASSANDRA-2942)
 * Expose gossip/FD info to JMX (CASSANDRA-2806)
 * Fix streaming over SSL when compressed SSTable involved (CASSANDRA-3051)
 * Add support for pluggable secondary index implementations (CASSANDRA-3078)
 * remove compaction_thread_priority setting (CASSANDRA-3104)
 * generate hints for replicas that timeout, not just replicas that are known
   to be down before starting (CASSANDRA-2034)
 * Add throttling for internode streaming (CASSANDRA-3080)
 * make the repair of a range repair all replica (CASSANDRA-2610, 3194)
 * expose the ability to repair the first range (as returned by the
   partitioner) of a node (CASSANDRA-2606)
 * Streams Compression (CASSANDRA-3015)
 * add ability to use multiple threads during a single compaction
   (CASSANDRA-2901)
 * make AbstractBounds.normalize support overlapping ranges (CASSANDRA-2641)
 * fix of the CQL count() behavior (CASSANDRA-3068)
 * use TreeMap backed column families for the SSTable simple writers
   (CASSANDRA-3148)
 * fix inconsistency of the CLI syntax when {} should be used instead of [{}]
   (CASSANDRA-3119)
 * rename CQL type names to match expected SQL behavior (CASSANDRA-3149, 3031)
 * Arena-based allocation for memtables (CASSANDRA-2252, 3162, 3163, 3168)
 * Default RR chance to 0.1 (CASSANDRA-3169)
 * Add RowLevel support to secondary index API (CASSANDRA-3147)
 * Make SerializingCacheProvider the default if JNA is available (CASSANDRA-3183)
 * Fix backwards compatibilty for CQL memtable properties (CASSANDRA-3190)
 * Add five-minute delay before starting compactions on a restarted server
   (CASSANDRA-3181)
 * Reduce copies done for intra-host messages (CASSANDRA-1788, 3144)
 * support of compaction strategy option for stress.java (CASSANDRA-3204)
 * make memtable throughput and column count thresholds no-ops (CASSANDRA-2449)
 * Return schema information along with the resultSet in CQL (CASSANDRA-2734)
 * Add new DecimalType (CASSANDRA-2883)
 * Fix assertion error in RowRepairResolver (CASSANDRA-3156)
 * Reduce unnecessary high buffer sizes (CASSANDRA-3171)
 * Pluggable compaction strategy (CASSANDRA-1610)
 * Add new broadcast_address config option (CASSANDRA-2491)


0.8.7
 * Kill server on wrapped OOME such as from FileChannel.map (CASSANDRA-3201)
 * Allow using quotes in "USE <keyspace>;" CLI command (CASSANDRA-3208)
 * Log message when a full repair operation completes (CASSANDRA-3207)
 * Don't allow any cache loading exceptions to halt startup (CASSANDRA-3218)
 * Fix sstableloader --ignores option (CASSANDRA-3247)
 * File descriptor limit increased in packaging (CASSANDRA-3206)
 * Log a meaningfull warning when a node receive a message for a repair session
   that doesn't exist anymore (CASSANDRA-3256)
 * Fix FD leak when internode encryption is enabled (CASSANDRA-3257)
 * FBUtilities.hexToBytes(String) to throw NumberFormatException when string
   contains non-hex characters (CASSANDRA-3231)
 * Keep SimpleSnitch proximity ordering unchanged from what the Strategy
   generates, as intended (CASSANDRA-3262)
 * remove Scrub from compactionstats when finished (CASSANDRA-3255)
 * Fix tool .bat files when CASSANDRA_HOME contains spaces (CASSANDRA-3258)
 * Force flush of status table when removing/updating token (CASSANDRA-3243)
 * Evict gossip state immediately when a token is taken over by a new IP (CASSANDRA-3259)
 * Fix bug where the failure detector can take too long to mark a host
   down (CASSANDRA-3273)
 * (Hadoop) allow wrapping ranges in queries (CASSANDRA-3137)
 * (Hadoop) check all interfaces for a match with split location
   before falling back to random replica (CASSANDRA-3211)
 * (Hadoop) Make Pig storage handle implements LoadMetadata (CASSANDRA-2777)
 * (Hadoop) Fix exception during PIG 'dump' (CASSANDRA-2810)
 * Fix stress COUNTER_GET option (CASSANDRA-3301)
 * Fix missing fields in CLI `show schema` output (CASSANDRA-3304)
 * Nodetool no longer leaks threads and closes JMX connections (CASSANDRA-3309)
 * fix truncate allowing data to be replayed post-restart (CASSANDRA-3297)
 * Move SimpleAuthority and SimpleAuthenticator to examples (CASSANDRA-2922)
 * Fix handling of tombstone by SSTableExport/Import (CASSANDRA-3357)
 * Fix transposition in cfHistograms (CASSANDRA-3222)
 * Allow using number as DC name when creating keyspace in CQL (CASSANDRA-3239)
 * Force flush of system table after updating/removing a token (CASSANDRA-3243)


0.8.6
 * revert CASSANDRA-2388
 * change TokenRange.endpoints back to listen/broadcast address to match
   pre-1777 behavior, and add TokenRange.rpc_endpoints instead (CASSANDRA-3187)
 * avoid trying to watch cassandra-topology.properties when loaded from jar
   (CASSANDRA-3138)
 * prevent users from creating keyspaces with LocalStrategy replication
   (CASSANDRA-3139)
 * fix CLI `show schema;` to output correct keyspace definition statement
   (CASSANDRA-3129)
 * CustomTThreadPoolServer to log TTransportException at DEBUG level
   (CASSANDRA-3142)
 * allow topology sort to work with non-unique rack names between
   datacenters (CASSANDRA-3152)
 * Improve caching of same-version Messages on digest and repair paths
   (CASSANDRA-3158)
 * Randomize choice of first replica for counter increment (CASSANDRA-2890)
 * Fix using read_repair_chance instead of merge_shard_change (CASSANDRA-3202)
 * Avoid streaming data to nodes that already have it, on move as well as
   decommission (CASSANDRA-3041)
 * Fix divide by zero error in GCInspector (CASSANDRA-3164)
 * allow quoting of the ColumnFamily name in CLI `create column family`
   statement (CASSANDRA-3195)
 * Fix rolling upgrade from 0.7 to 0.8 problem (CASSANDRA-3166)
 * Accomodate missing encryption_options in IncomingTcpConnection.stream
   (CASSANDRA-3212)


0.8.5
 * fix NPE when encryption_options is unspecified (CASSANDRA-3007)
 * include column name in validation failure exceptions (CASSANDRA-2849)
 * make sure truncate clears out the commitlog so replay won't re-
   populate with truncated data (CASSANDRA-2950)
 * fix NPE when debug logging is enabled and dropped CF is present
   in a commitlog segment (CASSANDRA-3021)
 * fix cassandra.bat when CASSANDRA_HOME contains spaces (CASSANDRA-2952)
 * fix to SSTableSimpleUnsortedWriter bufferSize calculation (CASSANDRA-3027)
 * make cleanup and normal compaction able to skip empty rows
   (rows containing nothing but expired tombstones) (CASSANDRA-3039)
 * work around native memory leak in com.sun.management.GarbageCollectorMXBean
   (CASSANDRA-2868)
 * validate that column names in column_metadata are not equal to key_alias
   on create/update of the ColumnFamily and CQL 'ALTER' statement (CASSANDRA-3036)
 * return an InvalidRequestException if an indexed column is assigned
   a value larger than 64KB (CASSANDRA-3057)
 * fix of numeric-only and string column names handling in CLI "drop index"
   (CASSANDRA-3054)
 * prune index scan resultset back to original request for lazy
   resultset expansion case (CASSANDRA-2964)
 * (Hadoop) fail jobs when Cassandra node has failed but TaskTracker
   has not (CASSANDRA-2388)
 * fix dynamic snitch ignoring nodes when read_repair_chance is zero
   (CASSANDRA-2662)
 * avoid retaining references to dropped CFS objects in
   CompactionManager.estimatedCompactions (CASSANDRA-2708)
 * expose rpc timeouts per host in MessagingServiceMBean (CASSANDRA-2941)
 * avoid including cwd in classpath for deb and rpm packages (CASSANDRA-2881)
 * remove gossip state when a new IP takes over a token (CASSANDRA-3071)
 * allow sstable2json to work on index sstable files (CASSANDRA-3059)
 * always hint counters (CASSANDRA-3099)
 * fix log4j initialization in EmbeddedCassandraService (CASSANDRA-2857)
 * remove gossip state when a new IP takes over a token (CASSANDRA-3071)
 * work around native memory leak in com.sun.management.GarbageCollectorMXBean
    (CASSANDRA-2868)
 * fix UnavailableException with writes at CL.EACH_QUORM (CASSANDRA-3084)
 * fix parsing of the Keyspace and ColumnFamily names in numeric
   and string representations in CLI (CASSANDRA-3075)
 * fix corner cases in Range.differenceToFetch (CASSANDRA-3084)
 * fix ip address String representation in the ring cache (CASSANDRA-3044)
 * fix ring cache compatibility when mixing pre-0.8.4 nodes with post-
   in the same cluster (CASSANDRA-3023)
 * make repair report failure when a node participating dies (instead of
   hanging forever) (CASSANDRA-2433)
 * fix handling of the empty byte buffer by ReversedType (CASSANDRA-3111)
 * Add validation that Keyspace names are case-insensitively unique (CASSANDRA-3066)
 * catch invalid key_validation_class before instantiating UpdateColumnFamily (CASSANDRA-3102)
 * make Range and Bounds objects client-safe (CASSANDRA-3108)
 * optionally skip log4j configuration (CASSANDRA-3061)
 * bundle sstableloader with the debian package (CASSANDRA-3113)
 * don't try to build secondary indexes when there is none (CASSANDRA-3123)
 * improve SSTableSimpleUnsortedWriter speed for large rows (CASSANDRA-3122)
 * handle keyspace arguments correctly in nodetool snapshot (CASSANDRA-3038)
 * Fix SSTableImportTest on windows (CASSANDRA-3043)
 * expose compactionThroughputMbPerSec through JMX (CASSANDRA-3117)
 * log keyspace and CF of large rows being compacted


0.8.4
 * change TokenRing.endpoints to be a list of rpc addresses instead of
   listen/broadcast addresses (CASSANDRA-1777)
 * include files-to-be-streamed in StreamInSession.getSources (CASSANDRA-2972)
 * use JAVA env var in cassandra-env.sh (CASSANDRA-2785, 2992)
 * avoid doing read for no-op replicate-on-write at CL=1 (CASSANDRA-2892)
 * refuse counter write for CL.ANY (CASSANDRA-2990)
 * switch back to only logging recent dropped messages (CASSANDRA-3004)
 * always deserialize RowMutation for counters (CASSANDRA-3006)
 * ignore saved replication_factor strategy_option for NTS (CASSANDRA-3011)
 * make sure pre-truncate CL segments are discarded (CASSANDRA-2950)


0.8.3
 * add ability to drop local reads/writes that are going to timeout
   (CASSANDRA-2943)
 * revamp token removal process, keep gossip states for 3 days (CASSANDRA-2496)
 * don't accept extra args for 0-arg nodetool commands (CASSANDRA-2740)
 * log unavailableexception details at debug level (CASSANDRA-2856)
 * expose data_dir though jmx (CASSANDRA-2770)
 * don't include tmp files as sstable when create cfs (CASSANDRA-2929)
 * log Java classpath on startup (CASSANDRA-2895)
 * keep gossipped version in sync with actual on migration coordinator
   (CASSANDRA-2946)
 * use lazy initialization instead of class initialization in NodeId
   (CASSANDRA-2953)
 * check column family validity in nodetool repair (CASSANDRA-2933)
 * speedup bytes to hex conversions dramatically (CASSANDRA-2850)
 * Flush memtables on shutdown when durable writes are disabled
   (CASSANDRA-2958)
 * improved POSIX compatibility of start scripts (CASsANDRA-2965)
 * add counter support to Hadoop InputFormat (CASSANDRA-2981)
 * fix bug where dirty commitlog segments were removed (and avoid keeping
   segments with no post-flush activity permanently dirty) (CASSANDRA-2829)
 * fix throwing exception with batch mutation of counter super columns
   (CASSANDRA-2949)
 * ignore system tables during repair (CASSANDRA-2979)
 * throw exception when NTS is given replication_factor as an option
   (CASSANDRA-2960)
 * fix assertion error during compaction of counter CFs (CASSANDRA-2968)
 * avoid trying to create index names, when no index exists (CASSANDRA-2867)
 * don't sample the system table when choosing a bootstrap token
   (CASSANDRA-2825)
 * gossiper notifies of local state changes (CASSANDRA-2948)
 * add asynchronous and half-sync/half-async (hsha) thrift servers
   (CASSANDRA-1405)
 * fix potential use of free'd native memory in SerializingCache
   (CASSANDRA-2951)
 * prune index scan resultset back to original request for lazy
   resultset expansion case (CASSANDRA-2964)
 * (Hadoop) fail jobs when Cassandra node has failed but TaskTracker
    has not (CASSANDRA-2388)


0.8.2
 * CQL:
   - include only one row per unique key for IN queries (CASSANDRA-2717)
   - respect client timestamp on full row deletions (CASSANDRA-2912)
 * improve thread-safety in StreamOutSession (CASSANDRA-2792)
 * allow deleting a row and updating indexed columns in it in the
   same mutation (CASSANDRA-2773)
 * Expose number of threads blocked on submitting memtable to flush
   in JMX (CASSANDRA-2817)
 * add ability to return "endpoints" to nodetool (CASSANDRA-2776)
 * Add support for multiple (comma-delimited) coordinator addresses
   to ColumnFamilyInputFormat (CASSANDRA-2807)
 * fix potential NPE while scheduling read repair for range slice
   (CASSANDRA-2823)
 * Fix race in SystemTable.getCurrentLocalNodeId (CASSANDRA-2824)
 * Correctly set default for replicate_on_write (CASSANDRA-2835)
 * improve nodetool compactionstats formatting (CASSANDRA-2844)
 * fix index-building status display (CASSANDRA-2853)
 * fix CLI perpetuating obsolete KsDef.replication_factor (CASSANDRA-2846)
 * improve cli treatment of multiline comments (CASSANDRA-2852)
 * handle row tombstones correctly in EchoedRow (CASSANDRA-2786)
 * add MessagingService.get[Recently]DroppedMessages and
   StorageService.getExceptionCount (CASSANDRA-2804)
 * fix possibility of spurious UnavailableException for LOCAL_QUORUM
   reads with dynamic snitch + read repair disabled (CASSANDRA-2870)
 * add ant-optional as dependence for the debian package (CASSANDRA-2164)
 * add option to specify limit for get_slice in the CLI (CASSANDRA-2646)
 * decrease HH page size (CASSANDRA-2832)
 * reset cli keyspace after dropping the current one (CASSANDRA-2763)
 * add KeyRange option to Hadoop inputformat (CASSANDRA-1125)
 * fix protocol versioning (CASSANDRA-2818, 2860)
 * support spaces in path to log4j configuration (CASSANDRA-2383)
 * avoid including inferred types in CF update (CASSANDRA-2809)
 * fix JMX bulkload call (CASSANDRA-2908)
 * fix updating KS with durable_writes=false (CASSANDRA-2907)
 * add simplified facade to SSTableWriter for bulk loading use
   (CASSANDRA-2911)
 * fix re-using index CF sstable names after drop/recreate (CASSANDRA-2872)
 * prepend CF to default index names (CASSANDRA-2903)
 * fix hint replay (CASSANDRA-2928)
 * Properly synchronize repair's merkle tree computation (CASSANDRA-2816)


0.8.1
 * CQL:
   - support for insert, delete in BATCH (CASSANDRA-2537)
   - support for IN to SELECT, UPDATE (CASSANDRA-2553)
   - timestamp support for INSERT, UPDATE, and BATCH (CASSANDRA-2555)
   - TTL support (CASSANDRA-2476)
   - counter support (CASSANDRA-2473)
   - ALTER COLUMNFAMILY (CASSANDRA-1709)
   - DROP INDEX (CASSANDRA-2617)
   - add SCHEMA/TABLE as aliases for KS/CF (CASSANDRA-2743)
   - server handles wait-for-schema-agreement (CASSANDRA-2756)
   - key alias support (CASSANDRA-2480)
 * add support for comparator parameters and a generic ReverseType
   (CASSANDRA-2355)
 * add CompositeType and DynamicCompositeType (CASSANDRA-2231)
 * optimize batches containing multiple updates to the same row
   (CASSANDRA-2583)
 * adjust hinted handoff page size to avoid OOM with large columns
   (CASSANDRA-2652)
 * mark BRAF buffer invalid post-flush so we don't re-flush partial
   buffers again, especially on CL writes (CASSANDRA-2660)
 * add DROP INDEX support to CLI (CASSANDRA-2616)
 * don't perform HH to client-mode [storageproxy] nodes (CASSANDRA-2668)
 * Improve forceDeserialize/getCompactedRow encapsulation (CASSANDRA-2659)
 * Don't write CounterUpdateColumn to disk in tests (CASSANDRA-2650)
 * Add sstable bulk loading utility (CASSANDRA-1278)
 * avoid replaying hints to dropped columnfamilies (CASSANDRA-2685)
 * add placeholders for missing rows in range query pseudo-RR (CASSANDRA-2680)
 * remove no-op HHOM.renameHints (CASSANDRA-2693)
 * clone super columns to avoid modifying them during flush (CASSANDRA-2675)
 * allow writes to bypass the commitlog for certain keyspaces (CASSANDRA-2683)
 * avoid NPE when bypassing commitlog during memtable flush (CASSANDRA-2781)
 * Added support for making bootstrap retry if nodes flap (CASSANDRA-2644)
 * Added statusthrift to nodetool to report if thrift server is running (CASSANDRA-2722)
 * Fixed rows being cached if they do not exist (CASSANDRA-2723)
 * Support passing tableName and cfName to RowCacheProviders (CASSANDRA-2702)
 * close scrub file handles (CASSANDRA-2669)
 * throttle migration replay (CASSANDRA-2714)
 * optimize column serializer creation (CASSANDRA-2716)
 * Added support for making bootstrap retry if nodes flap (CASSANDRA-2644)
 * Added statusthrift to nodetool to report if thrift server is running
   (CASSANDRA-2722)
 * Fixed rows being cached if they do not exist (CASSANDRA-2723)
 * fix truncate/compaction race (CASSANDRA-2673)
 * workaround large resultsets causing large allocation retention
   by nio sockets (CASSANDRA-2654)
 * fix nodetool ring use with Ec2Snitch (CASSANDRA-2733)
 * fix removing columns and subcolumns that are supressed by a row or
   supercolumn tombstone during replica resolution (CASSANDRA-2590)
 * support sstable2json against snapshot sstables (CASSANDRA-2386)
 * remove active-pull schema requests (CASSANDRA-2715)
 * avoid marking entire list of sstables as actively being compacted
   in multithreaded compaction (CASSANDRA-2765)
 * seek back after deserializing a row to update cache with (CASSANDRA-2752)
 * avoid skipping rows in scrub for counter column family (CASSANDRA-2759)
 * fix ConcurrentModificationException in repair when dealing with 0.7 node
   (CASSANDRA-2767)
 * use threadsafe collections for StreamInSession (CASSANDRA-2766)
 * avoid infinite loop when creating merkle tree (CASSANDRA-2758)
 * avoids unmarking compacting sstable prematurely in cleanup (CASSANDRA-2769)
 * fix NPE when the commit log is bypassed (CASSANDRA-2718)
 * don't throw an exception in SS.isRPCServerRunning (CASSANDRA-2721)
 * make stress.jar executable (CASSANDRA-2744)
 * add daemon mode to java stress (CASSANDRA-2267)
 * expose the DC and rack of a node through JMX and nodetool ring (CASSANDRA-2531)
 * fix cache mbean getSize (CASSANDRA-2781)
 * Add Date, Float, Double, and Boolean types (CASSANDRA-2530)
 * Add startup flag to renew counter node id (CASSANDRA-2788)
 * add jamm agent to cassandra.bat (CASSANDRA-2787)
 * fix repair hanging if a neighbor has nothing to send (CASSANDRA-2797)
 * purge tombstone even if row is in only one sstable (CASSANDRA-2801)
 * Fix wrong purge of deleted cf during compaction (CASSANDRA-2786)
 * fix race that could result in Hadoop writer failing to throw an
   exception encountered after close() (CASSANDRA-2755)
 * fix scan wrongly throwing assertion error (CASSANDRA-2653)
 * Always use even distribution for merkle tree with RandomPartitionner
   (CASSANDRA-2841)
 * fix describeOwnership for OPP (CASSANDRA-2800)
 * ensure that string tokens do not contain commas (CASSANDRA-2762)


0.8.0-final
 * fix CQL grammar warning and cqlsh regression from CASSANDRA-2622
 * add ant generate-cql-html target (CASSANDRA-2526)
 * update CQL consistency levels (CASSANDRA-2566)
 * debian packaging fixes (CASSANDRA-2481, 2647)
 * fix UUIDType, IntegerType for direct buffers (CASSANDRA-2682, 2684)
 * switch to native Thrift for Hadoop map/reduce (CASSANDRA-2667)
 * fix StackOverflowError when building from eclipse (CASSANDRA-2687)
 * only provide replication_factor to strategy_options "help" for
   SimpleStrategy, OldNetworkTopologyStrategy (CASSANDRA-2678, 2713)
 * fix exception adding validators to non-string columns (CASSANDRA-2696)
 * avoid instantiating DatabaseDescriptor in JDBC (CASSANDRA-2694)
 * fix potential stack overflow during compaction (CASSANDRA-2626)
 * clone super columns to avoid modifying them during flush (CASSANDRA-2675)
 * reset underlying iterator in EchoedRow constructor (CASSANDRA-2653)


0.8.0-rc1
 * faster flushes and compaction from fixing excessively pessimistic
   rebuffering in BRAF (CASSANDRA-2581)
 * fix returning null column values in the python cql driver (CASSANDRA-2593)
 * fix merkle tree splitting exiting early (CASSANDRA-2605)
 * snapshot_before_compaction directory name fix (CASSANDRA-2598)
 * Disable compaction throttling during bootstrap (CASSANDRA-2612)
 * fix CQL treatment of > and < operators in range slices (CASSANDRA-2592)
 * fix potential double-application of counter updates on commitlog replay
   by moving replay position from header to sstable metadata (CASSANDRA-2419)
 * JDBC CQL driver exposes getColumn for access to timestamp
 * JDBC ResultSetMetadata properties added to AbstractType
 * r/m clustertool (CASSANDRA-2607)
 * add support for presenting row key as a column in CQL result sets
   (CASSANDRA-2622)
 * Don't allow {LOCAL|EACH}_QUORUM unless strategy is NTS (CASSANDRA-2627)
 * validate keyspace strategy_options during CQL create (CASSANDRA-2624)
 * fix empty Result with secondary index when limit=1 (CASSANDRA-2628)
 * Fix regression where bootstrapping a node with no schema fails
   (CASSANDRA-2625)
 * Allow removing LocationInfo sstables (CASSANDRA-2632)
 * avoid attempting to replay mutations from dropped keyspaces (CASSANDRA-2631)
 * avoid using cached position of a key when GT is requested (CASSANDRA-2633)
 * fix counting bloom filter true positives (CASSANDRA-2637)
 * initialize local ep state prior to gossip startup if needed (CASSANDRA-2638)
 * fix counter increment lost after restart (CASSANDRA-2642)
 * add quote-escaping via backslash to CLI (CASSANDRA-2623)
 * fix pig example script (CASSANDRA-2487)
 * fix dynamic snitch race in adding latencies (CASSANDRA-2618)
 * Start/stop cassandra after more important services such as mdadm in
   debian packaging (CASSANDRA-2481)


0.8.0-beta2
 * fix NPE compacting index CFs (CASSANDRA-2528)
 * Remove checking all column families on startup for compaction candidates
   (CASSANDRA-2444)
 * validate CQL create keyspace options (CASSANDRA-2525)
 * fix nodetool setcompactionthroughput (CASSANDRA-2550)
 * move	gossip heartbeat back to its own thread (CASSANDRA-2554)
 * validate cql TRUNCATE columnfamily before truncating (CASSANDRA-2570)
 * fix batch_mutate for mixed standard-counter mutations (CASSANDRA-2457)
 * disallow making schema changes to system keyspace (CASSANDRA-2563)
 * fix sending mutation messages multiple times (CASSANDRA-2557)
 * fix incorrect use of NBHM.size in ReadCallback that could cause
   reads to time out even when responses were received (CASSANDRA-2552)
 * trigger read repair correctly for LOCAL_QUORUM reads (CASSANDRA-2556)
 * Allow configuring the number of compaction thread (CASSANDRA-2558)
 * forceUserDefinedCompaction will attempt to compact what it is given
   even if the pessimistic estimate is that there is not enough disk space;
   automatic compactions will only compact 2 or more sstables (CASSANDRA-2575)
 * refuse to apply migrations with older timestamps than the current
   schema (CASSANDRA-2536)
 * remove unframed Thrift transport option
 * include indexes in snapshots (CASSANDRA-2596)
 * improve ignoring of obsolete mutations in index maintenance (CASSANDRA-2401)
 * recognize attempt to drop just the index while leaving the column
   definition alone (CASSANDRA-2619)


0.8.0-beta1
 * remove Avro RPC support (CASSANDRA-926)
 * support for columns that act as incr/decr counters
   (CASSANDRA-1072, 1937, 1944, 1936, 2101, 2093, 2288, 2105, 2384, 2236, 2342,
   2454)
 * CQL (CASSANDRA-1703, 1704, 1705, 1706, 1707, 1708, 1710, 1711, 1940,
   2124, 2302, 2277, 2493)
 * avoid double RowMutation serialization on write path (CASSANDRA-1800)
 * make NetworkTopologyStrategy the default (CASSANDRA-1960)
 * configurable internode encryption (CASSANDRA-1567, 2152)
 * human readable column names in sstable2json output (CASSANDRA-1933)
 * change default JMX port to 7199 (CASSANDRA-2027)
 * backwards compatible internal messaging (CASSANDRA-1015)
 * atomic switch of memtables and sstables (CASSANDRA-2284)
 * add pluggable SeedProvider (CASSANDRA-1669)
 * Fix clustertool to not throw exception when calling get_endpoints (CASSANDRA-2437)
 * upgrade to thrift 0.6 (CASSANDRA-2412)
 * repair works on a token range instead of full ring (CASSANDRA-2324)
 * purge tombstones from row cache (CASSANDRA-2305)
 * push replication_factor into strategy_options (CASSANDRA-1263)
 * give snapshots the same name on each node (CASSANDRA-1791)
 * remove "nodetool loadbalance" (CASSANDRA-2448)
 * multithreaded compaction (CASSANDRA-2191)
 * compaction throttling (CASSANDRA-2156)
 * add key type information and alias (CASSANDRA-2311, 2396)
 * cli no longer divides read_repair_chance by 100 (CASSANDRA-2458)
 * made CompactionInfo.getTaskType return an enum (CASSANDRA-2482)
 * add a server-wide cap on measured memtable memory usage and aggressively
   flush to keep under that threshold (CASSANDRA-2006)
 * add unified UUIDType (CASSANDRA-2233)
 * add off-heap row cache support (CASSANDRA-1969)


0.7.5
 * improvements/fixes to PIG driver (CASSANDRA-1618, CASSANDRA-2387,
   CASSANDRA-2465, CASSANDRA-2484)
 * validate index names (CASSANDRA-1761)
 * reduce contention on Table.flusherLock (CASSANDRA-1954)
 * try harder to detect failures during streaming, cleaning up temporary
   files more reliably (CASSANDRA-2088)
 * shut down server for OOM on a Thrift thread (CASSANDRA-2269)
 * fix tombstone handling in repair and sstable2json (CASSANDRA-2279)
 * preserve version when streaming data from old sstables (CASSANDRA-2283)
 * don't start repair if a neighboring node is marked as dead (CASSANDRA-2290)
 * purge tombstones from row cache (CASSANDRA-2305)
 * Avoid seeking when sstable2json exports the entire file (CASSANDRA-2318)
 * clear Built flag in system table when dropping an index (CASSANDRA-2320)
 * don't allow arbitrary argument for stress.java (CASSANDRA-2323)
 * validate values for index predicates in get_indexed_slice (CASSANDRA-2328)
 * queue secondary indexes for flush before the parent (CASSANDRA-2330)
 * allow job configuration to set the CL used in Hadoop jobs (CASSANDRA-2331)
 * add memtable_flush_queue_size defaulting to 4 (CASSANDRA-2333)
 * Allow overriding of initial_token, storage_port and rpc_port from system
   properties (CASSANDRA-2343)
 * fix comparator used for non-indexed secondary expressions in index scan
   (CASSANDRA-2347)
 * ensure size calculation and write phase of large-row compaction use
   the same threshold for TTL expiration (CASSANDRA-2349)
 * fix race when iterating CFs during add/drop (CASSANDRA-2350)
 * add ConsistencyLevel command to CLI (CASSANDRA-2354)
 * allow negative numbers in the cli (CASSANDRA-2358)
 * hard code serialVersionUID for tokens class (CASSANDRA-2361)
 * fix potential infinite loop in ByteBufferUtil.inputStream (CASSANDRA-2365)
 * fix encoding bugs in HintedHandoffManager, SystemTable when default
   charset is not UTF8 (CASSANDRA-2367)
 * avoids having removed node reappearing in Gossip (CASSANDRA-2371)
 * fix incorrect truncation of long to int when reading columns via block
   index (CASSANDRA-2376)
 * fix NPE during stream session (CASSANDRA-2377)
 * fix race condition that could leave orphaned data files when dropping CF or
   KS (CASSANDRA-2381)
 * fsync statistics component on write (CASSANDRA-2382)
 * fix duplicate results from CFS.scan (CASSANDRA-2406)
 * add IntegerType to CLI help (CASSANDRA-2414)
 * avoid caching token-only decoratedkeys (CASSANDRA-2416)
 * convert mmap assertion to if/throw so scrub can catch it (CASSANDRA-2417)
 * don't overwrite gc log (CASSANDR-2418)
 * invalidate row cache for streamed row to avoid inconsitencies
   (CASSANDRA-2420)
 * avoid copies in range/index scans (CASSANDRA-2425)
 * make sure we don't wipe data during cleanup if the node has not join
   the ring (CASSANDRA-2428)
 * Try harder to close files after compaction (CASSANDRA-2431)
 * re-set bootstrapped flag after move finishes (CASSANDRA-2435)
 * display validation_class in CLI 'describe keyspace' (CASSANDRA-2442)
 * make cleanup compactions cleanup the row cache (CASSANDRA-2451)
 * add column fields validation to scrub (CASSANDRA-2460)
 * use 64KB flush buffer instead of in_memory_compaction_limit (CASSANDRA-2463)
 * fix backslash substitutions in CLI (CASSANDRA-2492)
 * disable cache saving for system CFS (CASSANDRA-2502)
 * fixes for verifying destination availability under hinted conditions
   so UE can be thrown intead of timing out (CASSANDRA-2514)
 * fix update of validation class in column metadata (CASSANDRA-2512)
 * support LOCAL_QUORUM, EACH_QUORUM CLs outside of NTS (CASSANDRA-2516)
 * preserve version when streaming data from old sstables (CASSANDRA-2283)
 * fix backslash substitutions in CLI (CASSANDRA-2492)
 * count a row deletion as one operation towards memtable threshold
   (CASSANDRA-2519)
 * support LOCAL_QUORUM, EACH_QUORUM CLs outside of NTS (CASSANDRA-2516)


0.7.4
 * add nodetool join command (CASSANDRA-2160)
 * fix secondary indexes on pre-existing or streamed data (CASSANDRA-2244)
 * initialize endpoint in gossiper earlier (CASSANDRA-2228)
 * add ability to write to Cassandra from Pig (CASSANDRA-1828)
 * add rpc_[min|max]_threads (CASSANDRA-2176)
 * add CL.TWO, CL.THREE (CASSANDRA-2013)
 * avoid exporting an un-requested row in sstable2json, when exporting
   a key that does not exist (CASSANDRA-2168)
 * add incremental_backups option (CASSANDRA-1872)
 * add configurable row limit to Pig loadfunc (CASSANDRA-2276)
 * validate column values in batches as well as single-Column inserts
   (CASSANDRA-2259)
 * move sample schema from cassandra.yaml to schema-sample.txt,
   a cli scripts (CASSANDRA-2007)
 * avoid writing empty rows when scrubbing tombstoned rows (CASSANDRA-2296)
 * fix assertion error in range and index scans for CL < ALL
   (CASSANDRA-2282)
 * fix commitlog replay when flush position refers to data that didn't
   get synced before server died (CASSANDRA-2285)
 * fix fd leak in sstable2json with non-mmap'd i/o (CASSANDRA-2304)
 * reduce memory use during streaming of multiple sstables (CASSANDRA-2301)
 * purge tombstoned rows from cache after GCGraceSeconds (CASSANDRA-2305)
 * allow zero replicas in a NTS datacenter (CASSANDRA-1924)
 * make range queries respect snitch for local replicas (CASSANDRA-2286)
 * fix HH delivery when column index is larger than 2GB (CASSANDRA-2297)
 * make 2ary indexes use parent CF flush thresholds during initial build
   (CASSANDRA-2294)
 * update memtable_throughput to be a long (CASSANDRA-2158)


0.7.3
 * Keep endpoint state until aVeryLongTime (CASSANDRA-2115)
 * lower-latency read repair (CASSANDRA-2069)
 * add hinted_handoff_throttle_delay_in_ms option (CASSANDRA-2161)
 * fixes for cache save/load (CASSANDRA-2172, -2174)
 * Handle whole-row deletions in CFOutputFormat (CASSANDRA-2014)
 * Make memtable_flush_writers flush in parallel (CASSANDRA-2178)
 * Add compaction_preheat_key_cache option (CASSANDRA-2175)
 * refactor stress.py to have only one copy of the format string
   used for creating row keys (CASSANDRA-2108)
 * validate index names for \w+ (CASSANDRA-2196)
 * Fix Cassandra cli to respect timeout if schema does not settle
   (CASSANDRA-2187)
 * fix for compaction and cleanup writing old-format data into new-version
   sstable (CASSANDRA-2211, -2216)
 * add nodetool scrub (CASSANDRA-2217, -2240)
 * fix sstable2json large-row pagination (CASSANDRA-2188)
 * fix EOFing on requests for the last bytes in a file (CASSANDRA-2213)
 * fix BufferedRandomAccessFile bugs (CASSANDRA-2218, -2241)
 * check for memtable flush_after_mins exceeded every 10s (CASSANDRA-2183)
 * fix cache saving on Windows (CASSANDRA-2207)
 * add validateSchemaAgreement call + synchronization to schema
   modification operations (CASSANDRA-2222)
 * fix for reversed slice queries on large rows (CASSANDRA-2212)
 * fat clients were writing local data (CASSANDRA-2223)
 * set DEFAULT_MEMTABLE_LIFETIME_IN_MINS to 24h
 * improve detection and cleanup of partially-written sstables
   (CASSANDRA-2206)
 * fix supercolumn de/serialization when subcolumn comparator is different
   from supercolumn's (CASSANDRA-2104)
 * fix starting up on Windows when CASSANDRA_HOME contains whitespace
   (CASSANDRA-2237)
 * add [get|set][row|key]cacheSavePeriod to JMX (CASSANDRA-2100)
 * fix Hadoop ColumnFamilyOutputFormat dropping of mutations
   when batch fills up (CASSANDRA-2255)
 * move file deletions off of scheduledtasks executor (CASSANDRA-2253)


0.7.2
 * copy DecoratedKey.key when inserting into caches to avoid retaining
   a reference to the underlying buffer (CASSANDRA-2102)
 * format subcolumn names with subcomparator (CASSANDRA-2136)
 * fix column bloom filter deserialization (CASSANDRA-2165)


0.7.1
 * refactor MessageDigest creation code. (CASSANDRA-2107)
 * buffer network stack to avoid inefficient small TCP messages while avoiding
   the nagle/delayed ack problem (CASSANDRA-1896)
 * check log4j configuration for changes every 10s (CASSANDRA-1525, 1907)
 * more-efficient cross-DC replication (CASSANDRA-1530, -2051, -2138)
 * avoid polluting page cache with commitlog or sstable writes
   and seq scan operations (CASSANDRA-1470)
 * add RMI authentication options to nodetool (CASSANDRA-1921)
 * make snitches configurable at runtime (CASSANDRA-1374)
 * retry hadoop split requests on connection failure (CASSANDRA-1927)
 * implement describeOwnership for BOP, COPP (CASSANDRA-1928)
 * make read repair behave as expected for ConsistencyLevel > ONE
   (CASSANDRA-982, 2038)
 * distributed test harness (CASSANDRA-1859, 1964)
 * reduce flush lock contention (CASSANDRA-1930)
 * optimize supercolumn deserialization (CASSANDRA-1891)
 * fix CFMetaData.apply to only compare objects of the same class
   (CASSANDRA-1962)
 * allow specifying specific SSTables to compact from JMX (CASSANDRA-1963)
 * fix race condition in MessagingService.targets (CASSANDRA-1959, 2094, 2081)
 * refuse to open sstables from a future version (CASSANDRA-1935)
 * zero-copy reads (CASSANDRA-1714)
 * fix copy bounds for word Text in wordcount demo (CASSANDRA-1993)
 * fixes for contrib/javautils (CASSANDRA-1979)
 * check more frequently for memtable expiration (CASSANDRA-2000)
 * fix writing SSTable column count statistics (CASSANDRA-1976)
 * fix streaming of multiple CFs during bootstrap (CASSANDRA-1992)
 * explicitly set JVM GC new generation size with -Xmn (CASSANDRA-1968)
 * add short options for CLI flags (CASSANDRA-1565)
 * make keyspace argument to "describe keyspace" in CLI optional
   when authenticated to keyspace already (CASSANDRA-2029)
 * added option to specify -Dcassandra.join_ring=false on startup
   to allow "warm spare" nodes or performing JMX maintenance before
   joining the ring (CASSANDRA-526)
 * log migrations at INFO (CASSANDRA-2028)
 * add CLI verbose option in file mode (CASSANDRA-2030)
 * add single-line "--" comments to CLI (CASSANDRA-2032)
 * message serialization tests (CASSANDRA-1923)
 * switch from ivy to maven-ant-tasks (CASSANDRA-2017)
 * CLI attempts to block for new schema to propagate (CASSANDRA-2044)
 * fix potential overflow in nodetool cfstats (CASSANDRA-2057)
 * add JVM shutdownhook to sync commitlog (CASSANDRA-1919)
 * allow nodes to be up without being part of  normal traffic (CASSANDRA-1951)
 * fix CLI "show keyspaces" with null options on NTS (CASSANDRA-2049)
 * fix possible ByteBuffer race conditions (CASSANDRA-2066)
 * reduce garbage generated by MessagingService to prevent load spikes
   (CASSANDRA-2058)
 * fix math in RandomPartitioner.describeOwnership (CASSANDRA-2071)
 * fix deletion of sstable non-data components (CASSANDRA-2059)
 * avoid blocking gossip while deleting handoff hints (CASSANDRA-2073)
 * ignore messages from newer versions, keep track of nodes in gossip
   regardless of version (CASSANDRA-1970)
 * cache writing moved to CompactionManager to reduce i/o contention and
   updated to use non-cache-polluting writes (CASSANDRA-2053)
 * page through large rows when exporting to JSON (CASSANDRA-2041)
 * add flush_largest_memtables_at and reduce_cache_sizes_at options
   (CASSANDRA-2142)
 * add cli 'describe cluster' command (CASSANDRA-2127)
 * add cli support for setting username/password at 'connect' command
   (CASSANDRA-2111)
 * add -D option to Stress.java to allow reading hosts from a file
   (CASSANDRA-2149)
 * bound hints CF throughput between 32M and 256M (CASSANDRA-2148)
 * continue starting when invalid saved cache entries are encountered
   (CASSANDRA-2076)
 * add max_hint_window_in_ms option (CASSANDRA-1459)


0.7.0-final
 * fix offsets to ByteBuffer.get (CASSANDRA-1939)


0.7.0-rc4
 * fix cli crash after backgrounding (CASSANDRA-1875)
 * count timeouts in storageproxy latencies, and include latency
   histograms in StorageProxyMBean (CASSANDRA-1893)
 * fix CLI get recognition of supercolumns (CASSANDRA-1899)
 * enable keepalive on intra-cluster sockets (CASSANDRA-1766)
 * count timeouts towards dynamicsnitch latencies (CASSANDRA-1905)
 * Expose index-building status in JMX + cli schema description
   (CASSANDRA-1871)
 * allow [LOCAL|EACH]_QUORUM to be used with non-NetworkTopology
   replication Strategies
 * increased amount of index locks for faster commitlog replay
 * collect secondary index tombstones immediately (CASSANDRA-1914)
 * revert commitlog changes from #1780 (CASSANDRA-1917)
 * change RandomPartitioner min token to -1 to avoid collision w/
   tokens on actual nodes (CASSANDRA-1901)
 * examine the right nibble when validating TimeUUID (CASSANDRA-1910)
 * include secondary indexes in cleanup (CASSANDRA-1916)
 * CFS.scrubDataDirectories should also cleanup invalid secondary indexes
   (CASSANDRA-1904)
 * ability to disable/enable gossip on nodes to force them down
   (CASSANDRA-1108)


0.7.0-rc3
 * expose getNaturalEndpoints in StorageServiceMBean taking byte[]
   key; RMI cannot serialize ByteBuffer (CASSANDRA-1833)
 * infer org.apache.cassandra.locator for replication strategy classes
   when not otherwise specified
 * validation that generates less garbage (CASSANDRA-1814)
 * add TTL support to CLI (CASSANDRA-1838)
 * cli defaults to bytestype for subcomparator when creating
   column families (CASSANDRA-1835)
 * unregister index MBeans when index is dropped (CASSANDRA-1843)
 * make ByteBufferUtil.clone thread-safe (CASSANDRA-1847)
 * change exception for read requests during bootstrap from
   InvalidRequest to Unavailable (CASSANDRA-1862)
 * respect row-level tombstones post-flush in range scans
   (CASSANDRA-1837)
 * ReadResponseResolver check digests against each other (CASSANDRA-1830)
 * return InvalidRequest when remove of subcolumn without supercolumn
   is requested (CASSANDRA-1866)
 * flush before repair (CASSANDRA-1748)
 * SSTableExport validates key order (CASSANDRA-1884)
 * large row support for SSTableExport (CASSANDRA-1867)
 * Re-cache hot keys post-compaction without hitting disk (CASSANDRA-1878)
 * manage read repair in coordinator instead of data source, to
   provide latency information to dynamic snitch (CASSANDRA-1873)


0.7.0-rc2
 * fix live-column-count of slice ranges including tombstoned supercolumn
   with live subcolumn (CASSANDRA-1591)
 * rename o.a.c.internal.AntientropyStage -> AntiEntropyStage,
   o.a.c.request.Request_responseStage -> RequestResponseStage,
   o.a.c.internal.Internal_responseStage -> InternalResponseStage
 * add AbstractType.fromString (CASSANDRA-1767)
 * require index_type to be present when specifying index_name
   on ColumnDef (CASSANDRA-1759)
 * fix add/remove index bugs in CFMetadata (CASSANDRA-1768)
 * rebuild Strategy during system_update_keyspace (CASSANDRA-1762)
 * cli updates prompt to ... in continuation lines (CASSANDRA-1770)
 * support multiple Mutations per key in hadoop ColumnFamilyOutputFormat
   (CASSANDRA-1774)
 * improvements to Debian init script (CASSANDRA-1772)
 * use local classloader to check for version.properties (CASSANDRA-1778)
 * Validate that column names in column_metadata are valid for the
   defined comparator, and decode properly in cli (CASSANDRA-1773)
 * use cross-platform newlines in cli (CASSANDRA-1786)
 * add ExpiringColumn support to sstable import/export (CASSANDRA-1754)
 * add flush for each append to periodic commitlog mode; added
   periodic_without_flush option to disable this (CASSANDRA-1780)
 * close file handle used for post-flush truncate (CASSANDRA-1790)
 * various code cleanup (CASSANDRA-1793, -1794, -1795)
 * fix range queries against wrapped range (CASSANDRA-1781)
 * fix consistencylevel calculations for NetworkTopologyStrategy
   (CASSANDRA-1804)
 * cli support index type enum names (CASSANDRA-1810)
 * improved validation of column_metadata (CASSANDRA-1813)
 * reads at ConsistencyLevel > 1 throw UnavailableException
   immediately if insufficient live nodes exist (CASSANDRA-1803)
 * copy bytebuffers for local writes to avoid retaining the entire
   Thrift frame (CASSANDRA-1801)
 * fix NPE adding index to column w/o prior metadata (CASSANDRA-1764)
 * reduce fat client timeout (CASSANDRA-1730)
 * fix botched merge of CASSANDRA-1316


0.7.0-rc1
 * fix compaction and flush races with schema updates (CASSANDRA-1715)
 * add clustertool, config-converter, sstablekeys, and schematool
   Windows .bat files (CASSANDRA-1723)
 * reject range queries received during bootstrap (CASSANDRA-1739)
 * fix wrapping-range queries on non-minimum token (CASSANDRA-1700)
 * add nodetool cfhistogram (CASSANDRA-1698)
 * limit repaired ranges to what the nodes have in common (CASSANDRA-1674)
 * index scan treats missing columns as not matching secondary
   expressions (CASSANDRA-1745)
 * Fix misuse of DataOutputBuffer.getData in AntiEntropyService
   (CASSANDRA-1729)
 * detect and warn when obsolete version of JNA is present (CASSANDRA-1760)
 * reduce fat client timeout (CASSANDRA-1730)
 * cleanup smallest CFs first to increase free temp space for larger ones
   (CASSANDRA-1811)
 * Update windows .bat files to work outside of main Cassandra
   directory (CASSANDRA-1713)
 * fix read repair regression from 0.6.7 (CASSANDRA-1727)
 * more-efficient read repair (CASSANDRA-1719)
 * fix hinted handoff replay (CASSANDRA-1656)
 * log type of dropped messages (CASSANDRA-1677)
 * upgrade to SLF4J 1.6.1
 * fix ByteBuffer bug in ExpiringColumn.updateDigest (CASSANDRA-1679)
 * fix IntegerType.getString (CASSANDRA-1681)
 * make -Djava.net.preferIPv4Stack=true the default (CASSANDRA-628)
 * add INTERNAL_RESPONSE verb to differentiate from responses related
   to client requests (CASSANDRA-1685)
 * log tpstats when dropping messages (CASSANDRA-1660)
 * include unreachable nodes in describeSchemaVersions (CASSANDRA-1678)
 * Avoid dropping messages off the client request path (CASSANDRA-1676)
 * fix jna errno reporting (CASSANDRA-1694)
 * add friendlier error for UnknownHostException on startup (CASSANDRA-1697)
 * include jna dependency in RPM package (CASSANDRA-1690)
 * add --skip-keys option to stress.py (CASSANDRA-1696)
 * improve cli handling of non-string keys and column names
   (CASSANDRA-1701, -1693)
 * r/m extra subcomparator line in cli keyspaces output (CASSANDRA-1712)
 * add read repair chance to cli "show keyspaces"
 * upgrade to ConcurrentLinkedHashMap 1.1 (CASSANDRA-975)
 * fix index scan routing (CASSANDRA-1722)
 * fix tombstoning of supercolumns in range queries (CASSANDRA-1734)
 * clear endpoint cache after updating keyspace metadata (CASSANDRA-1741)
 * fix wrapping-range queries on non-minimum token (CASSANDRA-1700)
 * truncate includes secondary indexes (CASSANDRA-1747)
 * retain reference to PendingFile sstables (CASSANDRA-1749)
 * fix sstableimport regression (CASSANDRA-1753)
 * fix for bootstrap when no non-system tables are defined (CASSANDRA-1732)
 * handle replica unavailability in index scan (CASSANDRA-1755)
 * fix service initialization order deadlock (CASSANDRA-1756)
 * multi-line cli commands (CASSANDRA-1742)
 * fix race between snapshot and compaction (CASSANDRA-1736)
 * add listEndpointsPendingHints, deleteHintsForEndpoint JMX methods
   (CASSANDRA-1551)


0.7.0-beta3
 * add strategy options to describe_keyspace output (CASSANDRA-1560)
 * log warning when using randomly generated token (CASSANDRA-1552)
 * re-organize JMX into .db, .net, .internal, .request (CASSANDRA-1217)
 * allow nodes to change IPs between restarts (CASSANDRA-1518)
 * remember ring state between restarts by default (CASSANDRA-1518)
 * flush index built flag so we can read it before log replay (CASSANDRA-1541)
 * lock row cache updates to prevent race condition (CASSANDRA-1293)
 * remove assertion causing rare (and harmless) error messages in
   commitlog (CASSANDRA-1330)
 * fix moving nodes with no keyspaces defined (CASSANDRA-1574)
 * fix unbootstrap when no data is present in a transfer range (CASSANDRA-1573)
 * take advantage of AVRO-495 to simplify our avro IDL (CASSANDRA-1436)
 * extend authorization hierarchy to column family (CASSANDRA-1554)
 * deletion support in secondary indexes (CASSANDRA-1571)
 * meaningful error message for invalid replication strategy class
   (CASSANDRA-1566)
 * allow keyspace creation with RF > N (CASSANDRA-1428)
 * improve cli error handling (CASSANDRA-1580)
 * add cache save/load ability (CASSANDRA-1417, 1606, 1647)
 * add StorageService.getDrainProgress (CASSANDRA-1588)
 * Disallow bootstrap to an in-use token (CASSANDRA-1561)
 * Allow dynamic secondary index creation and destruction (CASSANDRA-1532)
 * log auto-guessed memtable thresholds (CASSANDRA-1595)
 * add ColumnDef support to cli (CASSANDRA-1583)
 * reduce index sample time by 75% (CASSANDRA-1572)
 * add cli support for column, strategy metadata (CASSANDRA-1578, 1612)
 * add cli support for schema modification (CASSANDRA-1584)
 * delete temp files on failed compactions (CASSANDRA-1596)
 * avoid blocking for dead nodes during removetoken (CASSANDRA-1605)
 * remove ConsistencyLevel.ZERO (CASSANDRA-1607)
 * expose in-progress compaction type in jmx (CASSANDRA-1586)
 * removed IClock & related classes from internals (CASSANDRA-1502)
 * fix removing tokens from SystemTable on decommission and removetoken
   (CASSANDRA-1609)
 * include CF metadata in cli 'show keyspaces' (CASSANDRA-1613)
 * switch from Properties to HashMap in PropertyFileSnitch to
   avoid synchronization bottleneck (CASSANDRA-1481)
 * PropertyFileSnitch configuration file renamed to
   cassandra-topology.properties
 * add cli support for get_range_slices (CASSANDRA-1088, CASSANDRA-1619)
 * Make memtable flush thresholds per-CF instead of global
   (CASSANDRA-1007, 1637)
 * add cli support for binary data without CfDef hints (CASSANDRA-1603)
 * fix building SSTable statistics post-stream (CASSANDRA-1620)
 * fix potential infinite loop in 2ary index queries (CASSANDRA-1623)
 * allow creating NTS keyspaces with no replicas configured (CASSANDRA-1626)
 * add jmx histogram of sstables accessed per read (CASSANDRA-1624)
 * remove system_rename_column_family and system_rename_keyspace from the
   client API until races can be fixed (CASSANDRA-1630, CASSANDRA-1585)
 * add cli sanity tests (CASSANDRA-1582)
 * update GC settings in cassandra.bat (CASSANDRA-1636)
 * cli support for index queries (CASSANDRA-1635)
 * cli support for updating schema memtable settings (CASSANDRA-1634)
 * cli --file option (CASSANDRA-1616)
 * reduce automatically chosen memtable sizes by 50% (CASSANDRA-1641)
 * move endpoint cache from snitch to strategy (CASSANDRA-1643)
 * fix commitlog recovery deleting the newly-created segment as well as
   the old ones (CASSANDRA-1644)
 * upgrade to Thrift 0.5 (CASSANDRA-1367)
 * renamed CL.DCQUORUM to LOCAL_QUORUM and DCQUORUMSYNC to EACH_QUORUM
 * cli truncate support (CASSANDRA-1653)
 * update GC settings in cassandra.bat (CASSANDRA-1636)
 * avoid logging when a node's ip/token is gossipped back to it (CASSANDRA-1666)


0.7-beta2
 * always use UTF-8 for hint keys (CASSANDRA-1439)
 * remove cassandra.yaml dependency from Hadoop and Pig (CASSADRA-1322)
 * expose CfDef metadata in describe_keyspaces (CASSANDRA-1363)
 * restore use of mmap_index_only option (CASSANDRA-1241)
 * dropping a keyspace with no column families generated an error
   (CASSANDRA-1378)
 * rename RackAwareStrategy to OldNetworkTopologyStrategy, RackUnawareStrategy
   to SimpleStrategy, DatacenterShardStrategy to NetworkTopologyStrategy,
   AbstractRackAwareSnitch to AbstractNetworkTopologySnitch (CASSANDRA-1392)
 * merge StorageProxy.mutate, mutateBlocking (CASSANDRA-1396)
 * faster UUIDType, LongType comparisons (CASSANDRA-1386, 1393)
 * fix setting read_repair_chance from CLI addColumnFamily (CASSANDRA-1399)
 * fix updates to indexed columns (CASSANDRA-1373)
 * fix race condition leaving to FileNotFoundException (CASSANDRA-1382)
 * fix sharded lock hash on index write path (CASSANDRA-1402)
 * add support for GT/E, LT/E in subordinate index clauses (CASSANDRA-1401)
 * cfId counter got out of sync when CFs were added (CASSANDRA-1403)
 * less chatty schema updates (CASSANDRA-1389)
 * rename column family mbeans. 'type' will now include either
   'IndexColumnFamilies' or 'ColumnFamilies' depending on the CFS type.
   (CASSANDRA-1385)
 * disallow invalid keyspace and column family names. This includes name that
   matches a '^\w+' regex. (CASSANDRA-1377)
 * use JNA, if present, to take snapshots (CASSANDRA-1371)
 * truncate hints if starting 0.7 for the first time (CASSANDRA-1414)
 * fix FD leak in single-row slicepredicate queries (CASSANDRA-1416)
 * allow index expressions against columns that are not part of the
   SlicePredicate (CASSANDRA-1410)
 * config-converter properly handles snitches and framed support
   (CASSANDRA-1420)
 * remove keyspace argument from multiget_count (CASSANDRA-1422)
 * allow specifying cassandra.yaml location as (local or remote) URL
   (CASSANDRA-1126)
 * fix using DynamicEndpointSnitch with NetworkTopologyStrategy
   (CASSANDRA-1429)
 * Add CfDef.default_validation_class (CASSANDRA-891)
 * fix EstimatedHistogram.max (CASSANDRA-1413)
 * quorum read optimization (CASSANDRA-1622)
 * handle zero-length (or missing) rows during HH paging (CASSANDRA-1432)
 * include secondary indexes during schema migrations (CASSANDRA-1406)
 * fix commitlog header race during schema change (CASSANDRA-1435)
 * fix ColumnFamilyStoreMBeanIterator to use new type name (CASSANDRA-1433)
 * correct filename generated by xml->yaml converter (CASSANDRA-1419)
 * add CMSInitiatingOccupancyFraction=75 and UseCMSInitiatingOccupancyOnly
   to default JVM options
 * decrease jvm heap for cassandra-cli (CASSANDRA-1446)
 * ability to modify keyspaces and column family definitions on a live cluster
   (CASSANDRA-1285)
 * support for Hadoop Streaming [non-jvm map/reduce via stdin/out]
   (CASSANDRA-1368)
 * Move persistent sstable stats from the system table to an sstable component
   (CASSANDRA-1430)
 * remove failed bootstrap attempt from pending ranges when gossip times
   it out after 1h (CASSANDRA-1463)
 * eager-create tcp connections to other cluster members (CASSANDRA-1465)
 * enumerate stages and derive stage from message type instead of
   transmitting separately (CASSANDRA-1465)
 * apply reversed flag during collation from different data sources
   (CASSANDRA-1450)
 * make failure to remove commitlog segment non-fatal (CASSANDRA-1348)
 * correct ordering of drain operations so CL.recover is no longer
   necessary (CASSANDRA-1408)
 * removed keyspace from describe_splits method (CASSANDRA-1425)
 * rename check_schema_agreement to describe_schema_versions
   (CASSANDRA-1478)
 * fix QUORUM calculation for RF > 3 (CASSANDRA-1487)
 * remove tombstones during non-major compactions when bloom filter
   verifies that row does not exist in other sstables (CASSANDRA-1074)
 * nodes that coordinated a loadbalance in the past could not be seen by
   newly added nodes (CASSANDRA-1467)
 * exposed endpoint states (gossip details) via jmx (CASSANDRA-1467)
 * ensure that compacted sstables are not included when new readers are
   instantiated (CASSANDRA-1477)
 * by default, calculate heap size and memtable thresholds at runtime (CASSANDRA-1469)
 * fix races dealing with adding/dropping keyspaces and column families in
   rapid succession (CASSANDRA-1477)
 * clean up of Streaming system (CASSANDRA-1503, 1504, 1506)
 * add options to configure Thrift socket keepalive and buffer sizes (CASSANDRA-1426)
 * make contrib CassandraServiceDataCleaner recursive (CASSANDRA-1509)
 * min, max compaction threshold are configurable and persistent
   per-ColumnFamily (CASSANDRA-1468)
 * fix replaying the last mutation in a commitlog unnecessarily
   (CASSANDRA-1512)
 * invoke getDefaultUncaughtExceptionHandler from DTPE with the original
   exception rather than the ExecutionException wrapper (CASSANDRA-1226)
 * remove Clock from the Thrift (and Avro) API (CASSANDRA-1501)
 * Close intra-node sockets when connection is broken (CASSANDRA-1528)
 * RPM packaging spec file (CASSANDRA-786)
 * weighted request scheduler (CASSANDRA-1485)
 * treat expired columns as deleted (CASSANDRA-1539)
 * make IndexInterval configurable (CASSANDRA-1488)
 * add describe_snitch to Thrift API (CASSANDRA-1490)
 * MD5 authenticator compares plain text submitted password with MD5'd
   saved property, instead of vice versa (CASSANDRA-1447)
 * JMX MessagingService pending and completed counts (CASSANDRA-1533)
 * fix race condition processing repair responses (CASSANDRA-1511)
 * make repair blocking (CASSANDRA-1511)
 * create EndpointSnitchInfo and MBean to expose rack and DC (CASSANDRA-1491)
 * added option to contrib/word_count to output results back to Cassandra
   (CASSANDRA-1342)
 * rewrite Hadoop ColumnFamilyRecordWriter to pool connections, retry to
   multiple Cassandra nodes, and smooth impact on the Cassandra cluster
   by using smaller batch sizes (CASSANDRA-1434)
 * fix setting gc_grace_seconds via CLI (CASSANDRA-1549)
 * support TTL'd index values (CASSANDRA-1536)
 * make removetoken work like decommission (CASSANDRA-1216)
 * make cli comparator-aware and improve quote rules (CASSANDRA-1523,-1524)
 * make nodetool compact and cleanup blocking (CASSANDRA-1449)
 * add memtable, cache information to GCInspector logs (CASSANDRA-1558)
 * enable/disable HintedHandoff via JMX (CASSANDRA-1550)
 * Ignore stray files in the commit log directory (CASSANDRA-1547)
 * Disallow bootstrap to an in-use token (CASSANDRA-1561)


0.7-beta1
 * sstable versioning (CASSANDRA-389)
 * switched to slf4j logging (CASSANDRA-625)
 * add (optional) expiration time for column (CASSANDRA-699)
 * access levels for authentication/authorization (CASSANDRA-900)
 * add ReadRepairChance to CF definition (CASSANDRA-930)
 * fix heisenbug in system tests, especially common on OS X (CASSANDRA-944)
 * convert to byte[] keys internally and all public APIs (CASSANDRA-767)
 * ability to alter schema definitions on a live cluster (CASSANDRA-44)
 * renamed configuration file to cassandra.xml, and log4j.properties to
   log4j-server.properties, which must now be loaded from
   the classpath (which is how our scripts in bin/ have always done it)
   (CASSANDRA-971)
 * change get_count to require a SlicePredicate. create multi_get_count
   (CASSANDRA-744)
 * re-organized endpointsnitch implementations and added SimpleSnitch
   (CASSANDRA-994)
 * Added preload_row_cache option (CASSANDRA-946)
 * add CRC to commitlog header (CASSANDRA-999)
 * removed deprecated batch_insert and get_range_slice methods (CASSANDRA-1065)
 * add truncate thrift method (CASSANDRA-531)
 * http mini-interface using mx4j (CASSANDRA-1068)
 * optimize away copy of sliced row on memtable read path (CASSANDRA-1046)
 * replace constant-size 2GB mmaped segments and special casing for index
   entries spanning segment boundaries, with SegmentedFile that computes
   segments that always contain entire entries/rows (CASSANDRA-1117)
 * avoid reading large rows into memory during compaction (CASSANDRA-16)
 * added hadoop OutputFormat (CASSANDRA-1101)
 * efficient Streaming (no more anticompaction) (CASSANDRA-579)
 * split commitlog header into separate file and add size checksum to
   mutations (CASSANDRA-1179)
 * avoid allocating a new byte[] for each mutation on replay (CASSANDRA-1219)
 * revise HH schema to be per-endpoint (CASSANDRA-1142)
 * add joining/leaving status to nodetool ring (CASSANDRA-1115)
 * allow multiple repair sessions per node (CASSANDRA-1190)
 * optimize away MessagingService for local range queries (CASSANDRA-1261)
 * make framed transport the default so malformed requests can't OOM the
   server (CASSANDRA-475)
 * significantly faster reads from row cache (CASSANDRA-1267)
 * take advantage of row cache during range queries (CASSANDRA-1302)
 * make GCGraceSeconds a per-ColumnFamily value (CASSANDRA-1276)
 * keep persistent row size and column count statistics (CASSANDRA-1155)
 * add IntegerType (CASSANDRA-1282)
 * page within a single row during hinted handoff (CASSANDRA-1327)
 * push DatacenterShardStrategy configuration into keyspace definition,
   eliminating datacenter.properties. (CASSANDRA-1066)
 * optimize forward slices starting with '' and single-index-block name
   queries by skipping the column index (CASSANDRA-1338)
 * streaming refactor (CASSANDRA-1189)
 * faster comparison for UUID types (CASSANDRA-1043)
 * secondary index support (CASSANDRA-749 and subtasks)
 * make compaction buckets deterministic (CASSANDRA-1265)


0.6.6
 * Allow using DynamicEndpointSnitch with RackAwareStrategy (CASSANDRA-1429)
 * remove the remaining vestiges of the unfinished DatacenterShardStrategy
   (replaced by NetworkTopologyStrategy in 0.7)


0.6.5
 * fix key ordering in range query results with RandomPartitioner
   and ConsistencyLevel > ONE (CASSANDRA-1145)
 * fix for range query starting with the wrong token range (CASSANDRA-1042)
 * page within a single row during hinted handoff (CASSANDRA-1327)
 * fix compilation on non-sun JDKs (CASSANDRA-1061)
 * remove String.trim() call on row keys in batch mutations (CASSANDRA-1235)
 * Log summary of dropped messages instead of spamming log (CASSANDRA-1284)
 * add dynamic endpoint snitch (CASSANDRA-981)
 * fix streaming for keyspaces with hyphens in their name (CASSANDRA-1377)
 * fix errors in hard-coded bloom filter optKPerBucket by computing it
   algorithmically (CASSANDRA-1220
 * remove message deserialization stage, and uncap read/write stages
   so slow reads/writes don't block gossip processing (CASSANDRA-1358)
 * add jmx port configuration to Debian package (CASSANDRA-1202)
 * use mlockall via JNA, if present, to prevent Linux from swapping
   out parts of the JVM (CASSANDRA-1214)


0.6.4
 * avoid queuing multiple hint deliveries for the same endpoint
   (CASSANDRA-1229)
 * better performance for and stricter checking of UTF8 column names
   (CASSANDRA-1232)
 * extend option to lower compaction priority to hinted handoff
   as well (CASSANDRA-1260)
 * log errors in gossip instead of re-throwing (CASSANDRA-1289)
 * avoid aborting commitlog replay prematurely if a flushed-but-
   not-removed commitlog segment is encountered (CASSANDRA-1297)
 * fix duplicate rows being read during mapreduce (CASSANDRA-1142)
 * failure detection wasn't closing command sockets (CASSANDRA-1221)
 * cassandra-cli.bat works on windows (CASSANDRA-1236)
 * pre-emptively drop requests that cannot be processed within RPCTimeout
   (CASSANDRA-685)
 * add ack to Binary write verb and update CassandraBulkLoader
   to wait for acks for each row (CASSANDRA-1093)
 * added describe_partitioner Thrift method (CASSANDRA-1047)
 * Hadoop jobs no longer require the Cassandra storage-conf.xml
   (CASSANDRA-1280, CASSANDRA-1047)
 * log thread pool stats when GC is excessive (CASSANDRA-1275)
 * remove gossip message size limit (CASSANDRA-1138)
 * parallelize local and remote reads during multiget, and respect snitch
   when determining whether to do local read for CL.ONE (CASSANDRA-1317)
 * fix read repair to use requested consistency level on digest mismatch,
   rather than assuming QUORUM (CASSANDRA-1316)
 * process digest mismatch re-reads in parallel (CASSANDRA-1323)
 * switch hints CF comparator to BytesType (CASSANDRA-1274)


0.6.3
 * retry to make streaming connections up to 8 times. (CASSANDRA-1019)
 * reject describe_ring() calls on invalid keyspaces (CASSANDRA-1111)
 * fix cache size calculation for size of 100% (CASSANDRA-1129)
 * fix cache capacity only being recalculated once (CASSANDRA-1129)
 * remove hourly scan of all hints on the off chance that the gossiper
   missed a status change; instead, expose deliverHintsToEndpoint to JMX
   so it can be done manually, if necessary (CASSANDRA-1141)
 * don't reject reads at CL.ALL (CASSANDRA-1152)
 * reject deletions to supercolumns in CFs containing only standard
   columns (CASSANDRA-1139)
 * avoid preserving login information after client disconnects
   (CASSANDRA-1057)
 * prefer sun jdk to openjdk in debian init script (CASSANDRA-1174)
 * detect partioner config changes between restarts and fail fast
   (CASSANDRA-1146)
 * use generation time to resolve node token reassignment disagreements
   (CASSANDRA-1118)
 * restructure the startup ordering of Gossiper and MessageService to avoid
   timing anomalies (CASSANDRA-1160)
 * detect incomplete commit log hearders (CASSANDRA-1119)
 * force anti-entropy service to stream files on the stream stage to avoid
   sending streams out of order (CASSANDRA-1169)
 * remove inactive stream managers after AES streams files (CASSANDRA-1169)
 * allow removing entire row through batch_mutate Deletion (CASSANDRA-1027)
 * add JMX metrics for row-level bloom filter false positives (CASSANDRA-1212)
 * added a redhat init script to contrib (CASSANDRA-1201)
 * use midpoint when bootstrapping a new machine into range with not
   much data yet instead of random token (CASSANDRA-1112)
 * kill server on OOM in executor stage as well as Thrift (CASSANDRA-1226)
 * remove opportunistic repairs, when two machines with overlapping replica
   responsibilities happen to finish major compactions of the same CF near
   the same time.  repairs are now fully manual (CASSANDRA-1190)
 * add ability to lower compaction priority (default is no change from 0.6.2)
   (CASSANDRA-1181)


0.6.2
 * fix contrib/word_count build. (CASSANDRA-992)
 * split CommitLogExecutorService into BatchCommitLogExecutorService and
   PeriodicCommitLogExecutorService (CASSANDRA-1014)
 * add latency histograms to CFSMBean (CASSANDRA-1024)
 * make resolving timestamp ties deterministic by using value bytes
   as a tiebreaker (CASSANDRA-1039)
 * Add option to turn off Hinted Handoff (CASSANDRA-894)
 * fix windows startup (CASSANDRA-948)
 * make concurrent_reads, concurrent_writes configurable at runtime via JMX
   (CASSANDRA-1060)
 * disable GCInspector on non-Sun JVMs (CASSANDRA-1061)
 * fix tombstone handling in sstable rows with no other data (CASSANDRA-1063)
 * fix size of row in spanned index entries (CASSANDRA-1056)
 * install json2sstable, sstable2json, and sstablekeys to Debian package
 * StreamingService.StreamDestinations wouldn't empty itself after streaming
   finished (CASSANDRA-1076)
 * added Collections.shuffle(splits) before returning the splits in
   ColumnFamilyInputFormat (CASSANDRA-1096)
 * do not recalculate cache capacity post-compaction if it's been manually
   modified (CASSANDRA-1079)
 * better defaults for flush sorter + writer executor queue sizes
   (CASSANDRA-1100)
 * windows scripts for SSTableImport/Export (CASSANDRA-1051)
 * windows script for nodetool (CASSANDRA-1113)
 * expose PhiConvictThreshold (CASSANDRA-1053)
 * make repair of RF==1 a no-op (CASSANDRA-1090)
 * improve default JVM GC options (CASSANDRA-1014)
 * fix SlicePredicate serialization inside Hadoop jobs (CASSANDRA-1049)
 * close Thrift sockets in Hadoop ColumnFamilyRecordReader (CASSANDRA-1081)


0.6.1
 * fix NPE in sstable2json when no excluded keys are given (CASSANDRA-934)
 * keep the replica set constant throughout the read repair process
   (CASSANDRA-937)
 * allow querying getAllRanges with empty token list (CASSANDRA-933)
 * fix command line arguments inversion in clustertool (CASSANDRA-942)
 * fix race condition that could trigger a false-positive assertion
   during post-flush discard of old commitlog segments (CASSANDRA-936)
 * fix neighbor calculation for anti-entropy repair (CASSANDRA-924)
 * perform repair even for small entropy differences (CASSANDRA-924)
 * Use hostnames in CFInputFormat to allow Hadoop's naive string-based
   locality comparisons to work (CASSANDRA-955)
 * cache read-only BufferedRandomAccessFile length to avoid
   3 system calls per invocation (CASSANDRA-950)
 * nodes with IPv6 (and no IPv4) addresses could not join cluster
   (CASSANDRA-969)
 * Retrieve the correct number of undeleted columns, if any, from
   a supercolumn in a row that had been deleted previously (CASSANDRA-920)
 * fix index scans that cross the 2GB mmap boundaries for both mmap
   and standard i/o modes (CASSANDRA-866)
 * expose drain via nodetool (CASSANDRA-978)


0.6.0-RC1
 * JMX drain to flush memtables and run through commit log (CASSANDRA-880)
 * Bootstrapping can skip ranges under the right conditions (CASSANDRA-902)
 * fix merging row versions in range_slice for CL > ONE (CASSANDRA-884)
 * default write ConsistencyLeven chaned from ZERO to ONE
 * fix for index entries spanning mmap buffer boundaries (CASSANDRA-857)
 * use lexical comparison if time part of TimeUUIDs are the same
   (CASSANDRA-907)
 * bound read, mutation, and response stages to fix possible OOM
   during log replay (CASSANDRA-885)
 * Use microseconds-since-epoch (UTC) in cli, instead of milliseconds
 * Treat batch_mutate Deletion with null supercolumn as "apply this predicate
   to top level supercolumns" (CASSANDRA-834)
 * Streaming destination nodes do not update their JMX status (CASSANDRA-916)
 * Fix internal RPC timeout calculation (CASSANDRA-911)
 * Added Pig loadfunc to contrib/pig (CASSANDRA-910)


0.6.0-beta3
 * fix compaction bucketing bug (CASSANDRA-814)
 * update windows batch file (CASSANDRA-824)
 * deprecate KeysCachedFraction configuration directive in favor
   of KeysCached; move to unified-per-CF key cache (CASSANDRA-801)
 * add invalidateRowCache to ColumnFamilyStoreMBean (CASSANDRA-761)
 * send Handoff hints to natural locations to reduce load on
   remaining nodes in a failure scenario (CASSANDRA-822)
 * Add RowWarningThresholdInMB configuration option to warn before very
   large rows get big enough to threaten node stability, and -x option to
   be able to remove them with sstable2json if the warning is unheeded
   until it's too late (CASSANDRA-843)
 * Add logging of GC activity (CASSANDRA-813)
 * fix ConcurrentModificationException in commitlog discard (CASSANDRA-853)
 * Fix hardcoded row count in Hadoop RecordReader (CASSANDRA-837)
 * Add a jmx status to the streaming service and change several DEBUG
   messages to INFO (CASSANDRA-845)
 * fix classpath in cassandra-cli.bat for Windows (CASSANDRA-858)
 * allow re-specifying host, port to cassandra-cli if invalid ones
   are first tried (CASSANDRA-867)
 * fix race condition handling rpc timeout in the coordinator
   (CASSANDRA-864)
 * Remove CalloutLocation and StagingFileDirectory from storage-conf files
   since those settings are no longer used (CASSANDRA-878)
 * Parse a long from RowWarningThresholdInMB instead of an int (CASSANDRA-882)
 * Remove obsolete ControlPort code from DatabaseDescriptor (CASSANDRA-886)
 * move skipBytes side effect out of assert (CASSANDRA-899)
 * add "double getLoad" to StorageServiceMBean (CASSANDRA-898)
 * track row stats per CF at compaction time (CASSANDRA-870)
 * disallow CommitLogDirectory matching a DataFileDirectory (CASSANDRA-888)
 * default key cache size is 200k entries, changed from 10% (CASSANDRA-863)
 * add -Dcassandra-foreground=yes to cassandra.bat
 * exit if cluster name is changed unexpectedly (CASSANDRA-769)


0.6.0-beta1/beta2
 * add batch_mutate thrift command, deprecating batch_insert (CASSANDRA-336)
 * remove get_key_range Thrift API, deprecated in 0.5 (CASSANDRA-710)
 * add optional login() Thrift call for authentication (CASSANDRA-547)
 * support fat clients using gossiper and StorageProxy to perform
   replication in-process [jvm-only] (CASSANDRA-535)
 * support mmapped I/O for reads, on by default on 64bit JVMs
   (CASSANDRA-408, CASSANDRA-669)
 * improve insert concurrency, particularly during Hinted Handoff
   (CASSANDRA-658)
 * faster network code (CASSANDRA-675)
 * stress.py moved to contrib (CASSANDRA-635)
 * row caching [must be explicitly enabled per-CF in config] (CASSANDRA-678)
 * present a useful measure of compaction progress in JMX (CASSANDRA-599)
 * add bin/sstablekeys (CASSNADRA-679)
 * add ConsistencyLevel.ANY (CASSANDRA-687)
 * make removetoken remove nodes from gossip entirely (CASSANDRA-644)
 * add ability to set cache sizes at runtime (CASSANDRA-708)
 * report latency and cache hit rate statistics with lifetime totals
   instead of average over the last minute (CASSANDRA-702)
 * support get_range_slice for RandomPartitioner (CASSANDRA-745)
 * per-keyspace replication factory and replication strategy (CASSANDRA-620)
 * track latency in microseconds (CASSANDRA-733)
 * add describe_ Thrift methods, deprecating get_string_property and
   get_string_list_property
 * jmx interface for tracking operation mode and streams in general.
   (CASSANDRA-709)
 * keep memtables in sorted order to improve range query performance
   (CASSANDRA-799)
 * use while loop instead of recursion when trimming sstables compaction list
   to avoid blowing stack in pathological cases (CASSANDRA-804)
 * basic Hadoop map/reduce support (CASSANDRA-342)


0.5.1
 * ensure all files for an sstable are streamed to the same directory.
   (CASSANDRA-716)
 * more accurate load estimate for bootstrapping (CASSANDRA-762)
 * tolerate dead or unavailable bootstrap target on write (CASSANDRA-731)
 * allow larger numbers of keys (> 140M) in a sstable bloom filter
   (CASSANDRA-790)
 * include jvm argument improvements from CASSANDRA-504 in debian package
 * change streaming chunk size to 32MB to accomodate Windows XP limitations
   (was 64MB) (CASSANDRA-795)
 * fix get_range_slice returning results in the wrong order (CASSANDRA-781)


0.5.0 final
 * avoid attempting to delete temporary bootstrap files twice (CASSANDRA-681)
 * fix bogus NaN in nodeprobe cfstats output (CASSANDRA-646)
 * provide a policy for dealing with single thread executors w/ a full queue
   (CASSANDRA-694)
 * optimize inner read in MessagingService, vastly improving multiple-node
   performance (CASSANDRA-675)
 * wait for table flush before streaming data back to a bootstrapping node.
   (CASSANDRA-696)
 * keep track of bootstrapping sources by table so that bootstrapping doesn't
   give the indication of finishing early (CASSANDRA-673)


0.5.0 RC3
 * commit the correct version of the patch for CASSANDRA-663


0.5.0 RC2 (unreleased)
 * fix bugs in converting get_range_slice results to Thrift
   (CASSANDRA-647, CASSANDRA-649)
 * expose java.util.concurrent.TimeoutException in StorageProxy methods
   (CASSANDRA-600)
 * TcpConnectionManager was holding on to disconnected connections,
   giving the false indication they were being used. (CASSANDRA-651)
 * Remove duplicated write. (CASSANDRA-662)
 * Abort bootstrap if IP is already in the token ring (CASSANDRA-663)
 * increase default commitlog sync period, and wait for last sync to
   finish before submitting another (CASSANDRA-668)


0.5.0 RC1
 * Fix potential NPE in get_range_slice (CASSANDRA-623)
 * add CRC32 to commitlog entries (CASSANDRA-605)
 * fix data streaming on windows (CASSANDRA-630)
 * GC compacted sstables after cleanup and compaction (CASSANDRA-621)
 * Speed up anti-entropy validation (CASSANDRA-629)
 * Fix anti-entropy assertion error (CASSANDRA-639)
 * Fix pending range conflicts when bootstapping or moving
   multiple nodes at once (CASSANDRA-603)
 * Handle obsolete gossip related to node movement in the case where
   one or more nodes is down when the movement occurs (CASSANDRA-572)
 * Include dead nodes in gossip to avoid a variety of problems
   and fix HH to removed nodes (CASSANDRA-634)
 * return an InvalidRequestException for mal-formed SlicePredicates
   (CASSANDRA-643)
 * fix bug determining closest neighbor for use in multiple datacenters
   (CASSANDRA-648)
 * Vast improvements in anticompaction speed (CASSANDRA-607)
 * Speed up log replay and writes by avoiding redundant serializations
   (CASSANDRA-652)


0.5.0 beta 2
 * Bootstrap improvements (several tickets)
 * add nodeprobe repair anti-entropy feature (CASSANDRA-193, CASSANDRA-520)
 * fix possibility of partition when many nodes restart at once
   in clusters with multiple seeds (CASSANDRA-150)
 * fix NPE in get_range_slice when no data is found (CASSANDRA-578)
 * fix potential NPE in hinted handoff (CASSANDRA-585)
 * fix cleanup of local "system" keyspace (CASSANDRA-576)
 * improve computation of cluster load balance (CASSANDRA-554)
 * added super column read/write, column count, and column/row delete to
   cassandra-cli (CASSANDRA-567, CASSANDRA-594)
 * fix returning live subcolumns of deleted supercolumns (CASSANDRA-583)
 * respect JAVA_HOME in bin/ scripts (several tickets)
 * add StorageService.initClient for fat clients on the JVM (CASSANDRA-535)
   (see contrib/client_only for an example of use)
 * make consistency_level functional in get_range_slice (CASSANDRA-568)
 * optimize key deserialization for RandomPartitioner (CASSANDRA-581)
 * avoid GCing tombstones except on major compaction (CASSANDRA-604)
 * increase failure conviction threshold, resulting in less nodes
   incorrectly (and temporarily) marked as down (CASSANDRA-610)
 * respect memtable thresholds during log replay (CASSANDRA-609)
 * support ConsistencyLevel.ALL on read (CASSANDRA-584)
 * add nodeprobe removetoken command (CASSANDRA-564)


0.5.0 beta
 * Allow multiple simultaneous flushes, improving flush throughput
   on multicore systems (CASSANDRA-401)
 * Split up locks to improve write and read throughput on multicore systems
   (CASSANDRA-444, CASSANDRA-414)
 * More efficient use of memory during compaction (CASSANDRA-436)
 * autobootstrap option: when enabled, all non-seed nodes will attempt
   to bootstrap when started, until bootstrap successfully
   completes. -b option is removed.  (CASSANDRA-438)
 * Unless a token is manually specified in the configuration xml,
   a bootstraping node will use a token that gives it half the
   keys from the most-heavily-loaded node in the cluster,
   instead of generating a random token.
   (CASSANDRA-385, CASSANDRA-517)
 * Miscellaneous bootstrap fixes (several tickets)
 * Ability to change a node's token even after it has data on it
   (CASSANDRA-541)
 * Ability to decommission a live node from the ring (CASSANDRA-435)
 * Semi-automatic loadbalancing via nodeprobe (CASSANDRA-192)
 * Add ability to set compaction thresholds at runtime via
   JMX / nodeprobe.  (CASSANDRA-465)
 * Add "comment" field to ColumnFamily definition. (CASSANDRA-481)
 * Additional JMX metrics (CASSANDRA-482)
 * JSON based export and import tools (several tickets)
 * Hinted Handoff fixes (several tickets)
 * Add key cache to improve read performance (CASSANDRA-423)
 * Simplified construction of custom ReplicationStrategy classes
   (CASSANDRA-497)
 * Graphical application (Swing) for ring integrity verification and
   visualization was added to contrib (CASSANDRA-252)
 * Add DCQUORUM, DCQUORUMSYNC consistency levels and corresponding
   ReplicationStrategy / EndpointSnitch classes.  Experimental.
   (CASSANDRA-492)
 * Web client interface added to contrib (CASSANDRA-457)
 * More-efficient flush for Random, CollatedOPP partitioners
   for normal writes (CASSANDRA-446) and bulk load (CASSANDRA-420)
 * Add MemtableFlushAfterMinutes, a global replacement for the old
   per-CF FlushPeriodInMinutes setting (CASSANDRA-463)
 * optimizations to slice reading (CASSANDRA-350) and supercolumn
   queries (CASSANDRA-510)
 * force binding to given listenaddress for nodes with multiple
   interfaces (CASSANDRA-546)
 * stress.py benchmarking tool improvements (several tickets)
 * optimized replica placement code (CASSANDRA-525)
 * faster log replay on restart (CASSANDRA-539, CASSANDRA-540)
 * optimized local-node writes (CASSANDRA-558)
 * added get_range_slice, deprecating get_key_range (CASSANDRA-344)
 * expose TimedOutException to thrift (CASSANDRA-563)


0.4.2
 * Add validation disallowing null keys (CASSANDRA-486)
 * Fix race conditions in TCPConnectionManager (CASSANDRA-487)
 * Fix using non-utf8-aware comparison as a sanity check.
   (CASSANDRA-493)
 * Improve default garbage collector options (CASSANDRA-504)
 * Add "nodeprobe flush" (CASSANDRA-505)
 * remove NotFoundException from get_slice throws list (CASSANDRA-518)
 * fix get (not get_slice) of entire supercolumn (CASSANDRA-508)
 * fix null token during bootstrap (CASSANDRA-501)


0.4.1
 * Fix FlushPeriod columnfamily configuration regression
   (CASSANDRA-455)
 * Fix long column name support (CASSANDRA-460)
 * Fix for serializing a row that only contains tombstones
   (CASSANDRA-458)
 * Fix for discarding unneeded commitlog segments (CASSANDRA-459)
 * Add SnapshotBeforeCompaction configuration option (CASSANDRA-426)
 * Fix compaction abort under insufficient disk space (CASSANDRA-473)
 * Fix reading subcolumn slice from tombstoned CF (CASSANDRA-484)
 * Fix race condition in RVH causing occasional NPE (CASSANDRA-478)


0.4.0
 * fix get_key_range problems when a node is down (CASSANDRA-440)
   and add UnavailableException to more Thrift methods
 * Add example EndPointSnitch contrib code (several tickets)


0.4.0 RC2
 * fix SSTable generation clash during compaction (CASSANDRA-418)
 * reject method calls with null parameters (CASSANDRA-308)
 * properly order ranges in nodeprobe output (CASSANDRA-421)
 * fix logging of certain errors on executor threads (CASSANDRA-425)


0.4.0 RC1
 * Bootstrap feature is live; use -b on startup (several tickets)
 * Added multiget api (CASSANDRA-70)
 * fix Deadlock with SelectorManager.doProcess and TcpConnection.write
   (CASSANDRA-392)
 * remove key cache b/c of concurrency bugs in third-party
   CLHM library (CASSANDRA-405)
 * update non-major compaction logic to use two threshold values
   (CASSANDRA-407)
 * add periodic / batch commitlog sync modes (several tickets)
 * inline BatchMutation into batch_insert params (CASSANDRA-403)
 * allow setting the logging level at runtime via mbean (CASSANDRA-402)
 * change default comparator to BytesType (CASSANDRA-400)
 * add forwards-compatible ConsistencyLevel parameter to get_key_range
   (CASSANDRA-322)
 * r/m special case of blocking for local destination when writing with
   ConsistencyLevel.ZERO (CASSANDRA-399)
 * Fixes to make BinaryMemtable [bulk load interface] useful (CASSANDRA-337);
   see contrib/bmt_example for an example of using it.
 * More JMX properties added (several tickets)
 * Thrift changes (several tickets)
    - Merged _super get methods with the normal ones; return values
      are now of ColumnOrSuperColumn.
    - Similarly, merged batch_insert_super into batch_insert.



0.4.0 beta
 * On-disk data format has changed to allow billions of keys/rows per
   node instead of only millions
 * Multi-keyspace support
 * Scan all sstables for all queries to avoid situations where
   different types of operation on the same ColumnFamily could
   disagree on what data was present
 * Snapshot support via JMX
 * Thrift API has changed a _lot_:
    - removed time-sorted CFs; instead, user-defined comparators
      may be defined on the column names, which are now byte arrays.
      Default comparators are provided for UTF8, Bytes, Ascii, Long (i64),
      and UUID types.
    - removed colon-delimited strings in thrift api in favor of explicit
      structs such as ColumnPath, ColumnParent, etc.  Also normalized
      thrift struct and argument naming.
    - Added columnFamily argument to get_key_range.
    - Change signature of get_slice to accept starting and ending
      columns as well as an offset.  (This allows use of indexes.)
      Added "ascending" flag to allow reasonably-efficient reverse
      scans as well.  Removed get_slice_by_range as redundant.
    - get_key_range operates on one CF at a time
    - changed `block` boolean on insert methods to ConsistencyLevel enum,
      with options of NONE, ONE, QUORUM, and ALL.
    - added similar consistency_level parameter to read methods
    - column-name-set slice with no names given now returns zero columns
      instead of all of them.  ("all" can run your server out of memory.
      use a range-based slice with a high max column count instead.)
 * Removed the web interface. Node information can now be obtained by
   using the newly introduced nodeprobe utility.
 * More JMX stats
 * Remove magic values from internals (e.g. special key to indicate
   when to flush memtables)
 * Rename configuration "table" to "keyspace"
 * Moved to crash-only design; no more shutdown (just kill the process)
 * Lots of bug fixes

Full list of issues resolved in 0.4 is at https://issues.apache.org/jira/secure/IssueNavigator.jspa?reset=true&&pid=12310865&fixfor=12313862&resolution=1&sorter/field=issuekey&sorter/order=DESC


0.3.0 RC3
 * Fix potential deadlock under load in TCPConnection.
   (CASSANDRA-220)


0.3.0 RC2
 * Fix possible data loss when server is stopped after replaying
   log but before new inserts force memtable flush.
   (CASSANDRA-204)
 * Added BUGS file


0.3.0 RC1
 * Range queries on keys, including user-defined key collation
 * Remove support
 * Workarounds for a weird bug in JDK select/register that seems
   particularly common on VM environments. Cassandra should deploy
   fine on EC2 now
 * Much improved infrastructure: the beginnings of a decent test suite
   ("ant test" for unit tests; "nosetests" for system tests), code
   coverage reporting, etc.
 * Expanded node status reporting via JMX
 * Improved error reporting/logging on both server and client
 * Reduced memory footprint in default configuration
 * Combined blocking and non-blocking versions of insert APIs
 * Added FlushPeriodInMinutes configuration parameter to force
   flushing of infrequently-updated ColumnFamilies<|MERGE_RESOLUTION|>--- conflicted
+++ resolved
@@ -110,10 +110,7 @@
  * Duplicate the buffer before passing it to analyser in SASI operation (CASSANDRA-13512)
  * Properly evict pstmts from prepared statements cache (CASSANDRA-13641)
 Merged from 3.0:
-<<<<<<< HEAD
-=======
  * Fix invalid writetime for null cells (CASSANDRA-13711)
->>>>>>> 99196cb7
  * Fix ALTER TABLE statement to atomically propagate changes to the table and its MVs (CASSANDRA-12952)
  * Fixed ambiguous output of nodetool tablestats command (CASSANDRA-13722)
  * Fix Digest mismatch Exception if hints file has UnknownColumnFamily (CASSANDRA-13696)
