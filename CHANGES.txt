3.10
 * Fix RandomReplicationAwareTokenAllocatorTest.testExistingCluster (CASSANDRA-12812)
 * Upgrade commons-codec to 1.9 (CASSANDRA-12790)
 * Make the fanout size for LeveledCompactionStrategy to be configurable (CASSANDRA-11550)
 * Add duration data type (CASSANDRA-11873)
 * Fix timeout in ReplicationAwareTokenAllocatorTest (CASSANDRA-12784)
 * Improve sum aggregate functions (CASSANDRA-12417)
 * Make cassandra.yaml docs for batch_size_*_threshold_in_kb reflect changes in CASSANDRA-10876 (CASSANDRA-12761)
 * cqlsh fails to format collections when using aliases (CASSANDRA-11534)
 * Check for hash conflicts in prepared statements (CASSANDRA-12733)
 * Exit query parsing upon first error (CASSANDRA-12598)
 * Fix cassandra-stress to use single seed in UUID generation (CASSANDRA-12729)
 * CQLSSTableWriter does not allow Update statement (CASSANDRA-12450)
 * Config class uses boxed types but DD exposes primitive types (CASSANDRA-12199)
 * Add pre- and post-shutdown hooks to Storage Service (CASSANDRA-12461)
 * Add hint delivery metrics (CASSANDRA-12693)
 * Remove IndexInfo cache from FileIndexInfoRetriever (CASSANDRA-12731)
 * ColumnIndex does not reuse buffer (CASSANDRA-12502)
 * cdc column addition still breaks schema migration tasks (CASSANDRA-12697)
 * Upgrade metrics-reporter dependencies (CASSANDRA-12089)
 * Tune compaction thread count via nodetool (CASSANDRA-12248)
 * Add +=/-= shortcut syntax for update queries (CASSANDRA-12232)
 * Include repair session IDs in repair start message (CASSANDRA-12532)
 * Add a blocking task to Index, run before joining the ring (CASSANDRA-12039)
 * Fix NPE when using CQLSSTableWriter (CASSANDRA-12667)
 * Support optional backpressure strategies at the coordinator (CASSANDRA-9318)
 * Make randompartitioner work with new vnode allocation (CASSANDRA-12647)
 * Fix cassandra-stress graphing (CASSANDRA-12237)
 * Allow filtering on partition key columns for queries without secondary indexes (CASSANDRA-11031)
 * Fix Cassandra Stress reporting thread model and precision (CASSANDRA-12585)
 * Add JMH benchmarks.jar (CASSANDRA-12586)
 * Add row offset support to SASI (CASSANDRA-11990)
 * Cleanup uses of AlterTableStatementColumn (CASSANDRA-12567)
 * Add keep-alive to streaming (CASSANDRA-11841)
 * Tracing payload is passed through newSession(..) (CASSANDRA-11706)
 * avoid deleting non existing sstable files and improve related log messages (CASSANDRA-12261)
 * json/yaml output format for nodetool compactionhistory (CASSANDRA-12486)
 * Retry all internode messages once after a connection is
   closed and reopened (CASSANDRA-12192)
 * Add support to rebuild from targeted replica (CASSANDRA-9875)
 * Add sequence distribution type to cassandra stress (CASSANDRA-12490)
 * "SELECT * FROM foo LIMIT ;" does not error out (CASSANDRA-12154)
 * Define executeLocally() at the ReadQuery Level (CASSANDRA-12474)
 * Extend read/write failure messages with a map of replica addresses
   to error codes in the v5 native protocol (CASSANDRA-12311)
 * Fix rebuild of SASI indexes with existing index files (CASSANDRA-12374)
 * Let DatabaseDescriptor not implicitly startup services (CASSANDRA-9054, 12550)
 * Fix clustering indexes in presence of static columns in SASI (CASSANDRA-12378)
 * Fix queries on columns with reversed type on SASI indexes (CASSANDRA-12223)
 * Added slow query log (CASSANDRA-12403)
 * Count full coordinated request against timeout (CASSANDRA-12256)
 * Allow TTL with null value on insert and update (CASSANDRA-12216)
 * Make decommission operation resumable (CASSANDRA-12008)
 * Add support to one-way targeted repair (CASSANDRA-9876)
 * Remove clientutil jar (CASSANDRA-11635)
 * Fix compaction throughput throttle (CASSANDRA-12366, CASSANDRA-12717)
 * Delay releasing Memtable memory on flush until PostFlush has finished running (CASSANDRA-12358)
 * Cassandra stress should dump all setting on startup (CASSANDRA-11914)
 * Make it possible to compact a given token range (CASSANDRA-10643)
 * Allow updating DynamicEndpointSnitch properties via JMX (CASSANDRA-12179)
 * Collect metrics on queries by consistency level (CASSANDRA-7384)
 * Add support for GROUP BY to SELECT statement (CASSANDRA-10707)
 * Deprecate memtable_cleanup_threshold and update default for memtable_flush_writers (CASSANDRA-12228)
 * Upgrade to OHC 0.4.4 (CASSANDRA-12133)
 * Add version command to cassandra-stress (CASSANDRA-12258)
 * Create compaction-stress tool (CASSANDRA-11844)
 * Garbage-collecting compaction operation and schema option (CASSANDRA-7019)
 * Add beta protocol flag for v5 native protocol (CASSANDRA-12142)
 * Support filtering on non-PRIMARY KEY columns in the CREATE
   MATERIALIZED VIEW statement's WHERE clause (CASSANDRA-10368)
 * Unify STDOUT and SYSTEMLOG logback format (CASSANDRA-12004)
 * COPY FROM should raise error for non-existing input files (CASSANDRA-12174)
 * Faster write path (CASSANDRA-12269)
 * Option to leave omitted columns in INSERT JSON unset (CASSANDRA-11424)
 * Support json/yaml output in nodetool tpstats (CASSANDRA-12035)
 * Expose metrics for successful/failed authentication attempts (CASSANDRA-10635)
 * Prepend snapshot name with "truncated" or "dropped" when a snapshot
   is taken before truncating or dropping a table (CASSANDRA-12178)
 * Optimize RestrictionSet (CASSANDRA-12153)
 * cqlsh does not automatically downgrade CQL version (CASSANDRA-12150)
 * Omit (de)serialization of state variable in UDAs (CASSANDRA-9613)
 * Create a system table to expose prepared statements (CASSANDRA-8831)
 * Reuse DataOutputBuffer from ColumnIndex (CASSANDRA-11970)
 * Remove DatabaseDescriptor dependency from SegmentedFile (CASSANDRA-11580)
 * Add supplied username to authentication error messages (CASSANDRA-12076)
 * Remove pre-startup check for open JMX port (CASSANDRA-12074)
 * Remove compaction Severity from DynamicEndpointSnitch (CASSANDRA-11738)
 * Restore resumable hints delivery (CASSANDRA-11960)
 * Properly report LWT contention (CASSANDRA-12626)
Merged from 3.0:
 * Include SSTable filename in compacting large row message (CASSANDRA-12384)
 * Fix potential socket leak (CASSANDRA-12329, CASSANDRA-12330)
 * Fix ViewTest.testCompaction (CASSANDRA-12789)
 * Improve avg aggregate functions (CASSANDRA-12417)
 * Preserve quoted reserved keyword column names in MV creation (CASSANDRA-11803)
 * nodetool stopdaemon errors out (CASSANDRA-12646)
 * Split materialized view mutations on build to prevent OOM (CASSANDRA-12268)
 * mx4j does not work in 3.0.8 (CASSANDRA-12274)
 * Abort cqlsh copy-from in case of no answer after prolonged period of time (CASSANDRA-12740)
 * Avoid sstable corrupt exception due to dropped static column (CASSANDRA-12582)
 * Make stress use client mode to avoid checking commit log size on startup (CASSANDRA-12478)
 * Fix exceptions with new vnode allocation (CASSANDRA-12715)
 * Unify drain and shutdown processes (CASSANDRA-12509)
 * Fix NPE in ComponentOfSlice.isEQ() (CASSANDRA-12706)
 * Fix failure in LogTransactionTest (CASSANDRA-12632)
 * Fix potentially incomplete non-frozen UDT values when querying with the
   full primary key specified (CASSANDRA-12605)
 * Make sure repaired tombstones are dropped when only_purge_repaired_tombstones is enabled (CASSANDRA-12703)
 * Skip writing MV mutations to commitlog on mutation.applyUnsafe() (CASSANDRA-11670)
 * Establish consistent distinction between non-existing partition and NULL value for LWTs on static columns (CASSANDRA-12060)
 * Extend ColumnIdentifier.internedInstances key to include the type that generated the byte buffer (CASSANDRA-12516)
 * Handle composite prefixes with final EOC=0 as in 2.x and refactor LegacyLayout.decodeBound (CASSANDRA-12423)
 * select_distinct_with_deletions_test failing on non-vnode environments (CASSANDRA-11126)
 * Stack Overflow returned to queries while upgrading (CASSANDRA-12527)
 * Fix legacy regex for temporary files from 2.2 (CASSANDRA-12565)
 * Add option to state current gc_grace_seconds to tools/bin/sstablemetadata (CASSANDRA-12208)
 * Fix file system race condition that may cause LogAwareFileLister to fail to classify files (CASSANDRA-11889)
 * Fix file handle leaks due to simultaneous compaction/repair and
   listing snapshots, calculating snapshot sizes, or making schema
   changes (CASSANDRA-11594)
 * Fix nodetool repair exits with 0 for some errors (CASSANDRA-12508)
 * Do not shut down BatchlogManager twice during drain (CASSANDRA-12504)
 * Disk failure policy should not be invoked on out of space (CASSANDRA-12385)
 * Calculate last compacted key on startup (CASSANDRA-6216)
 * Add schema to snapshot manifest, add USING TIMESTAMP clause to ALTER TABLE statements (CASSANDRA-7190)
 * If CF has no clustering columns, any row cache is full partition cache (CASSANDRA-12499)
 * Correct log message for statistics of offheap memtable flush (CASSANDRA-12776)
 * Explicitly set locale for string validation (CASSANDRA-12541,CASSANDRA-12542,CASSANDRA-12543,CASSANDRA-12545)
Merged from 2.2:
 * Clean up permissions when a UDA is dropped (CASSANDRA-12720)
 * Limit colUpdateTimeDelta histogram updates to reasonable deltas (CASSANDRA-11117)
 * Fix leak errors and execution rejected exceptions when draining (CASSANDRA-12457)
 * Fix merkle tree depth calculation (CASSANDRA-12580)
 * Make Collections deserialization more robust (CASSANDRA-12618)
 * Better handle invalid system roles table (CASSANDRA-12700)
 * Fix exceptions when enabling gossip on nodes that haven't joined the ring (CASSANDRA-12253)
 * Fix authentication problem when invoking cqlsh copy from a SOURCE command (CASSANDRA-12642)
 * Decrement pending range calculator jobs counter in finally block
<<<<<<< HEAD
 * cqlshlib tests: increase default execute timeout (CASSANDRA-12481)
 * Forward writes to replacement node when replace_address != broadcast_address (CASSANDRA-8523)
 * Fail repair on non-existing table (CASSANDRA-12279)
 * Enable repair -pr and -local together (fix regression of CASSANDRA-7450) (CASSANDRA-12522)
=======
  (CASSANDRA-12554)
 * Split consistent range movement flag correction (CASSANDRA-12786)
>>>>>>> 5883e435
Merged from 2.1:
 * Don't skip sstables based on maxLocalDeletionTime (CASSANDRA-12765)


3.8, 3.9
 * Fix value skipping with counter columns (CASSANDRA-11726)
 * Fix nodetool tablestats miss SSTable count (CASSANDRA-12205)
 * Fixed flacky SSTablesIteratedTest (CASSANDRA-12282)
 * Fixed flacky SSTableRewriterTest: check file counts before calling validateCFS (CASSANDRA-12348)
 * cqlsh: Fix handling of $$-escaped strings (CASSANDRA-12189)
 * Fix SSL JMX requiring truststore containing server cert (CASSANDRA-12109)
 * RTE from new CDC column breaks in flight queries (CASSANDRA-12236)
 * Fix hdr logging for single operation workloads (CASSANDRA-12145)
 * Fix SASI PREFIX search in CONTAINS mode with partial terms (CASSANDRA-12073)
 * Increase size of flushExecutor thread pool (CASSANDRA-12071)
 * Partial revert of CASSANDRA-11971, cannot recycle buffer in SP.sendMessagesToNonlocalDC (CASSANDRA-11950)
 * Upgrade netty to 4.0.39 (CASSANDRA-12032, CASSANDRA-12034)
 * Improve details in compaction log message (CASSANDRA-12080)
 * Allow unset values in CQLSSTableWriter (CASSANDRA-11911)
 * Chunk cache to request compressor-compatible buffers if pool space is exhausted (CASSANDRA-11993)
 * Remove DatabaseDescriptor dependencies from SequentialWriter (CASSANDRA-11579)
 * Move skip_stop_words filter before stemming (CASSANDRA-12078)
 * Support seek() in EncryptedFileSegmentInputStream (CASSANDRA-11957)
 * SSTable tools mishandling LocalPartitioner (CASSANDRA-12002)
 * When SEPWorker assigned work, set thread name to match pool (CASSANDRA-11966)
 * Add cross-DC latency metrics (CASSANDRA-11596)
 * Allow terms in selection clause (CASSANDRA-10783)
 * Add bind variables to trace (CASSANDRA-11719)
 * Switch counter shards' clock to timestamps (CASSANDRA-9811)
 * Introduce HdrHistogram and response/service/wait separation to stress tool (CASSANDRA-11853)
 * entry-weighers in QueryProcessor should respect partitionKeyBindIndexes field (CASSANDRA-11718)
 * Support older ant versions (CASSANDRA-11807)
 * Estimate compressed on disk size when deciding if sstable size limit reached (CASSANDRA-11623)
 * cassandra-stress profiles should support case sensitive schemas (CASSANDRA-11546)
 * Remove DatabaseDescriptor dependency from FileUtils (CASSANDRA-11578)
 * Faster streaming (CASSANDRA-9766)
 * Add prepared query parameter to trace for "Execute CQL3 prepared query" session (CASSANDRA-11425)
 * Add repaired percentage metric (CASSANDRA-11503)
 * Add Change-Data-Capture (CASSANDRA-8844)
Merged from 3.0:
 * Fix paging for 2.x to 3.x upgrades (CASSANDRA-11195)
 * Fix clean interval not sent to commit log for empty memtable flush (CASSANDRA-12436)
 * Fix potential resource leak in RMIServerSocketFactoryImpl (CASSANDRA-12331)
 * Make sure compaction stats are updated when compaction is interrupted (CASSANDRA-12100)
 * Change commitlog and sstables to track dirty and clean intervals (CASSANDRA-11828)
 * NullPointerException during compaction on table with static columns (CASSANDRA-12336)
 * Fixed ConcurrentModificationException when reading metrics in GraphiteReporter (CASSANDRA-11823)
 * Fix upgrade of super columns on thrift (CASSANDRA-12335)
 * Fixed flacky BlacklistingCompactionsTest, switched to fixed size types and increased corruption size (CASSANDRA-12359)
 * Rerun ReplicationAwareTokenAllocatorTest on failure to avoid flakiness (CASSANDRA-12277)
 * Exception when computing read-repair for range tombstones (CASSANDRA-12263)
 * Lost counter writes in compact table and static columns (CASSANDRA-12219)
 * AssertionError with MVs on updating a row that isn't indexed due to a null value (CASSANDRA-12247)
 * Disable RR and speculative retry with EACH_QUORUM reads (CASSANDRA-11980)
 * Add option to override compaction space check (CASSANDRA-12180)
 * Faster startup by only scanning each directory for temporary files once (CASSANDRA-12114)
 * Respond with v1/v2 protocol header when responding to driver that attempts
   to connect with too low of a protocol version (CASSANDRA-11464)
 * NullPointerExpception when reading/compacting table (CASSANDRA-11988)
 * Fix problem with undeleteable rows on upgrade to new sstable format (CASSANDRA-12144)
 * Fix potential bad messaging service message for paged range reads
   within mixed-version 3.x clusters (CASSANDRA-12249)
 * Fix paging logic for deleted partitions with static columns (CASSANDRA-12107)
 * Wait until the message is being send to decide which serializer must be used (CASSANDRA-11393)
 * Fix migration of static thrift column names with non-text comparators (CASSANDRA-12147)
 * Fix upgrading sparse tables that are incorrectly marked as dense (CASSANDRA-11315)
 * Fix reverse queries ignoring range tombstones (CASSANDRA-11733)
 * Avoid potential race when rebuilding CFMetaData (CASSANDRA-12098)
 * Avoid missing sstables when getting the canonical sstables (CASSANDRA-11996)
 * Always select the live sstables when getting sstables in bounds (CASSANDRA-11944)
 * Fix column ordering of results with static columns for Thrift requests in
   a mixed 2.x/3.x cluster, also fix potential non-resolved duplication of
   those static columns in query results (CASSANDRA-12123)
 * Avoid digest mismatch with empty but static rows (CASSANDRA-12090)
 * Fix EOF exception when altering column type (CASSANDRA-11820)
 * Fix potential race in schema during new table creation (CASSANDRA-12083)
 * cqlsh: fix error handling in rare COPY FROM failure scenario (CASSANDRA-12070)
 * Disable autocompaction during drain (CASSANDRA-11878)
 * Add a metrics timer to MemtablePool and use it to track time spent blocked on memory in MemtableAllocator (CASSANDRA-11327)
 * Fix upgrading schema with super columns with non-text subcomparators (CASSANDRA-12023)
 * Add TimeWindowCompactionStrategy (CASSANDRA-9666)
 * Fix JsonTransformer output of partition with deletion info (CASSANDRA-12418)
 * Fix NPE in SSTableLoader when specifying partial directory path (CASSANDRA-12609)
Merged from 2.2:
 * Add local address entry in PropertyFileSnitch (CASSANDRA-11332)
 * cqlsh copy: fix missing counter values (CASSANDRA-12476)
 * Move migration tasks to non-periodic queue, assure flush executor shutdown after non-periodic executor (CASSANDRA-12251)
 * cqlsh copy: fixed possible race in initializing feeding thread (CASSANDRA-11701)
 * Only set broadcast_rpc_address on Ec2MultiRegionSnitch if it's not set (CASSANDRA-11357)
 * Update StorageProxy range metrics for timeouts, failures and unavailables (CASSANDRA-9507)
 * Add Sigar to classes included in clientutil.jar (CASSANDRA-11635)
 * Add decay to histograms and timers used for metrics (CASSANDRA-11752)
 * Fix hanging stream session (CASSANDRA-10992)
 * Fix INSERT JSON, fromJson() support of smallint, tinyint types (CASSANDRA-12371)
 * Restore JVM metric export for metric reporters (CASSANDRA-12312)
 * Release sstables of failed stream sessions only when outgoing transfers are finished (CASSANDRA-11345)
 * Wait for tracing events before returning response and query at same consistency level client side (CASSANDRA-11465)
 * cqlsh copyutil should get host metadata by connected address (CASSANDRA-11979)
 * Fixed cqlshlib.test.remove_test_db (CASSANDRA-12214)
 * Synchronize ThriftServer::stop() (CASSANDRA-12105)
 * Use dedicated thread for JMX notifications (CASSANDRA-12146)
 * Improve streaming synchronization and fault tolerance (CASSANDRA-11414)
 * MemoryUtil.getShort() should return an unsigned short also for architectures not supporting unaligned memory accesses (CASSANDRA-11973)
 * Allow nodetool info to run with readonly JMX access (CASSANDRA-11755)
 * Validate bloom_filter_fp_chance against lowest supported
   value when the table is created (CASSANDRA-11920)
 * Don't send erroneous NEW_NODE notifications on restart (CASSANDRA-11038)
 * StorageService shutdown hook should use a volatile variable (CASSANDRA-11984)
Merged from 2.1:
 * Add system property to set the max number of native transport requests in queue (CASSANDRA-11363)
 * Fix queries with empty ByteBuffer values in clustering column restrictions (CASSANDRA-12127) 
 * Disable passing control to post-flush after flush failure to prevent data loss (CASSANDRA-11828)
 * Allow STCS-in-L0 compactions to reduce scope with LCS (CASSANDRA-12040)
 * cannot use cql since upgrading python to 2.7.11+ (CASSANDRA-11850)
 * Fix filtering on clustering columns when 2i is used (CASSANDRA-11907)
 * Avoid stalling paxos when the paxos state expires (CASSANDRA-12043)
 * Remove finished incoming streaming connections from MessagingService (CASSANDRA-11854)
 * Don't try to get sstables for non-repairing column families (CASSANDRA-12077)
 * Avoid marking too many sstables as repaired (CASSANDRA-11696)
 * Prevent select statements with clustering key > 64k (CASSANDRA-11882)
 * Fix clock skew corrupting other nodes with paxos (CASSANDRA-11991)
 * Remove distinction between non-existing static columns and existing but null in LWTs (CASSANDRA-9842)
 * Cache local ranges when calculating repair neighbors (CASSANDRA-11934)
 * Allow LWT operation on static column with only partition keys (CASSANDRA-10532)
 * Create interval tree over canonical sstables to avoid missing sstables during streaming (CASSANDRA-11886)
 * cqlsh COPY FROM: shutdown parent cluster after forking, to avoid corrupting SSL connections (CASSANDRA-11749)


3.7
 * Support multiple folders for user defined compaction tasks (CASSANDRA-11765)
 * Fix race in CompactionStrategyManager's pause/resume (CASSANDRA-11922)
Merged from 3.0:
 * Fix legacy serialization of Thrift-generated non-compound range tombstones
   when communicating with 2.x nodes (CASSANDRA-11930)
 * Fix Directories instantiations where CFS.initialDirectories should be used (CASSANDRA-11849)
 * Avoid referencing DatabaseDescriptor in AbstractType (CASSANDRA-11912)
 * Don't use static dataDirectories field in Directories instances (CASSANDRA-11647)
 * Fix sstables not being protected from removal during index build (CASSANDRA-11905)
 * cqlsh: Suppress stack trace from Read/WriteFailures (CASSANDRA-11032)
 * Remove unneeded code to repair index summaries that have
   been improperly down-sampled (CASSANDRA-11127)
 * Avoid WriteTimeoutExceptions during commit log replay due to materialized
   view lock contention (CASSANDRA-11891)
 * Prevent OOM failures on SSTable corruption, improve tests for corruption detection (CASSANDRA-9530)
 * Use CFS.initialDirectories when clearing snapshots (CASSANDRA-11705)
 * Allow compaction strategies to disable early open (CASSANDRA-11754)
 * Refactor Materialized View code (CASSANDRA-11475)
 * Update Java Driver (CASSANDRA-11615)
Merged from 2.2:
 * Persist local metadata earlier in startup sequence (CASSANDRA-11742)
 * cqlsh: fix tab completion for case-sensitive identifiers (CASSANDRA-11664)
 * Avoid showing estimated key as -1 in tablestats (CASSANDRA-11587)
 * Fix possible race condition in CommitLog.recover (CASSANDRA-11743)
 * Enable client encryption in sstableloader with cli options (CASSANDRA-11708)
 * Possible memory leak in NIODataInputStream (CASSANDRA-11867)
 * Add seconds to cqlsh tracing session duration (CASSANDRA-11753)
 * Fix commit log replay after out-of-order flush completion (CASSANDRA-9669)
 * Prohibit Reversed Counter type as part of the PK (CASSANDRA-9395)
 * cqlsh: correctly handle non-ascii chars in error messages (CASSANDRA-11626)
Merged from 2.1:
 * Run CommitLog tests with different compression settings (CASSANDRA-9039)
 * cqlsh: apply current keyspace to source command (CASSANDRA-11152)
 * Clear out parent repair session if repair coordinator dies (CASSANDRA-11824)
 * Set default streaming_socket_timeout_in_ms to 24 hours (CASSANDRA-11840)
 * Do not consider local node a valid source during replace (CASSANDRA-11848)
 * Add message dropped tasks to nodetool netstats (CASSANDRA-11855)
 * Avoid holding SSTableReaders for duration of incremental repair (CASSANDRA-11739)


3.6
 * Correctly migrate schema for frozen UDTs during 2.x -> 3.x upgrades
   (does not affect any released versions) (CASSANDRA-11613)
 * Allow server startup if JMX is configured directly (CASSANDRA-11725)
 * Prevent direct memory OOM on buffer pool allocations (CASSANDRA-11710)
 * Enhanced Compaction Logging (CASSANDRA-10805)
 * Make prepared statement cache size configurable (CASSANDRA-11555)
 * Integrated JMX authentication and authorization (CASSANDRA-10091)
 * Add units to stress ouput (CASSANDRA-11352)
 * Fix PER PARTITION LIMIT for single and multi partitions queries (CASSANDRA-11603)
 * Add uncompressed chunk cache for RandomAccessReader (CASSANDRA-5863)
 * Clarify ClusteringPrefix hierarchy (CASSANDRA-11213)
 * Always perform collision check before joining ring (CASSANDRA-10134)
 * SSTableWriter output discrepancy (CASSANDRA-11646)
 * Fix potential timeout in NativeTransportService.testConcurrentDestroys (CASSANDRA-10756)
 * Support large partitions on the 3.0 sstable format (CASSANDRA-11206,11763)
 * Add support to rebuild from specific range (CASSANDRA-10406)
 * Optimize the overlapping lookup by calculating all the
   bounds in advance (CASSANDRA-11571)
 * Support json/yaml output in nodetool tablestats (CASSANDRA-5977)
 * (stress) Add datacenter option to -node options (CASSANDRA-11591)
 * Fix handling of empty slices (CASSANDRA-11513)
 * Make number of cores used by cqlsh COPY visible to testing code (CASSANDRA-11437)
 * Allow filtering on clustering columns for queries without secondary indexes (CASSANDRA-11310)
 * Refactor Restriction hierarchy (CASSANDRA-11354)
 * Eliminate allocations in R/W path (CASSANDRA-11421)
 * Update Netty to 4.0.36 (CASSANDRA-11567)
 * Fix PER PARTITION LIMIT for queries requiring post-query ordering (CASSANDRA-11556)
 * Allow instantiation of UDTs and tuples in UDFs (CASSANDRA-10818)
 * Support UDT in CQLSSTableWriter (CASSANDRA-10624)
 * Support for non-frozen user-defined types, updating
   individual fields of user-defined types (CASSANDRA-7423)
 * Make LZ4 compression level configurable (CASSANDRA-11051)
 * Allow per-partition LIMIT clause in CQL (CASSANDRA-7017)
 * Make custom filtering more extensible with UserExpression (CASSANDRA-11295)
 * Improve field-checking and error reporting in cassandra.yaml (CASSANDRA-10649)
 * Print CAS stats in nodetool proxyhistograms (CASSANDRA-11507)
 * More user friendly error when providing an invalid token to nodetool (CASSANDRA-9348)
 * Add static column support to SASI index (CASSANDRA-11183)
 * Support EQ/PREFIX queries in SASI CONTAINS mode without tokenization (CASSANDRA-11434)
 * Support LIKE operator in prepared statements (CASSANDRA-11456)
 * Add a command to see if a Materialized View has finished building (CASSANDRA-9967)
 * Log endpoint and port associated with streaming operation (CASSANDRA-8777)
 * Print sensible units for all log messages (CASSANDRA-9692)
 * Upgrade Netty to version 4.0.34 (CASSANDRA-11096)
 * Break the CQL grammar into separate Parser and Lexer (CASSANDRA-11372)
 * Compress only inter-dc traffic by default (CASSANDRA-8888)
 * Add metrics to track write amplification (CASSANDRA-11420)
 * cassandra-stress: cannot handle "value-less" tables (CASSANDRA-7739)
 * Add/drop multiple columns in one ALTER TABLE statement (CASSANDRA-10411)
 * Add require_endpoint_verification opt for internode encryption (CASSANDRA-9220)
 * Add auto import java.util for UDF code block (CASSANDRA-11392)
 * Add --hex-format option to nodetool getsstables (CASSANDRA-11337)
 * sstablemetadata should print sstable min/max token (CASSANDRA-7159)
 * Do not wrap CassandraException in TriggerExecutor (CASSANDRA-9421)
 * COPY TO should have higher double precision (CASSANDRA-11255)
 * Stress should exit with non-zero status after failure (CASSANDRA-10340)
 * Add client to cqlsh SHOW_SESSION (CASSANDRA-8958)
 * Fix nodetool tablestats keyspace level metrics (CASSANDRA-11226)
 * Store repair options in parent_repair_history (CASSANDRA-11244)
 * Print current leveling in sstableofflinerelevel (CASSANDRA-9588)
 * Change repair message for keyspaces with RF 1 (CASSANDRA-11203)
 * Remove hard-coded SSL cipher suites and protocols (CASSANDRA-10508)
 * Improve concurrency in CompactionStrategyManager (CASSANDRA-10099)
 * (cqlsh) interpret CQL type for formatting blobs (CASSANDRA-11274)
 * Refuse to start and print txn log information in case of disk
   corruption (CASSANDRA-10112)
 * Resolve some eclipse-warnings (CASSANDRA-11086)
 * (cqlsh) Show static columns in a different color (CASSANDRA-11059)
 * Allow to remove TTLs on table with default_time_to_live (CASSANDRA-11207)
Merged from 3.0:
 * Disallow creating view with a static column (CASSANDRA-11602)
 * Reduce the amount of object allocations caused by the getFunctions methods (CASSANDRA-11593)
 * Potential error replaying commitlog with smallint/tinyint/date/time types (CASSANDRA-11618)
 * Fix queries with filtering on counter columns (CASSANDRA-11629)
 * Improve tombstone printing in sstabledump (CASSANDRA-11655)
 * Fix paging for range queries where all clustering columns are specified (CASSANDRA-11669)
 * Don't require HEAP_NEW_SIZE to be set when using G1 (CASSANDRA-11600)
 * Fix sstabledump not showing cells after tombstone marker (CASSANDRA-11654)
 * Ignore all LocalStrategy keyspaces for streaming and other related
   operations (CASSANDRA-11627)
 * Ensure columnfilter covers indexed columns for thrift 2i queries (CASSANDRA-11523)
 * Only open one sstable scanner per sstable (CASSANDRA-11412)
 * Option to specify ProtocolVersion in cassandra-stress (CASSANDRA-11410)
 * ArithmeticException in avgFunctionForDecimal (CASSANDRA-11485)
 * LogAwareFileLister should only use OLD sstable files in current folder to determine disk consistency (CASSANDRA-11470)
 * Notify indexers of expired rows during compaction (CASSANDRA-11329)
 * Properly respond with ProtocolError when a v1/v2 native protocol
   header is received (CASSANDRA-11464)
 * Validate that num_tokens and initial_token are consistent with one another (CASSANDRA-10120)
Merged from 2.2:
 * Exit JVM if JMX server fails to startup (CASSANDRA-11540)
 * Produce a heap dump when exiting on OOM (CASSANDRA-9861)
 * Restore ability to filter on clustering columns when using a 2i (CASSANDRA-11510)
 * JSON datetime formatting needs timezone (CASSANDRA-11137)
 * Fix is_dense recalculation for Thrift-updated tables (CASSANDRA-11502)
 * Remove unnescessary file existence check during anticompaction (CASSANDRA-11660)
 * Add missing files to debian packages (CASSANDRA-11642)
 * Avoid calling Iterables::concat in loops during ModificationStatement::getFunctions (CASSANDRA-11621)
 * cqlsh: COPY FROM should use regular inserts for single statement batches and
   report errors correctly if workers processes crash on initialization (CASSANDRA-11474)
 * Always close cluster with connection in CqlRecordWriter (CASSANDRA-11553)
 * Allow only DISTINCT queries with partition keys restrictions (CASSANDRA-11339)
 * CqlConfigHelper no longer requires both a keystore and truststore to work (CASSANDRA-11532)
 * Make deprecated repair methods backward-compatible with previous notification service (CASSANDRA-11430)
 * IncomingStreamingConnection version check message wrong (CASSANDRA-11462)
Merged from 2.1:
 * Support mlockall on IBM POWER arch (CASSANDRA-11576)
 * Add option to disable use of severity in DynamicEndpointSnitch (CASSANDRA-11737)
 * cqlsh COPY FROM fails for null values with non-prepared statements (CASSANDRA-11631)
 * Make cython optional in pylib/setup.py (CASSANDRA-11630)
 * Change order of directory searching for cassandra.in.sh to favor local one (CASSANDRA-11628)
 * cqlsh COPY FROM fails with []{} chars in UDT/tuple fields/values (CASSANDRA-11633)
 * clqsh: COPY FROM throws TypeError with Cython extensions enabled (CASSANDRA-11574)
 * cqlsh: COPY FROM ignores NULL values in conversion (CASSANDRA-11549)
 * Validate levels when building LeveledScanner to avoid overlaps with orphaned sstables (CASSANDRA-9935)


3.5
 * StaticTokenTreeBuilder should respect posibility of duplicate tokens (CASSANDRA-11525)
 * Correctly fix potential assertion error during compaction (CASSANDRA-11353)
 * Avoid index segment stitching in RAM which lead to OOM on big SSTable files (CASSANDRA-11383)
 * Fix clustering and row filters for LIKE queries on clustering columns (CASSANDRA-11397)
Merged from 3.0:
 * Fix rare NPE on schema upgrade from 2.x to 3.x (CASSANDRA-10943)
 * Improve backoff policy for cqlsh COPY FROM (CASSANDRA-11320)
 * Improve IF NOT EXISTS check in CREATE INDEX (CASSANDRA-11131)
 * Upgrade ohc to 0.4.3
 * Enable SO_REUSEADDR for JMX RMI server sockets (CASSANDRA-11093)
 * Allocate merkletrees with the correct size (CASSANDRA-11390)
 * Support streaming pre-3.0 sstables (CASSANDRA-10990)
 * Add backpressure to compressed or encrypted commit log (CASSANDRA-10971)
 * SSTableExport supports secondary index tables (CASSANDRA-11330)
 * Fix sstabledump to include missing info in debug output (CASSANDRA-11321)
 * Establish and implement canonical bulk reading workload(s) (CASSANDRA-10331)
 * Fix paging for IN queries on tables without clustering columns (CASSANDRA-11208)
 * Remove recursive call from CompositesSearcher (CASSANDRA-11304)
 * Fix filtering on non-primary key columns for queries without index (CASSANDRA-6377)
 * Fix sstableloader fail when using materialized view (CASSANDRA-11275)
Merged from 2.2:
 * DatabaseDescriptor should log stacktrace in case of Eception during seed provider creation (CASSANDRA-11312)
 * Use canonical path for directory in SSTable descriptor (CASSANDRA-10587)
 * Add cassandra-stress keystore option (CASSANDRA-9325)
 * Dont mark sstables as repairing with sub range repairs (CASSANDRA-11451)
 * Notify when sstables change after cancelling compaction (CASSANDRA-11373)
 * cqlsh: COPY FROM should check that explicit column names are valid (CASSANDRA-11333)
 * Add -Dcassandra.start_gossip startup option (CASSANDRA-10809)
 * Fix UTF8Validator.validate() for modified UTF-8 (CASSANDRA-10748)
 * Clarify that now() function is calculated on the coordinator node in CQL documentation (CASSANDRA-10900)
 * Fix bloom filter sizing with LCS (CASSANDRA-11344)
 * (cqlsh) Fix error when result is 0 rows with EXPAND ON (CASSANDRA-11092)
 * Add missing newline at end of bin/cqlsh (CASSANDRA-11325)
 * Unresolved hostname leads to replace being ignored (CASSANDRA-11210)
 * Only log yaml config once, at startup (CASSANDRA-11217)
 * Reference leak with parallel repairs on the same table (CASSANDRA-11215)
Merged from 2.1:
 * Add a -j parameter to scrub/cleanup/upgradesstables to state how
   many threads to use (CASSANDRA-11179)
 * COPY FROM on large datasets: fix progress report and debug performance (CASSANDRA-11053)
 * InvalidateKeys should have a weak ref to key cache (CASSANDRA-11176)


3.4
 * (cqlsh) add cqlshrc option to always connect using ssl (CASSANDRA-10458)
 * Cleanup a few resource warnings (CASSANDRA-11085)
 * Allow custom tracing implementations (CASSANDRA-10392)
 * Extract LoaderOptions to be able to be used from outside (CASSANDRA-10637)
 * fix OnDiskIndexTest to properly treat empty ranges (CASSANDRA-11205)
 * fix TrackerTest to handle new notifications (CASSANDRA-11178)
 * add SASI validation for partitioner and complex columns (CASSANDRA-11169)
 * Add caching of encrypted credentials in PasswordAuthenticator (CASSANDRA-7715)
 * fix SASI memtable switching on flush (CASSANDRA-11159)
 * Remove duplicate offline compaction tracking (CASSANDRA-11148)
 * fix EQ semantics of analyzed SASI indexes (CASSANDRA-11130)
 * Support long name output for nodetool commands (CASSANDRA-7950)
 * Encrypted hints (CASSANDRA-11040)
 * SASI index options validation (CASSANDRA-11136)
 * Optimize disk seek using min/max column name meta data when the LIMIT clause is used
   (CASSANDRA-8180)
 * Add LIKE support to CQL3 (CASSANDRA-11067)
 * Generic Java UDF types (CASSANDRA-10819)
 * cqlsh: Include sub-second precision in timestamps by default (CASSANDRA-10428)
 * Set javac encoding to utf-8 (CASSANDRA-11077)
 * Integrate SASI index into Cassandra (CASSANDRA-10661)
 * Add --skip-flush option to nodetool snapshot
 * Skip values for non-queried columns (CASSANDRA-10657)
 * Add support for secondary indexes on static columns (CASSANDRA-8103)
 * CommitLogUpgradeTestMaker creates broken commit logs (CASSANDRA-11051)
 * Add metric for number of dropped mutations (CASSANDRA-10866)
 * Simplify row cache invalidation code (CASSANDRA-10396)
 * Support user-defined compaction through nodetool (CASSANDRA-10660)
 * Stripe view locks by key and table ID to reduce contention (CASSANDRA-10981)
 * Add nodetool gettimeout and settimeout commands (CASSANDRA-10953)
 * Add 3.0 metadata to sstablemetadata output (CASSANDRA-10838)
Merged from 3.0:
 * MV should only query complex columns included in the view (CASSANDRA-11069)
 * Failed aggregate creation breaks server permanently (CASSANDRA-11064)
 * Add sstabledump tool (CASSANDRA-7464)
 * Introduce backpressure for hints (CASSANDRA-10972)
 * Fix ClusteringPrefix not being able to read tombstone range boundaries (CASSANDRA-11158)
 * Prevent logging in sandboxed state (CASSANDRA-11033)
 * Disallow drop/alter operations of UDTs used by UDAs (CASSANDRA-10721)
 * Add query time validation method on Index (CASSANDRA-11043)
 * Avoid potential AssertionError in mixed version cluster (CASSANDRA-11128)
 * Properly handle hinted handoff after topology changes (CASSANDRA-5902)
 * AssertionError when listing sstable files on inconsistent disk state (CASSANDRA-11156)
 * Fix wrong rack counting and invalid conditions check for TokenAllocation
   (CASSANDRA-11139)
 * Avoid creating empty hint files (CASSANDRA-11090)
 * Fix leak detection strong reference loop using weak reference (CASSANDRA-11120)
 * Configurie BatchlogManager to stop delayed tasks on shutdown (CASSANDRA-11062)
 * Hadoop integration is incompatible with Cassandra Driver 3.0.0 (CASSANDRA-11001)
 * Add dropped_columns to the list of schema table so it gets handled
   properly (CASSANDRA-11050)
 * Fix NPE when using forceRepairRangeAsync without DC (CASSANDRA-11239)
Merged from 2.2:
 * Preserve order for preferred SSL cipher suites (CASSANDRA-11164)
 * Range.compareTo() violates the contract of Comparable (CASSANDRA-11216)
 * Avoid NPE when serializing ErrorMessage with null message (CASSANDRA-11167)
 * Replacing an aggregate with a new version doesn't reset INITCOND (CASSANDRA-10840)
 * (cqlsh) cqlsh cannot be called through symlink (CASSANDRA-11037)
 * fix ohc and java-driver pom dependencies in build.xml (CASSANDRA-10793)
 * Protect from keyspace dropped during repair (CASSANDRA-11065)
 * Handle adding fields to a UDT in SELECT JSON and toJson() (CASSANDRA-11146)
 * Better error message for cleanup (CASSANDRA-10991)
 * cqlsh pg-style-strings broken if line ends with ';' (CASSANDRA-11123)
 * Always persist upsampled index summaries (CASSANDRA-10512)
 * (cqlsh) Fix inconsistent auto-complete (CASSANDRA-10733)
 * Make SELECT JSON and toJson() threadsafe (CASSANDRA-11048)
 * Fix SELECT on tuple relations for mixed ASC/DESC clustering order (CASSANDRA-7281)
 * Use cloned TokenMetadata in size estimates to avoid race against membership check
   (CASSANDRA-10736)
 * (cqlsh) Support utf-8/cp65001 encoding on Windows (CASSANDRA-11030)
 * Fix paging on DISTINCT queries repeats result when first row in partition changes
   (CASSANDRA-10010)
 * (cqlsh) Support timezone conversion using pytz (CASSANDRA-10397)
 * cqlsh: change default encoding to UTF-8 (CASSANDRA-11124)
Merged from 2.1:
 * Checking if an unlogged batch is local is inefficient (CASSANDRA-11529)
 * Fix out-of-space error treatment in memtable flushing (CASSANDRA-11448).
 * Don't do defragmentation if reading from repaired sstables (CASSANDRA-10342)
 * Fix streaming_socket_timeout_in_ms not enforced (CASSANDRA-11286)
 * Avoid dropping message too quickly due to missing unit conversion (CASSANDRA-11302)
 * Don't remove FailureDetector history on removeEndpoint (CASSANDRA-10371)
 * Only notify if repair status changed (CASSANDRA-11172)
 * Use logback setting for 'cassandra -v' command (CASSANDRA-10767)
 * Fix sstableloader to unthrottle streaming by default (CASSANDRA-9714)
 * Fix incorrect warning in 'nodetool status' (CASSANDRA-10176)
 * Properly release sstable ref when doing offline scrub (CASSANDRA-10697)
 * Improve nodetool status performance for large cluster (CASSANDRA-7238)
 * Gossiper#isEnabled is not thread safe (CASSANDRA-11116)
 * Avoid major compaction mixing repaired and unrepaired sstables in DTCS (CASSANDRA-11113)
 * Make it clear what DTCS timestamp_resolution is used for (CASSANDRA-11041)
 * (cqlsh) Display milliseconds when datetime overflows (CASSANDRA-10625)


3.3
 * Avoid infinite loop if owned range is smaller than number of
   data dirs (CASSANDRA-11034)
 * Avoid bootstrap hanging when existing nodes have no data to stream (CASSANDRA-11010)
Merged from 3.0:
 * Remove double initialization of newly added tables (CASSANDRA-11027)
 * Filter keys searcher results by target range (CASSANDRA-11104)
 * Fix deserialization of legacy read commands (CASSANDRA-11087)
 * Fix incorrect computation of deletion time in sstable metadata (CASSANDRA-11102)
 * Avoid memory leak when collecting sstable metadata (CASSANDRA-11026)
 * Mutations do not block for completion under view lock contention (CASSANDRA-10779)
 * Invalidate legacy schema tables when unloading them (CASSANDRA-11071)
 * (cqlsh) handle INSERT and UPDATE statements with LWT conditions correctly
   (CASSANDRA-11003)
 * Fix DISTINCT queries in mixed version clusters (CASSANDRA-10762)
 * Migrate build status for indexes along with legacy schema (CASSANDRA-11046)
 * Ensure SSTables for legacy KEYS indexes can be read (CASSANDRA-11045)
 * Added support for IBM zSystems architecture (CASSANDRA-11054)
 * Update CQL documentation (CASSANDRA-10899)
 * Check the column name, not cell name, for dropped columns when reading
   legacy sstables (CASSANDRA-11018)
 * Don't attempt to index clustering values of static rows (CASSANDRA-11021)
 * Remove checksum files after replaying hints (CASSANDRA-10947)
 * Support passing base table metadata to custom 2i validation (CASSANDRA-10924)
 * Ensure stale index entries are purged during reads (CASSANDRA-11013)
 * (cqlsh) Also apply --connect-timeout to control connection
   timeout (CASSANDRA-10959)
 * Fix AssertionError when removing from list using UPDATE (CASSANDRA-10954)
 * Fix UnsupportedOperationException when reading old sstable with range
   tombstone (CASSANDRA-10743)
 * MV should use the maximum timestamp of the primary key (CASSANDRA-10910)
 * Fix potential assertion error during compaction (CASSANDRA-10944)
Merged from 2.2:
 * maxPurgeableTimestamp needs to check memtables too (CASSANDRA-9949)
 * Apply change to compaction throughput in real time (CASSANDRA-10025)
 * (cqlsh) encode input correctly when saving history
 * Fix potential NPE on ORDER BY queries with IN (CASSANDRA-10955)
 * Start L0 STCS-compactions even if there is a L0 -> L1 compaction
   going (CASSANDRA-10979)
 * Make UUID LSB unique per process (CASSANDRA-7925)
 * Avoid NPE when performing sstable tasks (scrub etc.) (CASSANDRA-10980)
 * Make sure client gets tombstone overwhelmed warning (CASSANDRA-9465)
 * Fix error streaming section more than 2GB (CASSANDRA-10961)
 * Histogram buckets exposed in jmx are sorted incorrectly (CASSANDRA-10975)
 * Enable GC logging by default (CASSANDRA-10140)
 * Optimize pending range computation (CASSANDRA-9258)
 * Skip commit log and saved cache directories in SSTable version startup check (CASSANDRA-10902)
 * drop/alter user should be case sensitive (CASSANDRA-10817)
Merged from 2.1:
 * test_bulk_round_trip_blogposts is failing occasionally (CASSANDRA-10938)
 * Fix isJoined return true only after becoming cluster member (CASANDRA-11007)
 * Fix bad gossip generation seen in long-running clusters (CASSANDRA-10969)
 * Avoid NPE when incremental repair fails (CASSANDRA-10909)
 * Unmark sstables compacting once they are done in cleanup/scrub/upgradesstables (CASSANDRA-10829)
 * Allow simultaneous bootstrapping with strict consistency when no vnodes are used (CASSANDRA-11005)
 * Log a message when major compaction does not result in a single file (CASSANDRA-10847)
 * (cqlsh) fix cqlsh_copy_tests when vnodes are disabled (CASSANDRA-10997)
 * (cqlsh) Add request timeout option to cqlsh (CASSANDRA-10686)
 * Avoid AssertionError while submitting hint with LWT (CASSANDRA-10477)
 * If CompactionMetadata is not in stats file, use index summary instead (CASSANDRA-10676)
 * Retry sending gossip syn multiple times during shadow round (CASSANDRA-8072)
 * Fix pending range calculation during moves (CASSANDRA-10887)
 * Sane default (200Mbps) for inter-DC streaming througput (CASSANDRA-8708)



3.2
 * Make sure tokens don't exist in several data directories (CASSANDRA-6696)
 * Add requireAuthorization method to IAuthorizer (CASSANDRA-10852)
 * Move static JVM options to conf/jvm.options file (CASSANDRA-10494)
 * Fix CassandraVersion to accept x.y version string (CASSANDRA-10931)
 * Add forceUserDefinedCleanup to allow more flexible cleanup (CASSANDRA-10708)
 * (cqlsh) allow setting TTL with COPY (CASSANDRA-9494)
 * Fix counting of received sstables in streaming (CASSANDRA-10949)
 * Implement hints compression (CASSANDRA-9428)
 * Fix potential assertion error when reading static columns (CASSANDRA-10903)
 * Fix EstimatedHistogram creation in nodetool tablehistograms (CASSANDRA-10859)
 * Establish bootstrap stream sessions sequentially (CASSANDRA-6992)
 * Sort compactionhistory output by timestamp (CASSANDRA-10464)
 * More efficient BTree removal (CASSANDRA-9991)
 * Make tablehistograms accept the same syntax as tablestats (CASSANDRA-10149)
 * Group pending compactions based on table (CASSANDRA-10718)
 * Add compressor name in sstablemetadata output (CASSANDRA-9879)
 * Fix type casting for counter columns (CASSANDRA-10824)
 * Prevent running Cassandra as root (CASSANDRA-8142)
 * bound maximum in-flight commit log replay mutation bytes to 64 megabytes (CASSANDRA-8639)
 * Normalize all scripts (CASSANDRA-10679)
 * Make compression ratio much more accurate (CASSANDRA-10225)
 * Optimize building of Clustering object when only one is created (CASSANDRA-10409)
 * Make index building pluggable (CASSANDRA-10681)
 * Add sstable flush observer (CASSANDRA-10678)
 * Improve NTS endpoints calculation (CASSANDRA-10200)
 * Improve performance of the folderSize function (CASSANDRA-10677)
 * Add support for type casting in selection clause (CASSANDRA-10310)
 * Added graphing option to cassandra-stress (CASSANDRA-7918)
 * Abort in-progress queries that time out (CASSANDRA-7392)
 * Add transparent data encryption core classes (CASSANDRA-9945)
Merged from 3.0:
 * Better handling of SSL connection errors inter-node (CASSANDRA-10816)
 * Avoid NoSuchElementException when executing empty batch (CASSANDRA-10711)
 * Avoid building PartitionUpdate in toString (CASSANDRA-10897)
 * Reduce heap spent when receiving many SSTables (CASSANDRA-10797)
 * Add back support for 3rd party auth providers to bulk loader (CASSANDRA-10873)
 * Eliminate the dependency on jgrapht for UDT resolution (CASSANDRA-10653)
 * (Hadoop) Close Clusters and Sessions in Hadoop Input/Output classes (CASSANDRA-10837)
 * Fix sstableloader not working with upper case keyspace name (CASSANDRA-10806)
Merged from 2.2:
 * jemalloc detection fails due to quoting issues in regexv (CASSANDRA-10946)
 * (cqlsh) show correct column names for empty result sets (CASSANDRA-9813)
 * Add new types to Stress (CASSANDRA-9556)
 * Add property to allow listening on broadcast interface (CASSANDRA-9748)
Merged from 2.1:
 * Match cassandra-loader options in COPY FROM (CASSANDRA-9303)
 * Fix binding to any address in CqlBulkRecordWriter (CASSANDRA-9309)
 * cqlsh fails to decode utf-8 characters for text typed columns (CASSANDRA-10875)
 * Log error when stream session fails (CASSANDRA-9294)
 * Fix bugs in commit log archiving startup behavior (CASSANDRA-10593)
 * (cqlsh) further optimise COPY FROM (CASSANDRA-9302)
 * Allow CREATE TABLE WITH ID (CASSANDRA-9179)
 * Make Stress compiles within eclipse (CASSANDRA-10807)
 * Cassandra Daemon should print JVM arguments (CASSANDRA-10764)
 * Allow cancellation of index summary redistribution (CASSANDRA-8805)


3.1.1
Merged from 3.0:
  * Fix upgrade data loss due to range tombstone deleting more data than then should
    (CASSANDRA-10822)


3.1
Merged from 3.0:
 * Avoid MV race during node decommission (CASSANDRA-10674)
 * Disable reloading of GossipingPropertyFileSnitch (CASSANDRA-9474)
 * Handle single-column deletions correction in materialized views
   when the column is part of the view primary key (CASSANDRA-10796)
 * Fix issue with datadir migration on upgrade (CASSANDRA-10788)
 * Fix bug with range tombstones on reverse queries and test coverage for
   AbstractBTreePartition (CASSANDRA-10059)
 * Remove 64k limit on collection elements (CASSANDRA-10374)
 * Remove unclear Indexer.indexes() method (CASSANDRA-10690)
 * Fix NPE on stream read error (CASSANDRA-10771)
 * Normalize cqlsh DESC output (CASSANDRA-10431)
 * Rejects partition range deletions when columns are specified (CASSANDRA-10739)
 * Fix error when saving cached key for old format sstable (CASSANDRA-10778)
 * Invalidate prepared statements on DROP INDEX (CASSANDRA-10758)
 * Fix SELECT statement with IN restrictions on partition key,
   ORDER BY and LIMIT (CASSANDRA-10729)
 * Improve stress performance over 1k threads (CASSANDRA-7217)
 * Wait for migration responses to complete before bootstrapping (CASSANDRA-10731)
 * Unable to create a function with argument of type Inet (CASSANDRA-10741)
 * Fix backward incompatibiliy in CqlInputFormat (CASSANDRA-10717)
 * Correctly preserve deletion info on updated rows when notifying indexers
   of single-row deletions (CASSANDRA-10694)
 * Notify indexers of partition delete during cleanup (CASSANDRA-10685)
 * Keep the file open in trySkipCache (CASSANDRA-10669)
 * Updated trigger example (CASSANDRA-10257)
Merged from 2.2:
 * Verify tables in pseudo-system keyspaces at startup (CASSANDRA-10761)
 * Fix IllegalArgumentException in DataOutputBuffer.reallocate for large buffers (CASSANDRA-10592)
 * Show CQL help in cqlsh in web browser (CASSANDRA-7225)
 * Serialize on disk the proper SSTable compression ratio (CASSANDRA-10775)
 * Reject index queries while the index is building (CASSANDRA-8505)
 * CQL.textile syntax incorrectly includes optional keyspace for aggregate SFUNC and FINALFUNC (CASSANDRA-10747)
 * Fix JSON update with prepared statements (CASSANDRA-10631)
 * Don't do anticompaction after subrange repair (CASSANDRA-10422)
 * Fix SimpleDateType type compatibility (CASSANDRA-10027)
 * (Hadoop) fix splits calculation (CASSANDRA-10640)
 * (Hadoop) ensure that Cluster instances are always closed (CASSANDRA-10058)
Merged from 2.1:
 * Fix Stress profile parsing on Windows (CASSANDRA-10808)
 * Fix incremental repair hang when replica is down (CASSANDRA-10288)
 * Optimize the way we check if a token is repaired in anticompaction (CASSANDRA-10768)
 * Add proper error handling to stream receiver (CASSANDRA-10774)
 * Warn or fail when changing cluster topology live (CASSANDRA-10243)
 * Status command in debian/ubuntu init script doesn't work (CASSANDRA-10213)
 * Some DROP ... IF EXISTS incorrectly result in exceptions on non-existing KS (CASSANDRA-10658)
 * DeletionTime.compareTo wrong in rare cases (CASSANDRA-10749)
 * Force encoding when computing statement ids (CASSANDRA-10755)
 * Properly reject counters as map keys (CASSANDRA-10760)
 * Fix the sstable-needs-cleanup check (CASSANDRA-10740)
 * (cqlsh) Print column names before COPY operation (CASSANDRA-8935)
 * Fix CompressedInputStream for proper cleanup (CASSANDRA-10012)
 * (cqlsh) Support counters in COPY commands (CASSANDRA-9043)
 * Try next replica if not possible to connect to primary replica on
   ColumnFamilyRecordReader (CASSANDRA-2388)
 * Limit window size in DTCS (CASSANDRA-10280)
 * sstableloader does not use MAX_HEAP_SIZE env parameter (CASSANDRA-10188)
 * (cqlsh) Improve COPY TO performance and error handling (CASSANDRA-9304)
 * Create compression chunk for sending file only (CASSANDRA-10680)
 * Forbid compact clustering column type changes in ALTER TABLE (CASSANDRA-8879)
 * Reject incremental repair with subrange repair (CASSANDRA-10422)
 * Add a nodetool command to refresh size_estimates (CASSANDRA-9579)
 * Invalidate cache after stream receive task is completed (CASSANDRA-10341)
 * Reject counter writes in CQLSSTableWriter (CASSANDRA-10258)
 * Remove superfluous COUNTER_MUTATION stage mapping (CASSANDRA-10605)


3.0
 * Fix AssertionError while flushing memtable due to materialized views
   incorrectly inserting empty rows (CASSANDRA-10614)
 * Store UDA initcond as CQL literal in the schema table, instead of a blob (CASSANDRA-10650)
 * Don't use -1 for the position of partition key in schema (CASSANDRA-10491)
 * Fix distinct queries in mixed version cluster (CASSANDRA-10573)
 * Skip sstable on clustering in names query (CASSANDRA-10571)
 * Remove value skipping as it breaks read-repair (CASSANDRA-10655)
 * Fix bootstrapping with MVs (CASSANDRA-10621)
 * Make sure EACH_QUORUM reads are using NTS (CASSANDRA-10584)
 * Fix MV replica filtering for non-NetworkTopologyStrategy (CASSANDRA-10634)
 * (Hadoop) fix CIF describeSplits() not handling 0 size estimates (CASSANDRA-10600)
 * Fix reading of legacy sstables (CASSANDRA-10590)
 * Use CQL type names in schema metadata tables (CASSANDRA-10365)
 * Guard batchlog replay against integer division by zero (CASSANDRA-9223)
 * Fix bug when adding a column to thrift with the same name than a primary key (CASSANDRA-10608)
 * Add client address argument to IAuthenticator::newSaslNegotiator (CASSANDRA-8068)
 * Fix implementation of LegacyLayout.LegacyBoundComparator (CASSANDRA-10602)
 * Don't use 'names query' read path for counters (CASSANDRA-10572)
 * Fix backward compatibility for counters (CASSANDRA-10470)
 * Remove memory_allocator paramter from cassandra.yaml (CASSANDRA-10581,10628)
 * Execute the metadata reload task of all registered indexes on CFS::reload (CASSANDRA-10604)
 * Fix thrift cas operations with defined columns (CASSANDRA-10576)
 * Fix PartitionUpdate.operationCount()for updates with static column operations (CASSANDRA-10606)
 * Fix thrift get() queries with defined columns (CASSANDRA-10586)
 * Fix marking of indexes as built and removed (CASSANDRA-10601)
 * Skip initialization of non-registered 2i instances, remove Index::getIndexName (CASSANDRA-10595)
 * Fix batches on multiple tables (CASSANDRA-10554)
 * Ensure compaction options are validated when updating KeyspaceMetadata (CASSANDRA-10569)
 * Flatten Iterator Transformation Hierarchy (CASSANDRA-9975)
 * Remove token generator (CASSANDRA-5261)
 * RolesCache should not be created for any authenticator that does not requireAuthentication (CASSANDRA-10562)
 * Fix LogTransaction checking only a single directory for files (CASSANDRA-10421)
 * Fix handling of range tombstones when reading old format sstables (CASSANDRA-10360)
 * Aggregate with Initial Condition fails with C* 3.0 (CASSANDRA-10367)
Merged from 2.2:
 * (cqlsh) show partial trace if incomplete after max_trace_wait (CASSANDRA-7645)
 * Use most up-to-date version of schema for system tables (CASSANDRA-10652)
 * Deprecate memory_allocator in cassandra.yaml (CASSANDRA-10581,10628)
 * Expose phi values from failure detector via JMX and tweak debug
   and trace logging (CASSANDRA-9526)
 * Fix IllegalArgumentException in DataOutputBuffer.reallocate for large buffers (CASSANDRA-10592)
Merged from 2.1:
 * Shutdown compaction in drain to prevent leak (CASSANDRA-10079)
 * (cqlsh) fix COPY using wrong variable name for time_format (CASSANDRA-10633)
 * Do not run SizeEstimatesRecorder if a node is not a member of the ring (CASSANDRA-9912)
 * Improve handling of dead nodes in gossip (CASSANDRA-10298)
 * Fix logback-tools.xml incorrectly configured for outputing to System.err
   (CASSANDRA-9937)
 * Fix streaming to catch exception so retry not fail (CASSANDRA-10557)
 * Add validation method to PerRowSecondaryIndex (CASSANDRA-10092)
 * Support encrypted and plain traffic on the same port (CASSANDRA-10559)
 * Do STCS in DTCS windows (CASSANDRA-10276)
 * Avoid repetition of JVM_OPTS in debian package (CASSANDRA-10251)
 * Fix potential NPE from handling result of SIM.highestSelectivityIndex (CASSANDRA-10550)
 * Fix paging issues with partitions containing only static columns data (CASSANDRA-10381)
 * Fix conditions on static columns (CASSANDRA-10264)
 * AssertionError: attempted to delete non-existing file CommitLog (CASSANDRA-10377)
 * Fix sorting for queries with an IN condition on partition key columns (CASSANDRA-10363)


3.0-rc2
 * Fix SELECT DISTINCT queries between 2.2.2 nodes and 3.0 nodes (CASSANDRA-10473)
 * Remove circular references in SegmentedFile (CASSANDRA-10543)
 * Ensure validation of indexed values only occurs once per-partition (CASSANDRA-10536)
 * Fix handling of static columns for range tombstones in thrift (CASSANDRA-10174)
 * Support empty ColumnFilter for backward compatility on empty IN (CASSANDRA-10471)
 * Remove Pig support (CASSANDRA-10542)
 * Fix LogFile throws Exception when assertion is disabled (CASSANDRA-10522)
 * Revert CASSANDRA-7486, make CMS default GC, move GC config to
   conf/jvm.options (CASSANDRA-10403)
 * Fix TeeingAppender causing some logs to be truncated/empty (CASSANDRA-10447)
 * Allow EACH_QUORUM for reads (CASSANDRA-9602)
 * Fix potential ClassCastException while upgrading (CASSANDRA-10468)
 * Fix NPE in MVs on update (CASSANDRA-10503)
 * Only include modified cell data in indexing deltas (CASSANDRA-10438)
 * Do not load keyspace when creating sstable writer (CASSANDRA-10443)
 * If node is not yet gossiping write all MV updates to batchlog only (CASSANDRA-10413)
 * Re-populate token metadata after commit log recovery (CASSANDRA-10293)
 * Provide additional metrics for materialized views (CASSANDRA-10323)
 * Flush system schema tables after local schema changes (CASSANDRA-10429)
Merged from 2.2:
 * Reduce contention getting instances of CompositeType (CASSANDRA-10433)
 * Fix the regression when using LIMIT with aggregates (CASSANDRA-10487)
 * Avoid NoClassDefFoundError during DataDescriptor initialization on windows (CASSANDRA-10412)
 * Preserve case of quoted Role & User names (CASSANDRA-10394)
 * cqlsh pg-style-strings broken (CASSANDRA-10484)
 * cqlsh prompt includes name of keyspace after failed `use` statement (CASSANDRA-10369)
Merged from 2.1:
 * (cqlsh) Distinguish negative and positive infinity in output (CASSANDRA-10523)
 * (cqlsh) allow custom time_format for COPY TO (CASSANDRA-8970)
 * Don't allow startup if the node's rack has changed (CASSANDRA-10242)
 * (cqlsh) show partial trace if incomplete after max_trace_wait (CASSANDRA-7645)
 * Allow LOCAL_JMX to be easily overridden (CASSANDRA-10275)
 * Mark nodes as dead even if they've already left (CASSANDRA-10205)


3.0.0-rc1
 * Fix mixed version read request compatibility for compact static tables
   (CASSANDRA-10373)
 * Fix paging of DISTINCT with static and IN (CASSANDRA-10354)
 * Allow MATERIALIZED VIEW's SELECT statement to restrict primary key
   columns (CASSANDRA-9664)
 * Move crc_check_chance out of compression options (CASSANDRA-9839)
 * Fix descending iteration past end of BTreeSearchIterator (CASSANDRA-10301)
 * Transfer hints to a different node on decommission (CASSANDRA-10198)
 * Check partition keys for CAS operations during stmt validation (CASSANDRA-10338)
 * Add custom query expressions to SELECT (CASSANDRA-10217)
 * Fix minor bugs in MV handling (CASSANDRA-10362)
 * Allow custom indexes with 0,1 or multiple target columns (CASSANDRA-10124)
 * Improve MV schema representation (CASSANDRA-9921)
 * Add flag to enable/disable coordinator batchlog for MV writes (CASSANDRA-10230)
 * Update cqlsh COPY for new internal driver serialization interface (CASSANDRA-10318)
 * Give index implementations more control over rebuild operations (CASSANDRA-10312)
 * Update index file format (CASSANDRA-10314)
 * Add "shadowable" row tombstones to deal with mv timestamp issues (CASSANDRA-10261)
 * CFS.loadNewSSTables() broken for pre-3.0 sstables
 * Cache selected index in read command to reduce lookups (CASSANDRA-10215)
 * Small optimizations of sstable index serialization (CASSANDRA-10232)
 * Support for both encrypted and unencrypted native transport connections (CASSANDRA-9590)
Merged from 2.2:
 * Configurable page size in cqlsh (CASSANDRA-9855)
 * Defer default role manager setup until all nodes are on 2.2+ (CASSANDRA-9761)
 * Handle missing RoleManager in config after upgrade to 2.2 (CASSANDRA-10209)
Merged from 2.1:
 * Bulk Loader API could not tolerate even node failure (CASSANDRA-10347)
 * Avoid misleading pushed notifications when multiple nodes
   share an rpc_address (CASSANDRA-10052)
 * Fix dropping undroppable when message queue is full (CASSANDRA-10113)
 * Fix potential ClassCastException during paging (CASSANDRA-10352)
 * Prevent ALTER TYPE from creating circular references (CASSANDRA-10339)
 * Fix cache handling of 2i and base tables (CASSANDRA-10155, 10359)
 * Fix NPE in nodetool compactionhistory (CASSANDRA-9758)
 * (Pig) support BulkOutputFormat as a URL parameter (CASSANDRA-7410)
 * BATCH statement is broken in cqlsh (CASSANDRA-10272)
 * (cqlsh) Make cqlsh PEP8 Compliant (CASSANDRA-10066)
 * (cqlsh) Fix error when starting cqlsh with --debug (CASSANDRA-10282)
 * Scrub, Cleanup and Upgrade do not unmark compacting until all operations
   have completed, regardless of the occurence of exceptions (CASSANDRA-10274)


3.0.0-beta2
 * Fix columns returned by AbstractBtreePartitions (CASSANDRA-10220)
 * Fix backward compatibility issue due to AbstractBounds serialization bug (CASSANDRA-9857)
 * Fix startup error when upgrading nodes (CASSANDRA-10136)
 * Base table PRIMARY KEY can be assumed to be NOT NULL in MV creation (CASSANDRA-10147)
 * Improve batchlog write patch (CASSANDRA-9673)
 * Re-apply MaterializedView updates on commitlog replay (CASSANDRA-10164)
 * Require AbstractType.isByteOrderComparable declaration in constructor (CASSANDRA-9901)
 * Avoid digest mismatch on upgrade to 3.0 (CASSANDRA-9554)
 * Fix Materialized View builder when adding multiple MVs (CASSANDRA-10156)
 * Choose better poolingOptions for protocol v4 in cassandra-stress (CASSANDRA-10182)
 * Fix LWW bug affecting Materialized Views (CASSANDRA-10197)
 * Ensures frozen sets and maps are always sorted (CASSANDRA-10162)
 * Don't deadlock when flushing CFS backed custom indexes (CASSANDRA-10181)
 * Fix double flushing of secondary index tables (CASSANDRA-10180)
 * Fix incorrect handling of range tombstones in thrift (CASSANDRA-10046)
 * Only use batchlog when paired materialized view replica is remote (CASSANDRA-10061)
 * Reuse TemporalRow when updating multiple MaterializedViews (CASSANDRA-10060)
 * Validate gc_grace_seconds for batchlog writes and MVs (CASSANDRA-9917)
 * Fix sstablerepairedset (CASSANDRA-10132)
Merged from 2.2:
 * Cancel transaction for sstables we wont redistribute index summary
   for (CASSANDRA-10270)
 * Retry snapshot deletion after compaction and gc on Windows (CASSANDRA-10222)
 * Fix failure to start with space in directory path on Windows (CASSANDRA-10239)
 * Fix repair hang when snapshot failed (CASSANDRA-10057)
 * Fall back to 1/4 commitlog volume for commitlog_total_space on small disks
   (CASSANDRA-10199)
Merged from 2.1:
 * Added configurable warning threshold for GC duration (CASSANDRA-8907)
 * Fix handling of streaming EOF (CASSANDRA-10206)
 * Only check KeyCache when it is enabled
 * Change streaming_socket_timeout_in_ms default to 1 hour (CASSANDRA-8611)
 * (cqlsh) update list of CQL keywords (CASSANDRA-9232)
 * Add nodetool gettraceprobability command (CASSANDRA-10234)
Merged from 2.0:
 * Fix rare race where older gossip states can be shadowed (CASSANDRA-10366)
 * Fix consolidating racks violating the RF contract (CASSANDRA-10238)
 * Disallow decommission when node is in drained state (CASSANDRA-8741)


2.2.1
 * Fix race during construction of commit log (CASSANDRA-10049)
 * Fix LeveledCompactionStrategyTest (CASSANDRA-9757)
 * Fix broken UnbufferedDataOutputStreamPlus.writeUTF (CASSANDRA-10203)
 * (cqlsh) default load-from-file encoding to utf-8 (CASSANDRA-9898)
 * Avoid returning Permission.NONE when failing to query users table (CASSANDRA-10168)
 * (cqlsh) add CLEAR command (CASSANDRA-10086)
 * Support string literals as Role names for compatibility (CASSANDRA-10135)
Merged from 2.1:
 * Only check KeyCache when it is enabled
 * Change streaming_socket_timeout_in_ms default to 1 hour (CASSANDRA-8611)
 * (cqlsh) update list of CQL keywords (CASSANDRA-9232)


3.0.0-beta1
 * Redesign secondary index API (CASSANDRA-9459, 7771, 9041)
 * Fix throwing ReadFailure instead of ReadTimeout on range queries (CASSANDRA-10125)
 * Rewrite hinted handoff (CASSANDRA-6230)
 * Fix query on static compact tables (CASSANDRA-10093)
 * Fix race during construction of commit log (CASSANDRA-10049)
 * Add option to only purge repaired tombstones (CASSANDRA-6434)
 * Change authorization handling for MVs (CASSANDRA-9927)
 * Add custom JMX enabled executor for UDF sandbox (CASSANDRA-10026)
 * Fix row deletion bug for Materialized Views (CASSANDRA-10014)
 * Support mixed-version clusters with Cassandra 2.1 and 2.2 (CASSANDRA-9704)
 * Fix multiple slices on RowSearchers (CASSANDRA-10002)
 * Fix bug in merging of collections (CASSANDRA-10001)
 * Optimize batchlog replay to avoid full scans (CASSANDRA-7237)
 * Repair improvements when using vnodes (CASSANDRA-5220)
 * Disable scripted UDFs by default (CASSANDRA-9889)
 * Bytecode inspection for Java-UDFs (CASSANDRA-9890)
 * Use byte to serialize MT hash length (CASSANDRA-9792)
 * Replace usage of Adler32 with CRC32 (CASSANDRA-8684)
 * Fix migration to new format from 2.1 SSTable (CASSANDRA-10006)
 * SequentialWriter should extend BufferedDataOutputStreamPlus (CASSANDRA-9500)
 * Use the same repairedAt timestamp within incremental repair session (CASSANDRA-9111)
Merged from 2.2:
 * Allow count(*) and count(1) to be use as normal aggregation (CASSANDRA-10114)
 * An NPE is thrown if the column name is unknown for an IN relation (CASSANDRA-10043)
 * Apply commit_failure_policy to more errors on startup (CASSANDRA-9749)
 * Fix histogram overflow exception (CASSANDRA-9973)
 * Route gossip messages over dedicated socket (CASSANDRA-9237)
 * Add checksum to saved cache files (CASSANDRA-9265)
 * Log warning when using an aggregate without partition key (CASSANDRA-9737)
Merged from 2.1:
 * (cqlsh) Allow encoding to be set through command line (CASSANDRA-10004)
 * Add new JMX methods to change local compaction strategy (CASSANDRA-9965)
 * Write hints for paxos commits (CASSANDRA-7342)
 * (cqlsh) Fix timestamps before 1970 on Windows, always
   use UTC for timestamp display (CASSANDRA-10000)
 * (cqlsh) Avoid overwriting new config file with old config
   when both exist (CASSANDRA-9777)
 * Release snapshot selfRef when doing snapshot repair (CASSANDRA-9998)
 * Cannot replace token does not exist - DN node removed as Fat Client (CASSANDRA-9871)
Merged from 2.0:
 * Don't cast expected bf size to an int (CASSANDRA-9959)
 * Make getFullyExpiredSSTables less expensive (CASSANDRA-9882)


3.0.0-alpha1
 * Implement proper sandboxing for UDFs (CASSANDRA-9402)
 * Simplify (and unify) cleanup of compaction leftovers (CASSANDRA-7066)
 * Allow extra schema definitions in cassandra-stress yaml (CASSANDRA-9850)
 * Metrics should use up to date nomenclature (CASSANDRA-9448)
 * Change CREATE/ALTER TABLE syntax for compression (CASSANDRA-8384)
 * Cleanup crc and adler code for java 8 (CASSANDRA-9650)
 * Storage engine refactor (CASSANDRA-8099, 9743, 9746, 9759, 9781, 9808, 9825,
   9848, 9705, 9859, 9867, 9874, 9828, 9801)
 * Update Guava to 18.0 (CASSANDRA-9653)
 * Bloom filter false positive ratio is not honoured (CASSANDRA-8413)
 * New option for cassandra-stress to leave a ratio of columns null (CASSANDRA-9522)
 * Change hinted_handoff_enabled yaml setting, JMX (CASSANDRA-9035)
 * Add algorithmic token allocation (CASSANDRA-7032)
 * Add nodetool command to replay batchlog (CASSANDRA-9547)
 * Make file buffer cache independent of paths being read (CASSANDRA-8897)
 * Remove deprecated legacy Hadoop code (CASSANDRA-9353)
 * Decommissioned nodes will not rejoin the cluster (CASSANDRA-8801)
 * Change gossip stabilization to use endpoit size (CASSANDRA-9401)
 * Change default garbage collector to G1 (CASSANDRA-7486)
 * Populate TokenMetadata early during startup (CASSANDRA-9317)
 * Undeprecate cache recentHitRate (CASSANDRA-6591)
 * Add support for selectively varint encoding fields (CASSANDRA-9499, 9865)
 * Materialized Views (CASSANDRA-6477)
Merged from 2.2:
 * Avoid grouping sstables for anticompaction with DTCS (CASSANDRA-9900)
 * UDF / UDA execution time in trace (CASSANDRA-9723)
 * Fix broken internode SSL (CASSANDRA-9884)
Merged from 2.1:
 * Add new JMX methods to change local compaction strategy (CASSANDRA-9965)
 * Fix handling of enable/disable autocompaction (CASSANDRA-9899)
 * Add consistency level to tracing ouput (CASSANDRA-9827)
 * Remove repair snapshot leftover on startup (CASSANDRA-7357)
 * Use random nodes for batch log when only 2 racks (CASSANDRA-8735)
 * Ensure atomicity inside thrift and stream session (CASSANDRA-7757)
 * Fix nodetool info error when the node is not joined (CASSANDRA-9031)
Merged from 2.0:
 * Log when messages are dropped due to cross_node_timeout (CASSANDRA-9793)
 * Don't track hotness when opening from snapshot for validation (CASSANDRA-9382)


2.2.0
 * Allow the selection of columns together with aggregates (CASSANDRA-9767)
 * Fix cqlsh copy methods and other windows specific issues (CASSANDRA-9795)
 * Don't wrap byte arrays in SequentialWriter (CASSANDRA-9797)
 * sum() and avg() functions missing for smallint and tinyint types (CASSANDRA-9671)
 * Revert CASSANDRA-9542 (allow native functions in UDA) (CASSANDRA-9771)
Merged from 2.1:
 * Fix MarshalException when upgrading superColumn family (CASSANDRA-9582)
 * Fix broken logging for "empty" flushes in Memtable (CASSANDRA-9837)
 * Handle corrupt files on startup (CASSANDRA-9686)
 * Fix clientutil jar and tests (CASSANDRA-9760)
 * (cqlsh) Allow the SSL protocol version to be specified through the
    config file or environment variables (CASSANDRA-9544)
Merged from 2.0:
 * Add tool to find why expired sstables are not getting dropped (CASSANDRA-10015)
 * Remove erroneous pending HH tasks from tpstats/jmx (CASSANDRA-9129)
 * Don't cast expected bf size to an int (CASSANDRA-9959)
 * checkForEndpointCollision fails for legitimate collisions (CASSANDRA-9765)
 * Complete CASSANDRA-8448 fix (CASSANDRA-9519)
 * Don't include auth credentials in debug log (CASSANDRA-9682)
 * Can't transition from write survey to normal mode (CASSANDRA-9740)
 * Scrub (recover) sstables even when -Index.db is missing (CASSANDRA-9591)
 * Fix growing pending background compaction (CASSANDRA-9662)


2.2.0-rc2
 * Re-enable memory-mapped I/O on Windows (CASSANDRA-9658)
 * Warn when an extra-large partition is compacted (CASSANDRA-9643)
 * (cqlsh) Allow setting the initial connection timeout (CASSANDRA-9601)
 * BulkLoader has --transport-factory option but does not use it (CASSANDRA-9675)
 * Allow JMX over SSL directly from nodetool (CASSANDRA-9090)
 * Update cqlsh for UDFs (CASSANDRA-7556)
 * Change Windows kernel default timer resolution (CASSANDRA-9634)
 * Deprected sstable2json and json2sstable (CASSANDRA-9618)
 * Allow native functions in user-defined aggregates (CASSANDRA-9542)
 * Don't repair system_distributed by default (CASSANDRA-9621)
 * Fix mixing min, max, and count aggregates for blob type (CASSANRA-9622)
 * Rename class for DATE type in Java driver (CASSANDRA-9563)
 * Duplicate compilation of UDFs on coordinator (CASSANDRA-9475)
 * Fix connection leak in CqlRecordWriter (CASSANDRA-9576)
 * Mlockall before opening system sstables & remove boot_without_jna option (CASSANDRA-9573)
 * Add functions to convert timeuuid to date or time, deprecate dateOf and unixTimestampOf (CASSANDRA-9229)
 * Make sure we cancel non-compacting sstables from LifecycleTransaction (CASSANDRA-9566)
 * Fix deprecated repair JMX API (CASSANDRA-9570)
 * Add logback metrics (CASSANDRA-9378)
 * Update and refactor ant test/test-compression to run the tests in parallel (CASSANDRA-9583)
 * Fix upgrading to new directory for secondary index (CASSANDRA-9687)
Merged from 2.1:
 * (cqlsh) Fix bad check for CQL compatibility when DESCRIBE'ing
   COMPACT STORAGE tables with no clustering columns
 * Eliminate strong self-reference chains in sstable ref tidiers (CASSANDRA-9656)
 * Ensure StreamSession uses canonical sstable reader instances (CASSANDRA-9700)
 * Ensure memtable book keeping is not corrupted in the event we shrink usage (CASSANDRA-9681)
 * Update internal python driver for cqlsh (CASSANDRA-9064)
 * Fix IndexOutOfBoundsException when inserting tuple with too many
   elements using the string literal notation (CASSANDRA-9559)
 * Enable describe on indices (CASSANDRA-7814)
 * Fix incorrect result for IN queries where column not found (CASSANDRA-9540)
 * ColumnFamilyStore.selectAndReference may block during compaction (CASSANDRA-9637)
 * Fix bug in cardinality check when compacting (CASSANDRA-9580)
 * Fix memory leak in Ref due to ConcurrentLinkedQueue.remove() behaviour (CASSANDRA-9549)
 * Make rebuild only run one at a time (CASSANDRA-9119)
Merged from 2.0:
 * Avoid NPE in AuthSuccess#decode (CASSANDRA-9727)
 * Add listen_address to system.local (CASSANDRA-9603)
 * Bug fixes to resultset metadata construction (CASSANDRA-9636)
 * Fix setting 'durable_writes' in ALTER KEYSPACE (CASSANDRA-9560)
 * Avoids ballot clash in Paxos (CASSANDRA-9649)
 * Improve trace messages for RR (CASSANDRA-9479)
 * Fix suboptimal secondary index selection when restricted
   clustering column is also indexed (CASSANDRA-9631)
 * (cqlsh) Add min_threshold to DTCS option autocomplete (CASSANDRA-9385)
 * Fix error message when attempting to create an index on a column
   in a COMPACT STORAGE table with clustering columns (CASSANDRA-9527)
 * 'WITH WITH' in alter keyspace statements causes NPE (CASSANDRA-9565)
 * Expose some internals of SelectStatement for inspection (CASSANDRA-9532)
 * ArrivalWindow should use primitives (CASSANDRA-9496)
 * Periodically submit background compaction tasks (CASSANDRA-9592)
 * Set HAS_MORE_PAGES flag to false when PagingState is null (CASSANDRA-9571)


2.2.0-rc1
 * Compressed commit log should measure compressed space used (CASSANDRA-9095)
 * Fix comparison bug in CassandraRoleManager#collectRoles (CASSANDRA-9551)
 * Add tinyint,smallint,time,date support for UDFs (CASSANDRA-9400)
 * Deprecates SSTableSimpleWriter and SSTableSimpleUnsortedWriter (CASSANDRA-9546)
 * Empty INITCOND treated as null in aggregate (CASSANDRA-9457)
 * Remove use of Cell in Thrift MapReduce classes (CASSANDRA-8609)
 * Integrate pre-release Java Driver 2.2-rc1, custom build (CASSANDRA-9493)
 * Clean up gossiper logic for old versions (CASSANDRA-9370)
 * Fix custom payload coding/decoding to match the spec (CASSANDRA-9515)
 * ant test-all results incomplete when parsed (CASSANDRA-9463)
 * Disallow frozen<> types in function arguments and return types for
   clarity (CASSANDRA-9411)
 * Static Analysis to warn on unsafe use of Autocloseable instances (CASSANDRA-9431)
 * Update commitlog archiving examples now that commitlog segments are
   not recycled (CASSANDRA-9350)
 * Extend Transactional API to sstable lifecycle management (CASSANDRA-8568)
 * (cqlsh) Add support for native protocol 4 (CASSANDRA-9399)
 * Ensure that UDF and UDAs are keyspace-isolated (CASSANDRA-9409)
 * Revert CASSANDRA-7807 (tracing completion client notifications) (CASSANDRA-9429)
 * Add ability to stop compaction by ID (CASSANDRA-7207)
 * Let CassandraVersion handle SNAPSHOT version (CASSANDRA-9438)
Merged from 2.1:
 * (cqlsh) Fix using COPY through SOURCE or -f (CASSANDRA-9083)
 * Fix occasional lack of `system` keyspace in schema tables (CASSANDRA-8487)
 * Use ProtocolError code instead of ServerError code for native protocol
   error responses to unsupported protocol versions (CASSANDRA-9451)
 * Default commitlog_sync_batch_window_in_ms changed to 2ms (CASSANDRA-9504)
 * Fix empty partition assertion in unsorted sstable writing tools (CASSANDRA-9071)
 * Ensure truncate without snapshot cannot produce corrupt responses (CASSANDRA-9388)
 * Consistent error message when a table mixes counter and non-counter
   columns (CASSANDRA-9492)
 * Avoid getting unreadable keys during anticompaction (CASSANDRA-9508)
 * (cqlsh) Better float precision by default (CASSANDRA-9224)
 * Improve estimated row count (CASSANDRA-9107)
 * Optimize range tombstone memory footprint (CASSANDRA-8603)
 * Use configured gcgs in anticompaction (CASSANDRA-9397)
Merged from 2.0:
 * Don't accumulate more range than necessary in RangeTombstone.Tracker (CASSANDRA-9486)
 * Add broadcast and rpc addresses to system.local (CASSANDRA-9436)
 * Always mark sstable suspect when corrupted (CASSANDRA-9478)
 * Add database users and permissions to CQL3 documentation (CASSANDRA-7558)
 * Allow JVM_OPTS to be passed to standalone tools (CASSANDRA-5969)
 * Fix bad condition in RangeTombstoneList (CASSANDRA-9485)
 * Fix potential StackOverflow when setting CrcCheckChance over JMX (CASSANDRA-9488)
 * Fix null static columns in pages after the first, paged reversed
   queries (CASSANDRA-8502)
 * Fix counting cache serialization in request metrics (CASSANDRA-9466)
 * Add option not to validate atoms during scrub (CASSANDRA-9406)


2.2.0-beta1
 * Introduce Transactional API for internal state changes (CASSANDRA-8984)
 * Add a flag in cassandra.yaml to enable UDFs (CASSANDRA-9404)
 * Better support of null for UDF (CASSANDRA-8374)
 * Use ecj instead of javassist for UDFs (CASSANDRA-8241)
 * faster async logback configuration for tests (CASSANDRA-9376)
 * Add `smallint` and `tinyint` data types (CASSANDRA-8951)
 * Avoid thrift schema creation when native driver is used in stress tool (CASSANDRA-9374)
 * Make Functions.declared thread-safe
 * Add client warnings to native protocol v4 (CASSANDRA-8930)
 * Allow roles cache to be invalidated (CASSANDRA-8967)
 * Upgrade Snappy (CASSANDRA-9063)
 * Don't start Thrift rpc by default (CASSANDRA-9319)
 * Only stream from unrepaired sstables with incremental repair (CASSANDRA-8267)
 * Aggregate UDFs allow SFUNC return type to differ from STYPE if FFUNC specified (CASSANDRA-9321)
 * Remove Thrift dependencies in bundled tools (CASSANDRA-8358)
 * Disable memory mapping of hsperfdata file for JVM statistics (CASSANDRA-9242)
 * Add pre-startup checks to detect potential incompatibilities (CASSANDRA-8049)
 * Distinguish between null and unset in protocol v4 (CASSANDRA-7304)
 * Add user/role permissions for user-defined functions (CASSANDRA-7557)
 * Allow cassandra config to be updated to restart daemon without unloading classes (CASSANDRA-9046)
 * Don't initialize compaction writer before checking if iter is empty (CASSANDRA-9117)
 * Don't execute any functions at prepare-time (CASSANDRA-9037)
 * Share file handles between all instances of a SegmentedFile (CASSANDRA-8893)
 * Make it possible to major compact LCS (CASSANDRA-7272)
 * Make FunctionExecutionException extend RequestExecutionException
   (CASSANDRA-9055)
 * Add support for SELECT JSON, INSERT JSON syntax and new toJson(), fromJson()
   functions (CASSANDRA-7970)
 * Optimise max purgeable timestamp calculation in compaction (CASSANDRA-8920)
 * Constrain internode message buffer sizes, and improve IO class hierarchy (CASSANDRA-8670)
 * New tool added to validate all sstables in a node (CASSANDRA-5791)
 * Push notification when tracing completes for an operation (CASSANDRA-7807)
 * Delay "node up" and "node added" notifications until native protocol server is started (CASSANDRA-8236)
 * Compressed Commit Log (CASSANDRA-6809)
 * Optimise IntervalTree (CASSANDRA-8988)
 * Add a key-value payload for third party usage (CASSANDRA-8553, 9212)
 * Bump metrics-reporter-config dependency for metrics 3.0 (CASSANDRA-8149)
 * Partition intra-cluster message streams by size, not type (CASSANDRA-8789)
 * Add WriteFailureException to native protocol, notify coordinator of
   write failures (CASSANDRA-8592)
 * Convert SequentialWriter to nio (CASSANDRA-8709)
 * Add role based access control (CASSANDRA-7653, 8650, 7216, 8760, 8849, 8761, 8850)
 * Record client ip address in tracing sessions (CASSANDRA-8162)
 * Indicate partition key columns in response metadata for prepared
   statements (CASSANDRA-7660)
 * Merge UUIDType and TimeUUIDType parse logic (CASSANDRA-8759)
 * Avoid memory allocation when searching index summary (CASSANDRA-8793)
 * Optimise (Time)?UUIDType Comparisons (CASSANDRA-8730)
 * Make CRC32Ex into a separate maven dependency (CASSANDRA-8836)
 * Use preloaded jemalloc w/ Unsafe (CASSANDRA-8714, 9197)
 * Avoid accessing partitioner through StorageProxy (CASSANDRA-8244, 8268)
 * Upgrade Metrics library and remove depricated metrics (CASSANDRA-5657)
 * Serializing Row cache alternative, fully off heap (CASSANDRA-7438)
 * Duplicate rows returned when in clause has repeated values (CASSANDRA-6706)
 * Make CassandraException unchecked, extend RuntimeException (CASSANDRA-8560)
 * Support direct buffer decompression for reads (CASSANDRA-8464)
 * DirectByteBuffer compatible LZ4 methods (CASSANDRA-7039)
 * Group sstables for anticompaction correctly (CASSANDRA-8578)
 * Add ReadFailureException to native protocol, respond
   immediately when replicas encounter errors while handling
   a read request (CASSANDRA-7886)
 * Switch CommitLogSegment from RandomAccessFile to nio (CASSANDRA-8308)
 * Allow mixing token and partition key restrictions (CASSANDRA-7016)
 * Support index key/value entries on map collections (CASSANDRA-8473)
 * Modernize schema tables (CASSANDRA-8261)
 * Support for user-defined aggregation functions (CASSANDRA-8053)
 * Fix NPE in SelectStatement with empty IN values (CASSANDRA-8419)
 * Refactor SelectStatement, return IN results in natural order instead
   of IN value list order and ignore duplicate values in partition key IN restrictions (CASSANDRA-7981)
 * Support UDTs, tuples, and collections in user-defined
   functions (CASSANDRA-7563)
 * Fix aggregate fn results on empty selection, result column name,
   and cqlsh parsing (CASSANDRA-8229)
 * Mark sstables as repaired after full repair (CASSANDRA-7586)
 * Extend Descriptor to include a format value and refactor reader/writer
   APIs (CASSANDRA-7443)
 * Integrate JMH for microbenchmarks (CASSANDRA-8151)
 * Keep sstable levels when bootstrapping (CASSANDRA-7460)
 * Add Sigar library and perform basic OS settings check on startup (CASSANDRA-7838)
 * Support for aggregation functions (CASSANDRA-4914)
 * Remove cassandra-cli (CASSANDRA-7920)
 * Accept dollar quoted strings in CQL (CASSANDRA-7769)
 * Make assassinate a first class command (CASSANDRA-7935)
 * Support IN clause on any partition key column (CASSANDRA-7855)
 * Support IN clause on any clustering column (CASSANDRA-4762)
 * Improve compaction logging (CASSANDRA-7818)
 * Remove YamlFileNetworkTopologySnitch (CASSANDRA-7917)
 * Do anticompaction in groups (CASSANDRA-6851)
 * Support user-defined functions (CASSANDRA-7395, 7526, 7562, 7740, 7781, 7929,
   7924, 7812, 8063, 7813, 7708)
 * Permit configurable timestamps with cassandra-stress (CASSANDRA-7416)
 * Move sstable RandomAccessReader to nio2, which allows using the
   FILE_SHARE_DELETE flag on Windows (CASSANDRA-4050)
 * Remove CQL2 (CASSANDRA-5918)
 * Optimize fetching multiple cells by name (CASSANDRA-6933)
 * Allow compilation in java 8 (CASSANDRA-7028)
 * Make incremental repair default (CASSANDRA-7250)
 * Enable code coverage thru JaCoCo (CASSANDRA-7226)
 * Switch external naming of 'column families' to 'tables' (CASSANDRA-4369)
 * Shorten SSTable path (CASSANDRA-6962)
 * Use unsafe mutations for most unit tests (CASSANDRA-6969)
 * Fix race condition during calculation of pending ranges (CASSANDRA-7390)
 * Fail on very large batch sizes (CASSANDRA-8011)
 * Improve concurrency of repair (CASSANDRA-6455, 8208, 9145)
 * Select optimal CRC32 implementation at runtime (CASSANDRA-8614)
 * Evaluate MurmurHash of Token once per query (CASSANDRA-7096)
 * Generalize progress reporting (CASSANDRA-8901)
 * Resumable bootstrap streaming (CASSANDRA-8838, CASSANDRA-8942)
 * Allow scrub for secondary index (CASSANDRA-5174)
 * Save repair data to system table (CASSANDRA-5839)
 * fix nodetool names that reference column families (CASSANDRA-8872)
 Merged from 2.1:
 * Warn on misuse of unlogged batches (CASSANDRA-9282)
 * Failure detector detects and ignores local pauses (CASSANDRA-9183)
 * Add utility class to support for rate limiting a given log statement (CASSANDRA-9029)
 * Add missing consistency levels to cassandra-stess (CASSANDRA-9361)
 * Fix commitlog getCompletedTasks to not increment (CASSANDRA-9339)
 * Fix for harmless exceptions logged as ERROR (CASSANDRA-8564)
 * Delete processed sstables in sstablesplit/sstableupgrade (CASSANDRA-8606)
 * Improve sstable exclusion from partition tombstones (CASSANDRA-9298)
 * Validate the indexed column rather than the cell's contents for 2i (CASSANDRA-9057)
 * Add support for top-k custom 2i queries (CASSANDRA-8717)
 * Fix error when dropping table during compaction (CASSANDRA-9251)
 * cassandra-stress supports validation operations over user profiles (CASSANDRA-8773)
 * Add support for rate limiting log messages (CASSANDRA-9029)
 * Log the partition key with tombstone warnings (CASSANDRA-8561)
 * Reduce runWithCompactionsDisabled poll interval to 1ms (CASSANDRA-9271)
 * Fix PITR commitlog replay (CASSANDRA-9195)
 * GCInspector logs very different times (CASSANDRA-9124)
 * Fix deleting from an empty list (CASSANDRA-9198)
 * Update tuple and collection types that use a user-defined type when that UDT
   is modified (CASSANDRA-9148, CASSANDRA-9192)
 * Use higher timeout for prepair and snapshot in repair (CASSANDRA-9261)
 * Fix anticompaction blocking ANTI_ENTROPY stage (CASSANDRA-9151)
 * Repair waits for anticompaction to finish (CASSANDRA-9097)
 * Fix streaming not holding ref when stream error (CASSANDRA-9295)
 * Fix canonical view returning early opened SSTables (CASSANDRA-9396)
Merged from 2.0:
 * (cqlsh) Add LOGIN command to switch users (CASSANDRA-7212)
 * Clone SliceQueryFilter in AbstractReadCommand implementations (CASSANDRA-8940)
 * Push correct protocol notification for DROP INDEX (CASSANDRA-9310)
 * token-generator - generated tokens too long (CASSANDRA-9300)
 * Fix counting of tombstones for TombstoneOverwhelmingException (CASSANDRA-9299)
 * Fix ReconnectableSnitch reconnecting to peers during upgrade (CASSANDRA-6702)
 * Include keyspace and table name in error log for collections over the size
   limit (CASSANDRA-9286)
 * Avoid potential overlap in LCS with single-partition sstables (CASSANDRA-9322)
 * Log warning message when a table is queried before the schema has fully
   propagated (CASSANDRA-9136)
 * Overload SecondaryIndex#indexes to accept the column definition (CASSANDRA-9314)
 * (cqlsh) Add SERIAL and LOCAL_SERIAL consistency levels (CASSANDRA-8051)
 * Fix index selection during rebuild with certain table layouts (CASSANDRA-9281)
 * Fix partition-level-delete-only workload accounting (CASSANDRA-9194)
 * Allow scrub to handle corrupted compressed chunks (CASSANDRA-9140)
 * Fix assertion error when resetlocalschema is run during repair (CASSANDRA-9249)
 * Disable single sstable tombstone compactions for DTCS by default (CASSANDRA-9234)
 * IncomingTcpConnection thread is not named (CASSANDRA-9262)
 * Close incoming connections when MessagingService is stopped (CASSANDRA-9238)
 * Fix streaming hang when retrying (CASSANDRA-9132)


2.1.5
 * Re-add deprecated cold_reads_to_omit param for backwards compat (CASSANDRA-9203)
 * Make anticompaction visible in compactionstats (CASSANDRA-9098)
 * Improve nodetool getendpoints documentation about the partition
   key parameter (CASSANDRA-6458)
 * Don't check other keyspaces for schema changes when an user-defined
   type is altered (CASSANDRA-9187)
 * Add generate-idea-files target to build.xml (CASSANDRA-9123)
 * Allow takeColumnFamilySnapshot to take a list of tables (CASSANDRA-8348)
 * Limit major sstable operations to their canonical representation (CASSANDRA-8669)
 * cqlsh: Add tests for INSERT and UPDATE tab completion (CASSANDRA-9125)
 * cqlsh: quote column names when needed in COPY FROM inserts (CASSANDRA-9080)
 * Do not load read meter for offline operations (CASSANDRA-9082)
 * cqlsh: Make CompositeType data readable (CASSANDRA-8919)
 * cqlsh: Fix display of triggers (CASSANDRA-9081)
 * Fix NullPointerException when deleting or setting an element by index on
   a null list collection (CASSANDRA-9077)
 * Buffer bloom filter serialization (CASSANDRA-9066)
 * Fix anti-compaction target bloom filter size (CASSANDRA-9060)
 * Make FROZEN and TUPLE unreserved keywords in CQL (CASSANDRA-9047)
 * Prevent AssertionError from SizeEstimatesRecorder (CASSANDRA-9034)
 * Avoid overwriting index summaries for sstables with an older format that
   does not support downsampling; rebuild summaries on startup when this
   is detected (CASSANDRA-8993)
 * Fix potential data loss in CompressedSequentialWriter (CASSANDRA-8949)
 * Make PasswordAuthenticator number of hashing rounds configurable (CASSANDRA-8085)
 * Fix AssertionError when binding nested collections in DELETE (CASSANDRA-8900)
 * Check for overlap with non-early sstables in LCS (CASSANDRA-8739)
 * Only calculate max purgable timestamp if we have to (CASSANDRA-8914)
 * (cqlsh) Greatly improve performance of COPY FROM (CASSANDRA-8225)
 * IndexSummary effectiveIndexInterval is now a guideline, not a rule (CASSANDRA-8993)
 * Use correct bounds for page cache eviction of compressed files (CASSANDRA-8746)
 * SSTableScanner enforces its bounds (CASSANDRA-8946)
 * Cleanup cell equality (CASSANDRA-8947)
 * Introduce intra-cluster message coalescing (CASSANDRA-8692)
 * DatabaseDescriptor throws NPE when rpc_interface is used (CASSANDRA-8839)
 * Don't check if an sstable is live for offline compactions (CASSANDRA-8841)
 * Don't set clientMode in SSTableLoader (CASSANDRA-8238)
 * Fix SSTableRewriter with disabled early open (CASSANDRA-8535)
 * Fix cassandra-stress so it respects the CL passed in user mode (CASSANDRA-8948)
 * Fix rare NPE in ColumnDefinition#hasIndexOption() (CASSANDRA-8786)
 * cassandra-stress reports per-operation statistics, plus misc (CASSANDRA-8769)
 * Add SimpleDate (cql date) and Time (cql time) types (CASSANDRA-7523)
 * Use long for key count in cfstats (CASSANDRA-8913)
 * Make SSTableRewriter.abort() more robust to failure (CASSANDRA-8832)
 * Remove cold_reads_to_omit from STCS (CASSANDRA-8860)
 * Make EstimatedHistogram#percentile() use ceil instead of floor (CASSANDRA-8883)
 * Fix top partitions reporting wrong cardinality (CASSANDRA-8834)
 * Fix rare NPE in KeyCacheSerializer (CASSANDRA-8067)
 * Pick sstables for validation as late as possible inc repairs (CASSANDRA-8366)
 * Fix commitlog getPendingTasks to not increment (CASSANDRA-8862)
 * Fix parallelism adjustment in range and secondary index queries
   when the first fetch does not satisfy the limit (CASSANDRA-8856)
 * Check if the filtered sstables is non-empty in STCS (CASSANDRA-8843)
 * Upgrade java-driver used for cassandra-stress (CASSANDRA-8842)
 * Fix CommitLog.forceRecycleAllSegments() memory access error (CASSANDRA-8812)
 * Improve assertions in Memory (CASSANDRA-8792)
 * Fix SSTableRewriter cleanup (CASSANDRA-8802)
 * Introduce SafeMemory for CompressionMetadata.Writer (CASSANDRA-8758)
 * 'nodetool info' prints exception against older node (CASSANDRA-8796)
 * Ensure SSTableReader.last corresponds exactly with the file end (CASSANDRA-8750)
 * Make SSTableWriter.openEarly more robust and obvious (CASSANDRA-8747)
 * Enforce SSTableReader.first/last (CASSANDRA-8744)
 * Cleanup SegmentedFile API (CASSANDRA-8749)
 * Avoid overlap with early compaction replacement (CASSANDRA-8683)
 * Safer Resource Management++ (CASSANDRA-8707)
 * Write partition size estimates into a system table (CASSANDRA-7688)
 * cqlsh: Fix keys() and full() collection indexes in DESCRIBE output
   (CASSANDRA-8154)
 * Show progress of streaming in nodetool netstats (CASSANDRA-8886)
 * IndexSummaryBuilder utilises offheap memory, and shares data between
   each IndexSummary opened from it (CASSANDRA-8757)
 * markCompacting only succeeds if the exact SSTableReader instances being
   marked are in the live set (CASSANDRA-8689)
 * cassandra-stress support for varint (CASSANDRA-8882)
 * Fix Adler32 digest for compressed sstables (CASSANDRA-8778)
 * Add nodetool statushandoff/statusbackup (CASSANDRA-8912)
 * Use stdout for progress and stats in sstableloader (CASSANDRA-8982)
 * Correctly identify 2i datadir from older versions (CASSANDRA-9116)
Merged from 2.0:
 * Ignore gossip SYNs after shutdown (CASSANDRA-9238)
 * Avoid overflow when calculating max sstable size in LCS (CASSANDRA-9235)
 * Make sstable blacklisting work with compression (CASSANDRA-9138)
 * Do not attempt to rebuild indexes if no index accepts any column (CASSANDRA-9196)
 * Don't initiate snitch reconnection for dead states (CASSANDRA-7292)
 * Fix ArrayIndexOutOfBoundsException in CQLSSTableWriter (CASSANDRA-8978)
 * Add shutdown gossip state to prevent timeouts during rolling restarts (CASSANDRA-8336)
 * Fix running with java.net.preferIPv6Addresses=true (CASSANDRA-9137)
 * Fix failed bootstrap/replace attempts being persisted in system.peers (CASSANDRA-9180)
 * Flush system.IndexInfo after marking index built (CASSANDRA-9128)
 * Fix updates to min/max_compaction_threshold through cassandra-cli
   (CASSANDRA-8102)
 * Don't include tmp files when doing offline relevel (CASSANDRA-9088)
 * Use the proper CAS WriteType when finishing a previous round during Paxos
   preparation (CASSANDRA-8672)
 * Avoid race in cancelling compactions (CASSANDRA-9070)
 * More aggressive check for expired sstables in DTCS (CASSANDRA-8359)
 * Fix ignored index_interval change in ALTER TABLE statements (CASSANDRA-7976)
 * Do more aggressive compaction in old time windows in DTCS (CASSANDRA-8360)
 * java.lang.AssertionError when reading saved cache (CASSANDRA-8740)
 * "disk full" when running cleanup (CASSANDRA-9036)
 * Lower logging level from ERROR to DEBUG when a scheduled schema pull
   cannot be completed due to a node being down (CASSANDRA-9032)
 * Fix MOVED_NODE client event (CASSANDRA-8516)
 * Allow overriding MAX_OUTSTANDING_REPLAY_COUNT (CASSANDRA-7533)
 * Fix malformed JMX ObjectName containing IPv6 addresses (CASSANDRA-9027)
 * (cqlsh) Allow increasing CSV field size limit through
   cqlshrc config option (CASSANDRA-8934)
 * Stop logging range tombstones when exceeding the threshold
   (CASSANDRA-8559)
 * Fix NullPointerException when nodetool getendpoints is run
   against invalid keyspaces or tables (CASSANDRA-8950)
 * Allow specifying the tmp dir (CASSANDRA-7712)
 * Improve compaction estimated tasks estimation (CASSANDRA-8904)
 * Fix duplicate up/down messages sent to native clients (CASSANDRA-7816)
 * Expose commit log archive status via JMX (CASSANDRA-8734)
 * Provide better exceptions for invalid replication strategy parameters
   (CASSANDRA-8909)
 * Fix regression in mixed single and multi-column relation support for
   SELECT statements (CASSANDRA-8613)
 * Add ability to limit number of native connections (CASSANDRA-8086)
 * Fix CQLSSTableWriter throwing exception and spawning threads
   (CASSANDRA-8808)
 * Fix MT mismatch between empty and GC-able data (CASSANDRA-8979)
 * Fix incorrect validation when snapshotting single table (CASSANDRA-8056)
 * Add offline tool to relevel sstables (CASSANDRA-8301)
 * Preserve stream ID for more protocol errors (CASSANDRA-8848)
 * Fix combining token() function with multi-column relations on
   clustering columns (CASSANDRA-8797)
 * Make CFS.markReferenced() resistant to bad refcounting (CASSANDRA-8829)
 * Fix StreamTransferTask abort/complete bad refcounting (CASSANDRA-8815)
 * Fix AssertionError when querying a DESC clustering ordered
   table with ASC ordering and paging (CASSANDRA-8767)
 * AssertionError: "Memory was freed" when running cleanup (CASSANDRA-8716)
 * Make it possible to set max_sstable_age to fractional days (CASSANDRA-8406)
 * Fix some multi-column relations with indexes on some clustering
   columns (CASSANDRA-8275)
 * Fix memory leak in SSTableSimple*Writer and SSTableReader.validate()
   (CASSANDRA-8748)
 * Throw OOM if allocating memory fails to return a valid pointer (CASSANDRA-8726)
 * Fix SSTableSimpleUnsortedWriter ConcurrentModificationException (CASSANDRA-8619)
 * 'nodetool info' prints exception against older node (CASSANDRA-8796)
 * Ensure SSTableSimpleUnsortedWriter.close() terminates if
   disk writer has crashed (CASSANDRA-8807)


2.1.4
 * Bind JMX to localhost unless explicitly configured otherwise (CASSANDRA-9085)


2.1.3
 * Fix HSHA/offheap_objects corruption (CASSANDRA-8719)
 * Upgrade libthrift to 0.9.2 (CASSANDRA-8685)
 * Don't use the shared ref in sstableloader (CASSANDRA-8704)
 * Purge internal prepared statements if related tables or
   keyspaces are dropped (CASSANDRA-8693)
 * (cqlsh) Handle unicode BOM at start of files (CASSANDRA-8638)
 * Stop compactions before exiting offline tools (CASSANDRA-8623)
 * Update tools/stress/README.txt to match current behaviour (CASSANDRA-7933)
 * Fix schema from Thrift conversion with empty metadata (CASSANDRA-8695)
 * Safer Resource Management (CASSANDRA-7705)
 * Make sure we compact highly overlapping cold sstables with
   STCS (CASSANDRA-8635)
 * rpc_interface and listen_interface generate NPE on startup when specified
   interface doesn't exist (CASSANDRA-8677)
 * Fix ArrayIndexOutOfBoundsException in nodetool cfhistograms (CASSANDRA-8514)
 * Switch from yammer metrics for nodetool cf/proxy histograms (CASSANDRA-8662)
 * Make sure we don't add tmplink files to the compaction
   strategy (CASSANDRA-8580)
 * (cqlsh) Handle maps with blob keys (CASSANDRA-8372)
 * (cqlsh) Handle DynamicCompositeType schemas correctly (CASSANDRA-8563)
 * Duplicate rows returned when in clause has repeated values (CASSANDRA-6706)
 * Add tooling to detect hot partitions (CASSANDRA-7974)
 * Fix cassandra-stress user-mode truncation of partition generation (CASSANDRA-8608)
 * Only stream from unrepaired sstables during inc repair (CASSANDRA-8267)
 * Don't allow starting multiple inc repairs on the same sstables (CASSANDRA-8316)
 * Invalidate prepared BATCH statements when related tables
   or keyspaces are dropped (CASSANDRA-8652)
 * Fix missing results in secondary index queries on collections
   with ALLOW FILTERING (CASSANDRA-8421)
 * Expose EstimatedHistogram metrics for range slices (CASSANDRA-8627)
 * (cqlsh) Escape clqshrc passwords properly (CASSANDRA-8618)
 * Fix NPE when passing wrong argument in ALTER TABLE statement (CASSANDRA-8355)
 * Pig: Refactor and deprecate CqlStorage (CASSANDRA-8599)
 * Don't reuse the same cleanup strategy for all sstables (CASSANDRA-8537)
 * Fix case-sensitivity of index name on CREATE and DROP INDEX
   statements (CASSANDRA-8365)
 * Better detection/logging for corruption in compressed sstables (CASSANDRA-8192)
 * Use the correct repairedAt value when closing writer (CASSANDRA-8570)
 * (cqlsh) Handle a schema mismatch being detected on startup (CASSANDRA-8512)
 * Properly calculate expected write size during compaction (CASSANDRA-8532)
 * Invalidate affected prepared statements when a table's columns
   are altered (CASSANDRA-7910)
 * Stress - user defined writes should populate sequentally (CASSANDRA-8524)
 * Fix regression in SSTableRewriter causing some rows to become unreadable
   during compaction (CASSANDRA-8429)
 * Run major compactions for repaired/unrepaired in parallel (CASSANDRA-8510)
 * (cqlsh) Fix compression options in DESCRIBE TABLE output when compression
   is disabled (CASSANDRA-8288)
 * (cqlsh) Fix DESCRIBE output after keyspaces are altered (CASSANDRA-7623)
 * Make sure we set lastCompactedKey correctly (CASSANDRA-8463)
 * (cqlsh) Fix output of CONSISTENCY command (CASSANDRA-8507)
 * (cqlsh) Fixed the handling of LIST statements (CASSANDRA-8370)
 * Make sstablescrub check leveled manifest again (CASSANDRA-8432)
 * Check first/last keys in sstable when giving out positions (CASSANDRA-8458)
 * Disable mmap on Windows (CASSANDRA-6993)
 * Add missing ConsistencyLevels to cassandra-stress (CASSANDRA-8253)
 * Add auth support to cassandra-stress (CASSANDRA-7985)
 * Fix ArrayIndexOutOfBoundsException when generating error message
   for some CQL syntax errors (CASSANDRA-8455)
 * Scale memtable slab allocation logarithmically (CASSANDRA-7882)
 * cassandra-stress simultaneous inserts over same seed (CASSANDRA-7964)
 * Reduce cassandra-stress sampling memory requirements (CASSANDRA-7926)
 * Ensure memtable flush cannot expire commit log entries from its future (CASSANDRA-8383)
 * Make read "defrag" async to reclaim memtables (CASSANDRA-8459)
 * Remove tmplink files for offline compactions (CASSANDRA-8321)
 * Reduce maxHintsInProgress (CASSANDRA-8415)
 * BTree updates may call provided update function twice (CASSANDRA-8018)
 * Release sstable references after anticompaction (CASSANDRA-8386)
 * Handle abort() in SSTableRewriter properly (CASSANDRA-8320)
 * Centralize shared executors (CASSANDRA-8055)
 * Fix filtering for CONTAINS (KEY) relations on frozen collection
   clustering columns when the query is restricted to a single
   partition (CASSANDRA-8203)
 * Do more aggressive entire-sstable TTL expiry checks (CASSANDRA-8243)
 * Add more log info if readMeter is null (CASSANDRA-8238)
 * add check of the system wall clock time at startup (CASSANDRA-8305)
 * Support for frozen collections (CASSANDRA-7859)
 * Fix overflow on histogram computation (CASSANDRA-8028)
 * Have paxos reuse the timestamp generation of normal queries (CASSANDRA-7801)
 * Fix incremental repair not remove parent session on remote (CASSANDRA-8291)
 * Improve JBOD disk utilization (CASSANDRA-7386)
 * Log failed host when preparing incremental repair (CASSANDRA-8228)
 * Force config client mode in CQLSSTableWriter (CASSANDRA-8281)
 * Fix sstableupgrade throws exception (CASSANDRA-8688)
 * Fix hang when repairing empty keyspace (CASSANDRA-8694)
Merged from 2.0:
 * Fix IllegalArgumentException in dynamic snitch (CASSANDRA-8448)
 * Add support for UPDATE ... IF EXISTS (CASSANDRA-8610)
 * Fix reversal of list prepends (CASSANDRA-8733)
 * Prevent non-zero default_time_to_live on tables with counters
   (CASSANDRA-8678)
 * Fix SSTableSimpleUnsortedWriter ConcurrentModificationException
   (CASSANDRA-8619)
 * Round up time deltas lower than 1ms in BulkLoader (CASSANDRA-8645)
 * Add batch remove iterator to ABSC (CASSANDRA-8414, 8666)
 * Round up time deltas lower than 1ms in BulkLoader (CASSANDRA-8645)
 * Fix isClientMode check in Keyspace (CASSANDRA-8687)
 * Use more efficient slice size for querying internal secondary
   index tables (CASSANDRA-8550)
 * Fix potentially returning deleted rows with range tombstone (CASSANDRA-8558)
 * Check for available disk space before starting a compaction (CASSANDRA-8562)
 * Fix DISTINCT queries with LIMITs or paging when some partitions
   contain only tombstones (CASSANDRA-8490)
 * Introduce background cache refreshing to permissions cache
   (CASSANDRA-8194)
 * Fix race condition in StreamTransferTask that could lead to
   infinite loops and premature sstable deletion (CASSANDRA-7704)
 * Add an extra version check to MigrationTask (CASSANDRA-8462)
 * Ensure SSTableWriter cleans up properly after failure (CASSANDRA-8499)
 * Increase bf true positive count on key cache hit (CASSANDRA-8525)
 * Move MeteredFlusher to its own thread (CASSANDRA-8485)
 * Fix non-distinct results in DISTNCT queries on static columns when
   paging is enabled (CASSANDRA-8087)
 * Move all hints related tasks to hints internal executor (CASSANDRA-8285)
 * Fix paging for multi-partition IN queries (CASSANDRA-8408)
 * Fix MOVED_NODE topology event never being emitted when a node
   moves its token (CASSANDRA-8373)
 * Fix validation of indexes in COMPACT tables (CASSANDRA-8156)
 * Avoid StackOverflowError when a large list of IN values
   is used for a clustering column (CASSANDRA-8410)
 * Fix NPE when writetime() or ttl() calls are wrapped by
   another function call (CASSANDRA-8451)
 * Fix NPE after dropping a keyspace (CASSANDRA-8332)
 * Fix error message on read repair timeouts (CASSANDRA-7947)
 * Default DTCS base_time_seconds changed to 60 (CASSANDRA-8417)
 * Refuse Paxos operation with more than one pending endpoint (CASSANDRA-8346, 8640)
 * Throw correct exception when trying to bind a keyspace or table
   name (CASSANDRA-6952)
 * Make HHOM.compact synchronized (CASSANDRA-8416)
 * cancel latency-sampling task when CF is dropped (CASSANDRA-8401)
 * don't block SocketThread for MessagingService (CASSANDRA-8188)
 * Increase quarantine delay on replacement (CASSANDRA-8260)
 * Expose off-heap memory usage stats (CASSANDRA-7897)
 * Ignore Paxos commits for truncated tables (CASSANDRA-7538)
 * Validate size of indexed column values (CASSANDRA-8280)
 * Make LCS split compaction results over all data directories (CASSANDRA-8329)
 * Fix some failing queries that use multi-column relations
   on COMPACT STORAGE tables (CASSANDRA-8264)
 * Fix InvalidRequestException with ORDER BY (CASSANDRA-8286)
 * Disable SSLv3 for POODLE (CASSANDRA-8265)
 * Fix millisecond timestamps in Tracing (CASSANDRA-8297)
 * Include keyspace name in error message when there are insufficient
   live nodes to stream from (CASSANDRA-8221)
 * Avoid overlap in L1 when L0 contains many nonoverlapping
   sstables (CASSANDRA-8211)
 * Improve PropertyFileSnitch logging (CASSANDRA-8183)
 * Add DC-aware sequential repair (CASSANDRA-8193)
 * Use live sstables in snapshot repair if possible (CASSANDRA-8312)
 * Fix hints serialized size calculation (CASSANDRA-8587)


2.1.2
 * (cqlsh) parse_for_table_meta errors out on queries with undefined
   grammars (CASSANDRA-8262)
 * (cqlsh) Fix SELECT ... TOKEN() function broken in C* 2.1.1 (CASSANDRA-8258)
 * Fix Cassandra crash when running on JDK8 update 40 (CASSANDRA-8209)
 * Optimize partitioner tokens (CASSANDRA-8230)
 * Improve compaction of repaired/unrepaired sstables (CASSANDRA-8004)
 * Make cache serializers pluggable (CASSANDRA-8096)
 * Fix issues with CONTAINS (KEY) queries on secondary indexes
   (CASSANDRA-8147)
 * Fix read-rate tracking of sstables for some queries (CASSANDRA-8239)
 * Fix default timestamp in QueryOptions (CASSANDRA-8246)
 * Set socket timeout when reading remote version (CASSANDRA-8188)
 * Refactor how we track live size (CASSANDRA-7852)
 * Make sure unfinished compaction files are removed (CASSANDRA-8124)
 * Fix shutdown when run as Windows service (CASSANDRA-8136)
 * Fix DESCRIBE TABLE with custom indexes (CASSANDRA-8031)
 * Fix race in RecoveryManagerTest (CASSANDRA-8176)
 * Avoid IllegalArgumentException while sorting sstables in
   IndexSummaryManager (CASSANDRA-8182)
 * Shutdown JVM on file descriptor exhaustion (CASSANDRA-7579)
 * Add 'die' policy for commit log and disk failure (CASSANDRA-7927)
 * Fix installing as service on Windows (CASSANDRA-8115)
 * Fix CREATE TABLE for CQL2 (CASSANDRA-8144)
 * Avoid boxing in ColumnStats min/max trackers (CASSANDRA-8109)
Merged from 2.0:
 * Correctly handle non-text column names in cql3 (CASSANDRA-8178)
 * Fix deletion for indexes on primary key columns (CASSANDRA-8206)
 * Add 'nodetool statusgossip' (CASSANDRA-8125)
 * Improve client notification that nodes are ready for requests (CASSANDRA-7510)
 * Handle negative timestamp in writetime method (CASSANDRA-8139)
 * Pig: Remove errant LIMIT clause in CqlNativeStorage (CASSANDRA-8166)
 * Throw ConfigurationException when hsha is used with the default
   rpc_max_threads setting of 'unlimited' (CASSANDRA-8116)
 * Allow concurrent writing of the same table in the same JVM using
   CQLSSTableWriter (CASSANDRA-7463)
 * Fix totalDiskSpaceUsed calculation (CASSANDRA-8205)


2.1.1
 * Fix spin loop in AtomicSortedColumns (CASSANDRA-7546)
 * Dont notify when replacing tmplink files (CASSANDRA-8157)
 * Fix validation with multiple CONTAINS clause (CASSANDRA-8131)
 * Fix validation of collections in TriggerExecutor (CASSANDRA-8146)
 * Fix IllegalArgumentException when a list of IN values containing tuples
   is passed as a single arg to a prepared statement with the v1 or v2
   protocol (CASSANDRA-8062)
 * Fix ClassCastException in DISTINCT query on static columns with
   query paging (CASSANDRA-8108)
 * Fix NPE on null nested UDT inside a set (CASSANDRA-8105)
 * Fix exception when querying secondary index on set items or map keys
   when some clustering columns are specified (CASSANDRA-8073)
 * Send proper error response when there is an error during native
   protocol message decode (CASSANDRA-8118)
 * Gossip should ignore generation numbers too far in the future (CASSANDRA-8113)
 * Fix NPE when creating a table with frozen sets, lists (CASSANDRA-8104)
 * Fix high memory use due to tracking reads on incrementally opened sstable
   readers (CASSANDRA-8066)
 * Fix EXECUTE request with skipMetadata=false returning no metadata
   (CASSANDRA-8054)
 * Allow concurrent use of CQLBulkOutputFormat (CASSANDRA-7776)
 * Shutdown JVM on OOM (CASSANDRA-7507)
 * Upgrade netty version and enable epoll event loop (CASSANDRA-7761)
 * Don't duplicate sstables smaller than split size when using
   the sstablesplitter tool (CASSANDRA-7616)
 * Avoid re-parsing already prepared statements (CASSANDRA-7923)
 * Fix some Thrift slice deletions and updates of COMPACT STORAGE
   tables with some clustering columns omitted (CASSANDRA-7990)
 * Fix filtering for CONTAINS on sets (CASSANDRA-8033)
 * Properly track added size (CASSANDRA-7239)
 * Allow compilation in java 8 (CASSANDRA-7208)
 * Fix Assertion error on RangeTombstoneList diff (CASSANDRA-8013)
 * Release references to overlapping sstables during compaction (CASSANDRA-7819)
 * Send notification when opening compaction results early (CASSANDRA-8034)
 * Make native server start block until properly bound (CASSANDRA-7885)
 * (cqlsh) Fix IPv6 support (CASSANDRA-7988)
 * Ignore fat clients when checking for endpoint collision (CASSANDRA-7939)
 * Make sstablerepairedset take a list of files (CASSANDRA-7995)
 * (cqlsh) Tab completeion for indexes on map keys (CASSANDRA-7972)
 * (cqlsh) Fix UDT field selection in select clause (CASSANDRA-7891)
 * Fix resource leak in event of corrupt sstable
 * (cqlsh) Add command line option for cqlshrc file path (CASSANDRA-7131)
 * Provide visibility into prepared statements churn (CASSANDRA-7921, CASSANDRA-7930)
 * Invalidate prepared statements when their keyspace or table is
   dropped (CASSANDRA-7566)
 * cassandra-stress: fix support for NetworkTopologyStrategy (CASSANDRA-7945)
 * Fix saving caches when a table is dropped (CASSANDRA-7784)
 * Add better error checking of new stress profile (CASSANDRA-7716)
 * Use ThreadLocalRandom and remove FBUtilities.threadLocalRandom (CASSANDRA-7934)
 * Prevent operator mistakes due to simultaneous bootstrap (CASSANDRA-7069)
 * cassandra-stress supports whitelist mode for node config (CASSANDRA-7658)
 * GCInspector more closely tracks GC; cassandra-stress and nodetool report it (CASSANDRA-7916)
 * nodetool won't output bogus ownership info without a keyspace (CASSANDRA-7173)
 * Add human readable option to nodetool commands (CASSANDRA-5433)
 * Don't try to set repairedAt on old sstables (CASSANDRA-7913)
 * Add metrics for tracking PreparedStatement use (CASSANDRA-7719)
 * (cqlsh) tab-completion for triggers (CASSANDRA-7824)
 * (cqlsh) Support for query paging (CASSANDRA-7514)
 * (cqlsh) Show progress of COPY operations (CASSANDRA-7789)
 * Add syntax to remove multiple elements from a map (CASSANDRA-6599)
 * Support non-equals conditions in lightweight transactions (CASSANDRA-6839)
 * Add IF [NOT] EXISTS to create/drop triggers (CASSANDRA-7606)
 * (cqlsh) Display the current logged-in user (CASSANDRA-7785)
 * (cqlsh) Don't ignore CTRL-C during COPY FROM execution (CASSANDRA-7815)
 * (cqlsh) Order UDTs according to cross-type dependencies in DESCRIBE
   output (CASSANDRA-7659)
 * (cqlsh) Fix handling of CAS statement results (CASSANDRA-7671)
 * (cqlsh) COPY TO/FROM improvements (CASSANDRA-7405)
 * Support list index operations with conditions (CASSANDRA-7499)
 * Add max live/tombstoned cells to nodetool cfstats output (CASSANDRA-7731)
 * Validate IPv6 wildcard addresses properly (CASSANDRA-7680)
 * (cqlsh) Error when tracing query (CASSANDRA-7613)
 * Avoid IOOBE when building SyntaxError message snippet (CASSANDRA-7569)
 * SSTableExport uses correct validator to create string representation of partition
   keys (CASSANDRA-7498)
 * Avoid NPEs when receiving type changes for an unknown keyspace (CASSANDRA-7689)
 * Add support for custom 2i validation (CASSANDRA-7575)
 * Pig support for hadoop CqlInputFormat (CASSANDRA-6454)
 * Add duration mode to cassandra-stress (CASSANDRA-7468)
 * Add listen_interface and rpc_interface options (CASSANDRA-7417)
 * Improve schema merge performance (CASSANDRA-7444)
 * Adjust MT depth based on # of partition validating (CASSANDRA-5263)
 * Optimise NativeCell comparisons (CASSANDRA-6755)
 * Configurable client timeout for cqlsh (CASSANDRA-7516)
 * Include snippet of CQL query near syntax error in messages (CASSANDRA-7111)
 * Make repair -pr work with -local (CASSANDRA-7450)
 * Fix error in sstableloader with -cph > 1 (CASSANDRA-8007)
 * Fix snapshot repair error on indexed tables (CASSANDRA-8020)
 * Do not exit nodetool repair when receiving JMX NOTIF_LOST (CASSANDRA-7909)
 * Stream to private IP when available (CASSANDRA-8084)
Merged from 2.0:
 * Reject conditions on DELETE unless full PK is given (CASSANDRA-6430)
 * Properly reject the token function DELETE (CASSANDRA-7747)
 * Force batchlog replay before decommissioning a node (CASSANDRA-7446)
 * Fix hint replay with many accumulated expired hints (CASSANDRA-6998)
 * Fix duplicate results in DISTINCT queries on static columns with query
   paging (CASSANDRA-8108)
 * Add DateTieredCompactionStrategy (CASSANDRA-6602)
 * Properly validate ascii and utf8 string literals in CQL queries (CASSANDRA-8101)
 * (cqlsh) Fix autocompletion for alter keyspace (CASSANDRA-8021)
 * Create backup directories for commitlog archiving during startup (CASSANDRA-8111)
 * Reduce totalBlockFor() for LOCAL_* consistency levels (CASSANDRA-8058)
 * Fix merging schemas with re-dropped keyspaces (CASSANDRA-7256)
 * Fix counters in supercolumns during live upgrades from 1.2 (CASSANDRA-7188)
 * Notify DT subscribers when a column family is truncated (CASSANDRA-8088)
 * Add sanity check of $JAVA on startup (CASSANDRA-7676)
 * Schedule fat client schema pull on join (CASSANDRA-7993)
 * Don't reset nodes' versions when closing IncomingTcpConnections
   (CASSANDRA-7734)
 * Record the real messaging version in all cases in OutboundTcpConnection
   (CASSANDRA-8057)
 * SSL does not work in cassandra-cli (CASSANDRA-7899)
 * Fix potential exception when using ReversedType in DynamicCompositeType
   (CASSANDRA-7898)
 * Better validation of collection values (CASSANDRA-7833)
 * Track min/max timestamps correctly (CASSANDRA-7969)
 * Fix possible overflow while sorting CL segments for replay (CASSANDRA-7992)
 * Increase nodetool Xmx (CASSANDRA-7956)
 * Archive any commitlog segments present at startup (CASSANDRA-6904)
 * CrcCheckChance should adjust based on live CFMetadata not
   sstable metadata (CASSANDRA-7978)
 * token() should only accept columns in the partitioning
   key order (CASSANDRA-6075)
 * Add method to invalidate permission cache via JMX (CASSANDRA-7977)
 * Allow propagating multiple gossip states atomically (CASSANDRA-6125)
 * Log exceptions related to unclean native protocol client disconnects
   at DEBUG or INFO (CASSANDRA-7849)
 * Allow permissions cache to be set via JMX (CASSANDRA-7698)
 * Include schema_triggers CF in readable system resources (CASSANDRA-7967)
 * Fix RowIndexEntry to report correct serializedSize (CASSANDRA-7948)
 * Make CQLSSTableWriter sync within partitions (CASSANDRA-7360)
 * Potentially use non-local replicas in CqlConfigHelper (CASSANDRA-7906)
 * Explicitly disallow mixing multi-column and single-column
   relations on clustering columns (CASSANDRA-7711)
 * Better error message when condition is set on PK column (CASSANDRA-7804)
 * Don't send schema change responses and events for no-op DDL
   statements (CASSANDRA-7600)
 * (Hadoop) fix cluster initialisation for a split fetching (CASSANDRA-7774)
 * Throw InvalidRequestException when queries contain relations on entire
   collection columns (CASSANDRA-7506)
 * (cqlsh) enable CTRL-R history search with libedit (CASSANDRA-7577)
 * (Hadoop) allow ACFRW to limit nodes to local DC (CASSANDRA-7252)
 * (cqlsh) cqlsh should automatically disable tracing when selecting
   from system_traces (CASSANDRA-7641)
 * (Hadoop) Add CqlOutputFormat (CASSANDRA-6927)
 * Don't depend on cassandra config for nodetool ring (CASSANDRA-7508)
 * (cqlsh) Fix failing cqlsh formatting tests (CASSANDRA-7703)
 * Fix IncompatibleClassChangeError from hadoop2 (CASSANDRA-7229)
 * Add 'nodetool sethintedhandoffthrottlekb' (CASSANDRA-7635)
 * (cqlsh) Add tab-completion for CREATE/DROP USER IF [NOT] EXISTS (CASSANDRA-7611)
 * Catch errors when the JVM pulls the rug out from GCInspector (CASSANDRA-5345)
 * cqlsh fails when version number parts are not int (CASSANDRA-7524)
 * Fix NPE when table dropped during streaming (CASSANDRA-7946)
 * Fix wrong progress when streaming uncompressed (CASSANDRA-7878)
 * Fix possible infinite loop in creating repair range (CASSANDRA-7983)
 * Fix unit in nodetool for streaming throughput (CASSANDRA-7375)
Merged from 1.2:
 * Don't index tombstones (CASSANDRA-7828)
 * Improve PasswordAuthenticator default super user setup (CASSANDRA-7788)


2.1.0
 * (cqlsh) Removed "ALTER TYPE <name> RENAME TO <name>" from tab-completion
   (CASSANDRA-7895)
 * Fixed IllegalStateException in anticompaction (CASSANDRA-7892)
 * cqlsh: DESCRIBE support for frozen UDTs, tuples (CASSANDRA-7863)
 * Avoid exposing internal classes over JMX (CASSANDRA-7879)
 * Add null check for keys when freezing collection (CASSANDRA-7869)
 * Improve stress workload realism (CASSANDRA-7519)
Merged from 2.0:
 * Configure system.paxos with LeveledCompactionStrategy (CASSANDRA-7753)
 * Fix ALTER clustering column type from DateType to TimestampType when
   using DESC clustering order (CASSANRDA-7797)
 * Throw EOFException if we run out of chunks in compressed datafile
   (CASSANDRA-7664)
 * Fix PRSI handling of CQL3 row markers for row cleanup (CASSANDRA-7787)
 * Fix dropping collection when it's the last regular column (CASSANDRA-7744)
 * Make StreamReceiveTask thread safe and gc friendly (CASSANDRA-7795)
 * Validate empty cell names from counter updates (CASSANDRA-7798)
Merged from 1.2:
 * Don't allow compacted sstables to be marked as compacting (CASSANDRA-7145)
 * Track expired tombstones (CASSANDRA-7810)


2.1.0-rc7
 * Add frozen keyword and require UDT to be frozen (CASSANDRA-7857)
 * Track added sstable size correctly (CASSANDRA-7239)
 * (cqlsh) Fix case insensitivity (CASSANDRA-7834)
 * Fix failure to stream ranges when moving (CASSANDRA-7836)
 * Correctly remove tmplink files (CASSANDRA-7803)
 * (cqlsh) Fix column name formatting for functions, CAS operations,
   and UDT field selections (CASSANDRA-7806)
 * (cqlsh) Fix COPY FROM handling of null/empty primary key
   values (CASSANDRA-7792)
 * Fix ordering of static cells (CASSANDRA-7763)
Merged from 2.0:
 * Forbid re-adding dropped counter columns (CASSANDRA-7831)
 * Fix CFMetaData#isThriftCompatible() for PK-only tables (CASSANDRA-7832)
 * Always reject inequality on the partition key without token()
   (CASSANDRA-7722)
 * Always send Paxos commit to all replicas (CASSANDRA-7479)
 * Make disruptor_thrift_server invocation pool configurable (CASSANDRA-7594)
 * Make repair no-op when RF=1 (CASSANDRA-7864)


2.1.0-rc6
 * Fix OOM issue from netty caching over time (CASSANDRA-7743)
 * json2sstable couldn't import JSON for CQL table (CASSANDRA-7477)
 * Invalidate all caches on table drop (CASSANDRA-7561)
 * Skip strict endpoint selection for ranges if RF == nodes (CASSANRA-7765)
 * Fix Thrift range filtering without 2ary index lookups (CASSANDRA-7741)
 * Add tracing entries about concurrent range requests (CASSANDRA-7599)
 * (cqlsh) Fix DESCRIBE for NTS keyspaces (CASSANDRA-7729)
 * Remove netty buffer ref-counting (CASSANDRA-7735)
 * Pass mutated cf to index updater for use by PRSI (CASSANDRA-7742)
 * Include stress yaml example in release and deb (CASSANDRA-7717)
 * workaround for netty issue causing corrupted data off the wire (CASSANDRA-7695)
 * cqlsh DESC CLUSTER fails retrieving ring information (CASSANDRA-7687)
 * Fix binding null values inside UDT (CASSANDRA-7685)
 * Fix UDT field selection with empty fields (CASSANDRA-7670)
 * Bogus deserialization of static cells from sstable (CASSANDRA-7684)
 * Fix NPE on compaction leftover cleanup for dropped table (CASSANDRA-7770)
Merged from 2.0:
 * Fix race condition in StreamTransferTask that could lead to
   infinite loops and premature sstable deletion (CASSANDRA-7704)
 * (cqlsh) Wait up to 10 sec for a tracing session (CASSANDRA-7222)
 * Fix NPE in FileCacheService.sizeInBytes (CASSANDRA-7756)
 * Remove duplicates from StorageService.getJoiningNodes (CASSANDRA-7478)
 * Clone token map outside of hot gossip loops (CASSANDRA-7758)
 * Fix MS expiring map timeout for Paxos messages (CASSANDRA-7752)
 * Do not flush on truncate if durable_writes is false (CASSANDRA-7750)
 * Give CRR a default input_cql Statement (CASSANDRA-7226)
 * Better error message when adding a collection with the same name
   than a previously dropped one (CASSANDRA-6276)
 * Fix validation when adding static columns (CASSANDRA-7730)
 * (Thrift) fix range deletion of supercolumns (CASSANDRA-7733)
 * Fix potential AssertionError in RangeTombstoneList (CASSANDRA-7700)
 * Validate arguments of blobAs* functions (CASSANDRA-7707)
 * Fix potential AssertionError with 2ndary indexes (CASSANDRA-6612)
 * Avoid logging CompactionInterrupted at ERROR (CASSANDRA-7694)
 * Minor leak in sstable2jon (CASSANDRA-7709)
 * Add cassandra.auto_bootstrap system property (CASSANDRA-7650)
 * Update java driver (for hadoop) (CASSANDRA-7618)
 * Remove CqlPagingRecordReader/CqlPagingInputFormat (CASSANDRA-7570)
 * Support connecting to ipv6 jmx with nodetool (CASSANDRA-7669)


2.1.0-rc5
 * Reject counters inside user types (CASSANDRA-7672)
 * Switch to notification-based GCInspector (CASSANDRA-7638)
 * (cqlsh) Handle nulls in UDTs and tuples correctly (CASSANDRA-7656)
 * Don't use strict consistency when replacing (CASSANDRA-7568)
 * Fix min/max cell name collection on 2.0 SSTables with range
   tombstones (CASSANDRA-7593)
 * Tolerate min/max cell names of different lengths (CASSANDRA-7651)
 * Filter cached results correctly (CASSANDRA-7636)
 * Fix tracing on the new SEPExecutor (CASSANDRA-7644)
 * Remove shuffle and taketoken (CASSANDRA-7601)
 * Clean up Windows batch scripts (CASSANDRA-7619)
 * Fix native protocol drop user type notification (CASSANDRA-7571)
 * Give read access to system.schema_usertypes to all authenticated users
   (CASSANDRA-7578)
 * (cqlsh) Fix cqlsh display when zero rows are returned (CASSANDRA-7580)
 * Get java version correctly when JAVA_TOOL_OPTIONS is set (CASSANDRA-7572)
 * Fix NPE when dropping index from non-existent keyspace, AssertionError when
   dropping non-existent index with IF EXISTS (CASSANDRA-7590)
 * Fix sstablelevelresetter hang (CASSANDRA-7614)
 * (cqlsh) Fix deserialization of blobs (CASSANDRA-7603)
 * Use "keyspace updated" schema change message for UDT changes in v1 and
   v2 protocols (CASSANDRA-7617)
 * Fix tracing of range slices and secondary index lookups that are local
   to the coordinator (CASSANDRA-7599)
 * Set -Dcassandra.storagedir for all tool shell scripts (CASSANDRA-7587)
 * Don't swap max/min col names when mutating sstable metadata (CASSANDRA-7596)
 * (cqlsh) Correctly handle paged result sets (CASSANDRA-7625)
 * (cqlsh) Improve waiting for a trace to complete (CASSANDRA-7626)
 * Fix tracing of concurrent range slices and 2ary index queries (CASSANDRA-7626)
 * Fix scrub against collection type (CASSANDRA-7665)
Merged from 2.0:
 * Set gc_grace_seconds to seven days for system schema tables (CASSANDRA-7668)
 * SimpleSeedProvider no longer caches seeds forever (CASSANDRA-7663)
 * Always flush on truncate (CASSANDRA-7511)
 * Fix ReversedType(DateType) mapping to native protocol (CASSANDRA-7576)
 * Always merge ranges owned by a single node (CASSANDRA-6930)
 * Track max/min timestamps for range tombstones (CASSANDRA-7647)
 * Fix NPE when listing saved caches dir (CASSANDRA-7632)


2.1.0-rc4
 * Fix word count hadoop example (CASSANDRA-7200)
 * Updated memtable_cleanup_threshold and memtable_flush_writers defaults
   (CASSANDRA-7551)
 * (Windows) fix startup when WMI memory query fails (CASSANDRA-7505)
 * Anti-compaction proceeds if any part of the repair failed (CASSANDRA-7521)
 * Add missing table name to DROP INDEX responses and notifications (CASSANDRA-7539)
 * Bump CQL version to 3.2.0 and update CQL documentation (CASSANDRA-7527)
 * Fix configuration error message when running nodetool ring (CASSANDRA-7508)
 * Support conditional updates, tuple type, and the v3 protocol in cqlsh (CASSANDRA-7509)
 * Handle queries on multiple secondary index types (CASSANDRA-7525)
 * Fix cqlsh authentication with v3 native protocol (CASSANDRA-7564)
 * Fix NPE when unknown prepared statement ID is used (CASSANDRA-7454)
Merged from 2.0:
 * (Windows) force range-based repair to non-sequential mode (CASSANDRA-7541)
 * Fix range merging when DES scores are zero (CASSANDRA-7535)
 * Warn when SSL certificates have expired (CASSANDRA-7528)
 * Fix error when doing reversed queries with static columns (CASSANDRA-7490)
Merged from 1.2:
 * Set correct stream ID on responses when non-Exception Throwables
   are thrown while handling native protocol messages (CASSANDRA-7470)


2.1.0-rc3
 * Consider expiry when reconciling otherwise equal cells (CASSANDRA-7403)
 * Introduce CQL support for stress tool (CASSANDRA-6146)
 * Fix ClassCastException processing expired messages (CASSANDRA-7496)
 * Fix prepared marker for collections inside UDT (CASSANDRA-7472)
 * Remove left-over populate_io_cache_on_flush and replicate_on_write
   uses (CASSANDRA-7493)
 * (Windows) handle spaces in path names (CASSANDRA-7451)
 * Ensure writes have completed after dropping a table, before recycling
   commit log segments (CASSANDRA-7437)
 * Remove left-over rows_per_partition_to_cache (CASSANDRA-7493)
 * Fix error when CONTAINS is used with a bind marker (CASSANDRA-7502)
 * Properly reject unknown UDT field (CASSANDRA-7484)
Merged from 2.0:
 * Fix CC#collectTimeOrderedData() tombstone optimisations (CASSANDRA-7394)
 * Support DISTINCT for static columns and fix behaviour when DISTINC is
   not use (CASSANDRA-7305).
 * Workaround JVM NPE on JMX bind failure (CASSANDRA-7254)
 * Fix race in FileCacheService RemovalListener (CASSANDRA-7278)
 * Fix inconsistent use of consistencyForCommit that allowed LOCAL_QUORUM
   operations to incorrect become full QUORUM (CASSANDRA-7345)
 * Properly handle unrecognized opcodes and flags (CASSANDRA-7440)
 * (Hadoop) close CqlRecordWriter clients when finished (CASSANDRA-7459)
 * Commit disk failure policy (CASSANDRA-7429)
 * Make sure high level sstables get compacted (CASSANDRA-7414)
 * Fix AssertionError when using empty clustering columns and static columns
   (CASSANDRA-7455)
 * Add option to disable STCS in L0 (CASSANDRA-6621)
 * Upgrade to snappy-java 1.0.5.2 (CASSANDRA-7476)


2.1.0-rc2
 * Fix heap size calculation for CompoundSparseCellName and
   CompoundSparseCellName.WithCollection (CASSANDRA-7421)
 * Allow counter mutations in UNLOGGED batches (CASSANDRA-7351)
 * Modify reconcile logic to always pick a tombstone over a counter cell
   (CASSANDRA-7346)
 * Avoid incremental compaction on Windows (CASSANDRA-7365)
 * Fix exception when querying a composite-keyed table with a collection index
   (CASSANDRA-7372)
 * Use node's host id in place of counter ids (CASSANDRA-7366)
 * Fix error when doing reversed queries with static columns (CASSANDRA-7490)
 * Backport CASSANDRA-6747 (CASSANDRA-7560)
 * Track max/min timestamps for range tombstones (CASSANDRA-7647)
 * Fix NPE when listing saved caches dir (CASSANDRA-7632)
 * Fix sstableloader unable to connect encrypted node (CASSANDRA-7585)
Merged from 1.2:
 * Clone token map outside of hot gossip loops (CASSANDRA-7758)
 * Add stop method to EmbeddedCassandraService (CASSANDRA-7595)
 * Support connecting to ipv6 jmx with nodetool (CASSANDRA-7669)
 * Set gc_grace_seconds to seven days for system schema tables (CASSANDRA-7668)
 * SimpleSeedProvider no longer caches seeds forever (CASSANDRA-7663)
 * Set correct stream ID on responses when non-Exception Throwables
   are thrown while handling native protocol messages (CASSANDRA-7470)
 * Fix row size miscalculation in LazilyCompactedRow (CASSANDRA-7543)
 * Fix race in background compaction check (CASSANDRA-7745)
 * Don't clear out range tombstones during compaction (CASSANDRA-7808)


2.1.0-rc1
 * Revert flush directory (CASSANDRA-6357)
 * More efficient executor service for fast operations (CASSANDRA-4718)
 * Move less common tools into a new cassandra-tools package (CASSANDRA-7160)
 * Support more concurrent requests in native protocol (CASSANDRA-7231)
 * Add tab-completion to debian nodetool packaging (CASSANDRA-6421)
 * Change concurrent_compactors defaults (CASSANDRA-7139)
 * Add PowerShell Windows launch scripts (CASSANDRA-7001)
 * Make commitlog archive+restore more robust (CASSANDRA-6974)
 * Fix marking commitlogsegments clean (CASSANDRA-6959)
 * Add snapshot "manifest" describing files included (CASSANDRA-6326)
 * Parallel streaming for sstableloader (CASSANDRA-3668)
 * Fix bugs in supercolumns handling (CASSANDRA-7138)
 * Fix ClassClassException on composite dense tables (CASSANDRA-7112)
 * Cleanup and optimize collation and slice iterators (CASSANDRA-7107)
 * Upgrade NBHM lib (CASSANDRA-7128)
 * Optimize netty server (CASSANDRA-6861)
 * Fix repair hang when given CF does not exist (CASSANDRA-7189)
 * Allow c* to be shutdown in an embedded mode (CASSANDRA-5635)
 * Add server side batching to native transport (CASSANDRA-5663)
 * Make batchlog replay asynchronous (CASSANDRA-6134)
 * remove unused classes (CASSANDRA-7197)
 * Limit user types to the keyspace they are defined in (CASSANDRA-6643)
 * Add validate method to CollectionType (CASSANDRA-7208)
 * New serialization format for UDT values (CASSANDRA-7209, CASSANDRA-7261)
 * Fix nodetool netstats (CASSANDRA-7270)
 * Fix potential ClassCastException in HintedHandoffManager (CASSANDRA-7284)
 * Use prepared statements internally (CASSANDRA-6975)
 * Fix broken paging state with prepared statement (CASSANDRA-7120)
 * Fix IllegalArgumentException in CqlStorage (CASSANDRA-7287)
 * Allow nulls/non-existant fields in UDT (CASSANDRA-7206)
 * Add Thrift MultiSliceRequest (CASSANDRA-6757, CASSANDRA-7027)
 * Handle overlapping MultiSlices (CASSANDRA-7279)
 * Fix DataOutputTest on Windows (CASSANDRA-7265)
 * Embedded sets in user defined data-types are not updating (CASSANDRA-7267)
 * Add tuple type to CQL/native protocol (CASSANDRA-7248)
 * Fix CqlPagingRecordReader on tables with few rows (CASSANDRA-7322)
Merged from 2.0:
 * Copy compaction options to make sure they are reloaded (CASSANDRA-7290)
 * Add option to do more aggressive tombstone compactions (CASSANDRA-6563)
 * Don't try to compact already-compacting files in HHOM (CASSANDRA-7288)
 * Always reallocate buffers in HSHA (CASSANDRA-6285)
 * (Hadoop) support authentication in CqlRecordReader (CASSANDRA-7221)
 * (Hadoop) Close java driver Cluster in CQLRR.close (CASSANDRA-7228)
 * Warn when 'USING TIMESTAMP' is used on a CAS BATCH (CASSANDRA-7067)
 * return all cpu values from BackgroundActivityMonitor.readAndCompute (CASSANDRA-7183)
 * Correctly delete scheduled range xfers (CASSANDRA-7143)
 * return all cpu values from BackgroundActivityMonitor.readAndCompute (CASSANDRA-7183)
 * reduce garbage creation in calculatePendingRanges (CASSANDRA-7191)
 * fix c* launch issues on Russian os's due to output of linux 'free' cmd (CASSANDRA-6162)
 * Fix disabling autocompaction (CASSANDRA-7187)
 * Fix potential NumberFormatException when deserializing IntegerType (CASSANDRA-7088)
 * cqlsh can't tab-complete disabling compaction (CASSANDRA-7185)
 * cqlsh: Accept and execute CQL statement(s) from command-line parameter (CASSANDRA-7172)
 * Fix IllegalStateException in CqlPagingRecordReader (CASSANDRA-7198)
 * Fix the InvertedIndex trigger example (CASSANDRA-7211)
 * Add --resolve-ip option to 'nodetool ring' (CASSANDRA-7210)
 * reduce garbage on codec flag deserialization (CASSANDRA-7244)
 * Fix duplicated error messages on directory creation error at startup (CASSANDRA-5818)
 * Proper null handle for IF with map element access (CASSANDRA-7155)
 * Improve compaction visibility (CASSANDRA-7242)
 * Correctly delete scheduled range xfers (CASSANDRA-7143)
 * Make batchlog replica selection rack-aware (CASSANDRA-6551)
 * Fix CFMetaData#getColumnDefinitionFromColumnName() (CASSANDRA-7074)
 * Fix writetime/ttl functions for static columns (CASSANDRA-7081)
 * Suggest CTRL-C or semicolon after three blank lines in cqlsh (CASSANDRA-7142)
 * Fix 2ndary index queries with DESC clustering order (CASSANDRA-6950)
 * Invalid key cache entries on DROP (CASSANDRA-6525)
 * Fix flapping RecoveryManagerTest (CASSANDRA-7084)
 * Add missing iso8601 patterns for date strings (CASSANDRA-6973)
 * Support selecting multiple rows in a partition using IN (CASSANDRA-6875)
 * Add authentication support to shuffle (CASSANDRA-6484)
 * Swap local and global default read repair chances (CASSANDRA-7320)
 * Add conditional CREATE/DROP USER support (CASSANDRA-7264)
 * Cqlsh counts non-empty lines for "Blank lines" warning (CASSANDRA-7325)
Merged from 1.2:
 * Add Cloudstack snitch (CASSANDRA-7147)
 * Update system.peers correctly when relocating tokens (CASSANDRA-7126)
 * Add Google Compute Engine snitch (CASSANDRA-7132)
 * remove duplicate query for local tokens (CASSANDRA-7182)
 * exit CQLSH with error status code if script fails (CASSANDRA-6344)
 * Fix bug with some IN queries missig results (CASSANDRA-7105)
 * Fix availability validation for LOCAL_ONE CL (CASSANDRA-7319)
 * Hint streaming can cause decommission to fail (CASSANDRA-7219)


2.1.0-beta2
 * Increase default CL space to 8GB (CASSANDRA-7031)
 * Add range tombstones to read repair digests (CASSANDRA-6863)
 * Fix BTree.clear for large updates (CASSANDRA-6943)
 * Fail write instead of logging a warning when unable to append to CL
   (CASSANDRA-6764)
 * Eliminate possibility of CL segment appearing twice in active list
   (CASSANDRA-6557)
 * Apply DONTNEED fadvise to commitlog segments (CASSANDRA-6759)
 * Switch CRC component to Adler and include it for compressed sstables
   (CASSANDRA-4165)
 * Allow cassandra-stress to set compaction strategy options (CASSANDRA-6451)
 * Add broadcast_rpc_address option to cassandra.yaml (CASSANDRA-5899)
 * Auto reload GossipingPropertyFileSnitch config (CASSANDRA-5897)
 * Fix overflow of memtable_total_space_in_mb (CASSANDRA-6573)
 * Fix ABTC NPE and apply update function correctly (CASSANDRA-6692)
 * Allow nodetool to use a file or prompt for password (CASSANDRA-6660)
 * Fix AIOOBE when concurrently accessing ABSC (CASSANDRA-6742)
 * Fix assertion error in ALTER TYPE RENAME (CASSANDRA-6705)
 * Scrub should not always clear out repaired status (CASSANDRA-5351)
 * Improve handling of range tombstone for wide partitions (CASSANDRA-6446)
 * Fix ClassCastException for compact table with composites (CASSANDRA-6738)
 * Fix potentially repairing with wrong nodes (CASSANDRA-6808)
 * Change caching option syntax (CASSANDRA-6745)
 * Fix stress to do proper counter reads (CASSANDRA-6835)
 * Fix help message for stress counter_write (CASSANDRA-6824)
 * Fix stress smart Thrift client to pick servers correctly (CASSANDRA-6848)
 * Add logging levels (minimal, normal or verbose) to stress tool (CASSANDRA-6849)
 * Fix race condition in Batch CLE (CASSANDRA-6860)
 * Improve cleanup/scrub/upgradesstables failure handling (CASSANDRA-6774)
 * ByteBuffer write() methods for serializing sstables (CASSANDRA-6781)
 * Proper compare function for CollectionType (CASSANDRA-6783)
 * Update native server to Netty 4 (CASSANDRA-6236)
 * Fix off-by-one error in stress (CASSANDRA-6883)
 * Make OpOrder AutoCloseable (CASSANDRA-6901)
 * Remove sync repair JMX interface (CASSANDRA-6900)
 * Add multiple memory allocation options for memtables (CASSANDRA-6689, 6694)
 * Remove adjusted op rate from stress output (CASSANDRA-6921)
 * Add optimized CF.hasColumns() implementations (CASSANDRA-6941)
 * Serialize batchlog mutations with the version of the target node
   (CASSANDRA-6931)
 * Optimize CounterColumn#reconcile() (CASSANDRA-6953)
 * Properly remove 1.2 sstable support in 2.1 (CASSANDRA-6869)
 * Lock counter cells, not partitions (CASSANDRA-6880)
 * Track presence of legacy counter shards in sstables (CASSANDRA-6888)
 * Ensure safe resource cleanup when replacing sstables (CASSANDRA-6912)
 * Add failure handler to async callback (CASSANDRA-6747)
 * Fix AE when closing SSTable without releasing reference (CASSANDRA-7000)
 * Clean up IndexInfo on keyspace/table drops (CASSANDRA-6924)
 * Only snapshot relative SSTables when sequential repair (CASSANDRA-7024)
 * Require nodetool rebuild_index to specify index names (CASSANDRA-7038)
 * fix cassandra stress errors on reads with native protocol (CASSANDRA-7033)
 * Use OpOrder to guard sstable references for reads (CASSANDRA-6919)
 * Preemptive opening of compaction result (CASSANDRA-6916)
 * Multi-threaded scrub/cleanup/upgradesstables (CASSANDRA-5547)
 * Optimize cellname comparison (CASSANDRA-6934)
 * Native protocol v3 (CASSANDRA-6855)
 * Optimize Cell liveness checks and clean up Cell (CASSANDRA-7119)
 * Support consistent range movements (CASSANDRA-2434)
 * Display min timestamp in sstablemetadata viewer (CASSANDRA-6767)
Merged from 2.0:
 * Avoid race-prone second "scrub" of system keyspace (CASSANDRA-6797)
 * Pool CqlRecordWriter clients by inetaddress rather than Range
   (CASSANDRA-6665)
 * Fix compaction_history timestamps (CASSANDRA-6784)
 * Compare scores of full replica ordering in DES (CASSANDRA-6683)
 * fix CME in SessionInfo updateProgress affecting netstats (CASSANDRA-6577)
 * Allow repairing between specific replicas (CASSANDRA-6440)
 * Allow per-dc enabling of hints (CASSANDRA-6157)
 * Add compatibility for Hadoop 0.2.x (CASSANDRA-5201)
 * Fix EstimatedHistogram races (CASSANDRA-6682)
 * Failure detector correctly converts initial value to nanos (CASSANDRA-6658)
 * Add nodetool taketoken to relocate vnodes (CASSANDRA-4445)
 * Expose bulk loading progress over JMX (CASSANDRA-4757)
 * Correctly handle null with IF conditions and TTL (CASSANDRA-6623)
 * Account for range/row tombstones in tombstone drop
   time histogram (CASSANDRA-6522)
 * Stop CommitLogSegment.close() from calling sync() (CASSANDRA-6652)
 * Make commitlog failure handling configurable (CASSANDRA-6364)
 * Avoid overlaps in LCS (CASSANDRA-6688)
 * Improve support for paginating over composites (CASSANDRA-4851)
 * Fix count(*) queries in a mixed cluster (CASSANDRA-6707)
 * Improve repair tasks(snapshot, differencing) concurrency (CASSANDRA-6566)
 * Fix replaying pre-2.0 commit logs (CASSANDRA-6714)
 * Add static columns to CQL3 (CASSANDRA-6561)
 * Optimize single partition batch statements (CASSANDRA-6737)
 * Disallow post-query re-ordering when paging (CASSANDRA-6722)
 * Fix potential paging bug with deleted columns (CASSANDRA-6748)
 * Fix NPE on BulkLoader caused by losing StreamEvent (CASSANDRA-6636)
 * Fix truncating compression metadata (CASSANDRA-6791)
 * Add CMSClassUnloadingEnabled JVM option (CASSANDRA-6541)
 * Catch memtable flush exceptions during shutdown (CASSANDRA-6735)
 * Fix upgradesstables NPE for non-CF-based indexes (CASSANDRA-6645)
 * Fix UPDATE updating PRIMARY KEY columns implicitly (CASSANDRA-6782)
 * Fix IllegalArgumentException when updating from 1.2 with SuperColumns
   (CASSANDRA-6733)
 * FBUtilities.singleton() should use the CF comparator (CASSANDRA-6778)
 * Fix CQLSStableWriter.addRow(Map<String, Object>) (CASSANDRA-6526)
 * Fix HSHA server introducing corrupt data (CASSANDRA-6285)
 * Fix CAS conditions for COMPACT STORAGE tables (CASSANDRA-6813)
 * Starting threads in OutboundTcpConnectionPool constructor causes race conditions (CASSANDRA-7177)
 * Allow overriding cassandra-rackdc.properties file (CASSANDRA-7072)
 * Set JMX RMI port to 7199 (CASSANDRA-7087)
 * Use LOCAL_QUORUM for data reads at LOCAL_SERIAL (CASSANDRA-6939)
 * Log a warning for large batches (CASSANDRA-6487)
 * Put nodes in hibernate when join_ring is false (CASSANDRA-6961)
 * Avoid early loading of non-system keyspaces before compaction-leftovers
   cleanup at startup (CASSANDRA-6913)
 * Restrict Windows to parallel repairs (CASSANDRA-6907)
 * (Hadoop) Allow manually specifying start/end tokens in CFIF (CASSANDRA-6436)
 * Fix NPE in MeteredFlusher (CASSANDRA-6820)
 * Fix race processing range scan responses (CASSANDRA-6820)
 * Allow deleting snapshots from dropped keyspaces (CASSANDRA-6821)
 * Add uuid() function (CASSANDRA-6473)
 * Omit tombstones from schema digests (CASSANDRA-6862)
 * Include correct consistencyLevel in LWT timeout (CASSANDRA-6884)
 * Lower chances for losing new SSTables during nodetool refresh and
   ColumnFamilyStore.loadNewSSTables (CASSANDRA-6514)
 * Add support for DELETE ... IF EXISTS to CQL3 (CASSANDRA-5708)
 * Update hadoop_cql3_word_count example (CASSANDRA-6793)
 * Fix handling of RejectedExecution in sync Thrift server (CASSANDRA-6788)
 * Log more information when exceeding tombstone_warn_threshold (CASSANDRA-6865)
 * Fix truncate to not abort due to unreachable fat clients (CASSANDRA-6864)
 * Fix schema concurrency exceptions (CASSANDRA-6841)
 * Fix leaking validator FH in StreamWriter (CASSANDRA-6832)
 * Fix saving triggers to schema (CASSANDRA-6789)
 * Fix trigger mutations when base mutation list is immutable (CASSANDRA-6790)
 * Fix accounting in FileCacheService to allow re-using RAR (CASSANDRA-6838)
 * Fix static counter columns (CASSANDRA-6827)
 * Restore expiring->deleted (cell) compaction optimization (CASSANDRA-6844)
 * Fix CompactionManager.needsCleanup (CASSANDRA-6845)
 * Correctly compare BooleanType values other than 0 and 1 (CASSANDRA-6779)
 * Read message id as string from earlier versions (CASSANDRA-6840)
 * Properly use the Paxos consistency for (non-protocol) batch (CASSANDRA-6837)
 * Add paranoid disk failure option (CASSANDRA-6646)
 * Improve PerRowSecondaryIndex performance (CASSANDRA-6876)
 * Extend triggers to support CAS updates (CASSANDRA-6882)
 * Static columns with IF NOT EXISTS don't always work as expected (CASSANDRA-6873)
 * Fix paging with SELECT DISTINCT (CASSANDRA-6857)
 * Fix UnsupportedOperationException on CAS timeout (CASSANDRA-6923)
 * Improve MeteredFlusher handling of MF-unaffected column families
   (CASSANDRA-6867)
 * Add CqlRecordReader using native pagination (CASSANDRA-6311)
 * Add QueryHandler interface (CASSANDRA-6659)
 * Track liveRatio per-memtable, not per-CF (CASSANDRA-6945)
 * Make sure upgradesstables keeps sstable level (CASSANDRA-6958)
 * Fix LIMIT with static columns (CASSANDRA-6956)
 * Fix clash with CQL column name in thrift validation (CASSANDRA-6892)
 * Fix error with super columns in mixed 1.2-2.0 clusters (CASSANDRA-6966)
 * Fix bad skip of sstables on slice query with composite start/finish (CASSANDRA-6825)
 * Fix unintended update with conditional statement (CASSANDRA-6893)
 * Fix map element access in IF (CASSANDRA-6914)
 * Avoid costly range calculations for range queries on system keyspaces
   (CASSANDRA-6906)
 * Fix SSTable not released if stream session fails (CASSANDRA-6818)
 * Avoid build failure due to ANTLR timeout (CASSANDRA-6991)
 * Queries on compact tables can return more rows that requested (CASSANDRA-7052)
 * USING TIMESTAMP for batches does not work (CASSANDRA-7053)
 * Fix performance regression from CASSANDRA-5614 (CASSANDRA-6949)
 * Ensure that batchlog and hint timeouts do not produce hints (CASSANDRA-7058)
 * Merge groupable mutations in TriggerExecutor#execute() (CASSANDRA-7047)
 * Plug holes in resource release when wiring up StreamSession (CASSANDRA-7073)
 * Re-add parameter columns to tracing session (CASSANDRA-6942)
 * Preserves CQL metadata when updating table from thrift (CASSANDRA-6831)
Merged from 1.2:
 * Fix nodetool display with vnodes (CASSANDRA-7082)
 * Add UNLOGGED, COUNTER options to BATCH documentation (CASSANDRA-6816)
 * add extra SSL cipher suites (CASSANDRA-6613)
 * fix nodetool getsstables for blob PK (CASSANDRA-6803)
 * Fix BatchlogManager#deleteBatch() use of millisecond timestamps
   (CASSANDRA-6822)
 * Continue assassinating even if the endpoint vanishes (CASSANDRA-6787)
 * Schedule schema pulls on change (CASSANDRA-6971)
 * Non-droppable verbs shouldn't be dropped from OTC (CASSANDRA-6980)
 * Shutdown batchlog executor in SS#drain() (CASSANDRA-7025)
 * Fix batchlog to account for CF truncation records (CASSANDRA-6999)
 * Fix CQLSH parsing of functions and BLOB literals (CASSANDRA-7018)
 * Properly load trustore in the native protocol (CASSANDRA-6847)
 * Always clean up references in SerializingCache (CASSANDRA-6994)
 * Don't shut MessagingService down when replacing a node (CASSANDRA-6476)
 * fix npe when doing -Dcassandra.fd_initial_value_ms (CASSANDRA-6751)


2.1.0-beta1
 * Add flush directory distinct from compaction directories (CASSANDRA-6357)
 * Require JNA by default (CASSANDRA-6575)
 * add listsnapshots command to nodetool (CASSANDRA-5742)
 * Introduce AtomicBTreeColumns (CASSANDRA-6271, 6692)
 * Multithreaded commitlog (CASSANDRA-3578)
 * allocate fixed index summary memory pool and resample cold index summaries
   to use less memory (CASSANDRA-5519)
 * Removed multithreaded compaction (CASSANDRA-6142)
 * Parallelize fetching rows for low-cardinality indexes (CASSANDRA-1337)
 * change logging from log4j to logback (CASSANDRA-5883)
 * switch to LZ4 compression for internode communication (CASSANDRA-5887)
 * Stop using Thrift-generated Index* classes internally (CASSANDRA-5971)
 * Remove 1.2 network compatibility code (CASSANDRA-5960)
 * Remove leveled json manifest migration code (CASSANDRA-5996)
 * Remove CFDefinition (CASSANDRA-6253)
 * Use AtomicIntegerFieldUpdater in RefCountedMemory (CASSANDRA-6278)
 * User-defined types for CQL3 (CASSANDRA-5590)
 * Use of o.a.c.metrics in nodetool (CASSANDRA-5871, 6406)
 * Batch read from OTC's queue and cleanup (CASSANDRA-1632)
 * Secondary index support for collections (CASSANDRA-4511, 6383)
 * SSTable metadata(Stats.db) format change (CASSANDRA-6356)
 * Push composites support in the storage engine
   (CASSANDRA-5417, CASSANDRA-6520)
 * Add snapshot space used to cfstats (CASSANDRA-6231)
 * Add cardinality estimator for key count estimation (CASSANDRA-5906)
 * CF id is changed to be non-deterministic. Data dir/key cache are created
   uniquely for CF id (CASSANDRA-5202)
 * New counters implementation (CASSANDRA-6504)
 * Replace UnsortedColumns, EmptyColumns, TreeMapBackedSortedColumns with new
   ArrayBackedSortedColumns (CASSANDRA-6630, CASSANDRA-6662, CASSANDRA-6690)
 * Add option to use row cache with a given amount of rows (CASSANDRA-5357)
 * Avoid repairing already repaired data (CASSANDRA-5351)
 * Reject counter updates with USING TTL/TIMESTAMP (CASSANDRA-6649)
 * Replace index_interval with min/max_index_interval (CASSANDRA-6379)
 * Lift limitation that order by columns must be selected for IN queries (CASSANDRA-4911)


2.0.5
 * Reduce garbage generated by bloom filter lookups (CASSANDRA-6609)
 * Add ks.cf names to tombstone logging (CASSANDRA-6597)
 * Use LOCAL_QUORUM for LWT operations at LOCAL_SERIAL (CASSANDRA-6495)
 * Wait for gossip to settle before accepting client connections (CASSANDRA-4288)
 * Delete unfinished compaction incrementally (CASSANDRA-6086)
 * Allow specifying custom secondary index options in CQL3 (CASSANDRA-6480)
 * Improve replica pinning for cache efficiency in DES (CASSANDRA-6485)
 * Fix LOCAL_SERIAL from thrift (CASSANDRA-6584)
 * Don't special case received counts in CAS timeout exceptions (CASSANDRA-6595)
 * Add support for 2.1 global counter shards (CASSANDRA-6505)
 * Fix NPE when streaming connection is not yet established (CASSANDRA-6210)
 * Avoid rare duplicate read repair triggering (CASSANDRA-6606)
 * Fix paging discardFirst (CASSANDRA-6555)
 * Fix ArrayIndexOutOfBoundsException in 2ndary index query (CASSANDRA-6470)
 * Release sstables upon rebuilding 2i (CASSANDRA-6635)
 * Add AbstractCompactionStrategy.startup() method (CASSANDRA-6637)
 * SSTableScanner may skip rows during cleanup (CASSANDRA-6638)
 * sstables from stalled repair sessions can resurrect deleted data (CASSANDRA-6503)
 * Switch stress to use ITransportFactory (CASSANDRA-6641)
 * Fix IllegalArgumentException during prepare (CASSANDRA-6592)
 * Fix possible loss of 2ndary index entries during compaction (CASSANDRA-6517)
 * Fix direct Memory on architectures that do not support unaligned long access
   (CASSANDRA-6628)
 * Let scrub optionally skip broken counter partitions (CASSANDRA-5930)
Merged from 1.2:
 * fsync compression metadata (CASSANDRA-6531)
 * Validate CF existence on execution for prepared statement (CASSANDRA-6535)
 * Add ability to throttle batchlog replay (CASSANDRA-6550)
 * Fix executing LOCAL_QUORUM with SimpleStrategy (CASSANDRA-6545)
 * Avoid StackOverflow when using large IN queries (CASSANDRA-6567)
 * Nodetool upgradesstables includes secondary indexes (CASSANDRA-6598)
 * Paginate batchlog replay (CASSANDRA-6569)
 * skip blocking on streaming during drain (CASSANDRA-6603)
 * Improve error message when schema doesn't match loaded sstable (CASSANDRA-6262)
 * Add properties to adjust FD initial value and max interval (CASSANDRA-4375)
 * Fix preparing with batch and delete from collection (CASSANDRA-6607)
 * Fix ABSC reverse iterator's remove() method (CASSANDRA-6629)
 * Handle host ID conflicts properly (CASSANDRA-6615)
 * Move handling of migration event source to solve bootstrap race. (CASSANDRA-6648)
 * Make sure compaction throughput value doesn't overflow with int math (CASSANDRA-6647)


2.0.4
 * Allow removing snapshots of no-longer-existing CFs (CASSANDRA-6418)
 * add StorageService.stopDaemon() (CASSANDRA-4268)
 * add IRE for invalid CF supplied to get_count (CASSANDRA-5701)
 * add client encryption support to sstableloader (CASSANDRA-6378)
 * Fix accept() loop for SSL sockets post-shutdown (CASSANDRA-6468)
 * Fix size-tiered compaction in LCS L0 (CASSANDRA-6496)
 * Fix assertion failure in filterColdSSTables (CASSANDRA-6483)
 * Fix row tombstones in larger-than-memory compactions (CASSANDRA-6008)
 * Fix cleanup ClassCastException (CASSANDRA-6462)
 * Reduce gossip memory use by interning VersionedValue strings (CASSANDRA-6410)
 * Allow specifying datacenters to participate in a repair (CASSANDRA-6218)
 * Fix divide-by-zero in PCI (CASSANDRA-6403)
 * Fix setting last compacted key in the wrong level for LCS (CASSANDRA-6284)
 * Add millisecond precision formats to the timestamp parser (CASSANDRA-6395)
 * Expose a total memtable size metric for a CF (CASSANDRA-6391)
 * cqlsh: handle symlinks properly (CASSANDRA-6425)
 * Fix potential infinite loop when paging query with IN (CASSANDRA-6464)
 * Fix assertion error in AbstractQueryPager.discardFirst (CASSANDRA-6447)
 * Fix streaming older SSTable yields unnecessary tombstones (CASSANDRA-6527)
Merged from 1.2:
 * Improved error message on bad properties in DDL queries (CASSANDRA-6453)
 * Randomize batchlog candidates selection (CASSANDRA-6481)
 * Fix thundering herd on endpoint cache invalidation (CASSANDRA-6345, 6485)
 * Improve batchlog write performance with vnodes (CASSANDRA-6488)
 * cqlsh: quote single quotes in strings inside collections (CASSANDRA-6172)
 * Improve gossip performance for typical messages (CASSANDRA-6409)
 * Throw IRE if a prepared statement has more markers than supported
   (CASSANDRA-5598)
 * Expose Thread metrics for the native protocol server (CASSANDRA-6234)
 * Change snapshot response message verb to INTERNAL to avoid dropping it
   (CASSANDRA-6415)
 * Warn when collection read has > 65K elements (CASSANDRA-5428)
 * Fix cache persistence when both row and key cache are enabled
   (CASSANDRA-6413)
 * (Hadoop) add describe_local_ring (CASSANDRA-6268)
 * Fix handling of concurrent directory creation failure (CASSANDRA-6459)
 * Allow executing CREATE statements multiple times (CASSANDRA-6471)
 * Don't send confusing info with timeouts (CASSANDRA-6491)
 * Don't resubmit counter mutation runnables internally (CASSANDRA-6427)
 * Don't drop local mutations without a hint (CASSANDRA-6510)
 * Don't allow null max_hint_window_in_ms (CASSANDRA-6419)
 * Validate SliceRange start and finish lengths (CASSANDRA-6521)


2.0.3
 * Fix FD leak on slice read path (CASSANDRA-6275)
 * Cancel read meter task when closing SSTR (CASSANDRA-6358)
 * free off-heap IndexSummary during bulk (CASSANDRA-6359)
 * Recover from IOException in accept() thread (CASSANDRA-6349)
 * Improve Gossip tolerance of abnormally slow tasks (CASSANDRA-6338)
 * Fix trying to hint timed out counter writes (CASSANDRA-6322)
 * Allow restoring specific columnfamilies from archived CL (CASSANDRA-4809)
 * Avoid flushing compaction_history after each operation (CASSANDRA-6287)
 * Fix repair assertion error when tombstones expire (CASSANDRA-6277)
 * Skip loading corrupt key cache (CASSANDRA-6260)
 * Fixes for compacting larger-than-memory rows (CASSANDRA-6274)
 * Compact hottest sstables first and optionally omit coldest from
   compaction entirely (CASSANDRA-6109)
 * Fix modifying column_metadata from thrift (CASSANDRA-6182)
 * cqlsh: fix LIST USERS output (CASSANDRA-6242)
 * Add IRequestSink interface (CASSANDRA-6248)
 * Update memtable size while flushing (CASSANDRA-6249)
 * Provide hooks around CQL2/CQL3 statement execution (CASSANDRA-6252)
 * Require Permission.SELECT for CAS updates (CASSANDRA-6247)
 * New CQL-aware SSTableWriter (CASSANDRA-5894)
 * Reject CAS operation when the protocol v1 is used (CASSANDRA-6270)
 * Correctly throw error when frame too large (CASSANDRA-5981)
 * Fix serialization bug in PagedRange with 2ndary indexes (CASSANDRA-6299)
 * Fix CQL3 table validation in Thrift (CASSANDRA-6140)
 * Fix bug missing results with IN clauses (CASSANDRA-6327)
 * Fix paging with reversed slices (CASSANDRA-6343)
 * Set minTimestamp correctly to be able to drop expired sstables (CASSANDRA-6337)
 * Support NaN and Infinity as float literals (CASSANDRA-6003)
 * Remove RF from nodetool ring output (CASSANDRA-6289)
 * Fix attempting to flush empty rows (CASSANDRA-6374)
 * Fix potential out of bounds exception when paging (CASSANDRA-6333)
Merged from 1.2:
 * Optimize FD phi calculation (CASSANDRA-6386)
 * Improve initial FD phi estimate when starting up (CASSANDRA-6385)
 * Don't list CQL3 table in CLI describe even if named explicitely
   (CASSANDRA-5750)
 * Invalidate row cache when dropping CF (CASSANDRA-6351)
 * add non-jamm path for cached statements (CASSANDRA-6293)
 * add windows bat files for shell commands (CASSANDRA-6145)
 * Require logging in for Thrift CQL2/3 statement preparation (CASSANDRA-6254)
 * restrict max_num_tokens to 1536 (CASSANDRA-6267)
 * Nodetool gets default JMX port from cassandra-env.sh (CASSANDRA-6273)
 * make calculatePendingRanges asynchronous (CASSANDRA-6244)
 * Remove blocking flushes in gossip thread (CASSANDRA-6297)
 * Fix potential socket leak in connectionpool creation (CASSANDRA-6308)
 * Allow LOCAL_ONE/LOCAL_QUORUM to work with SimpleStrategy (CASSANDRA-6238)
 * cqlsh: handle 'null' as session duration (CASSANDRA-6317)
 * Fix json2sstable handling of range tombstones (CASSANDRA-6316)
 * Fix missing one row in reverse query (CASSANDRA-6330)
 * Fix reading expired row value from row cache (CASSANDRA-6325)
 * Fix AssertionError when doing set element deletion (CASSANDRA-6341)
 * Make CL code for the native protocol match the one in C* 2.0
   (CASSANDRA-6347)
 * Disallow altering CQL3 table from thrift (CASSANDRA-6370)
 * Fix size computation of prepared statement (CASSANDRA-6369)


2.0.2
 * Update FailureDetector to use nanontime (CASSANDRA-4925)
 * Fix FileCacheService regressions (CASSANDRA-6149)
 * Never return WriteTimeout for CL.ANY (CASSANDRA-6132)
 * Fix race conditions in bulk loader (CASSANDRA-6129)
 * Add configurable metrics reporting (CASSANDRA-4430)
 * drop queries exceeding a configurable number of tombstones (CASSANDRA-6117)
 * Track and persist sstable read activity (CASSANDRA-5515)
 * Fixes for speculative retry (CASSANDRA-5932, CASSANDRA-6194)
 * Improve memory usage of metadata min/max column names (CASSANDRA-6077)
 * Fix thrift validation refusing row markers on CQL3 tables (CASSANDRA-6081)
 * Fix insertion of collections with CAS (CASSANDRA-6069)
 * Correctly send metadata on SELECT COUNT (CASSANDRA-6080)
 * Track clients' remote addresses in ClientState (CASSANDRA-6070)
 * Create snapshot dir if it does not exist when migrating
   leveled manifest (CASSANDRA-6093)
 * make sequential nodetool repair the default (CASSANDRA-5950)
 * Add more hooks for compaction strategy implementations (CASSANDRA-6111)
 * Fix potential NPE on composite 2ndary indexes (CASSANDRA-6098)
 * Delete can potentially be skipped in batch (CASSANDRA-6115)
 * Allow alter keyspace on system_traces (CASSANDRA-6016)
 * Disallow empty column names in cql (CASSANDRA-6136)
 * Use Java7 file-handling APIs and fix file moving on Windows (CASSANDRA-5383)
 * Save compaction history to system keyspace (CASSANDRA-5078)
 * Fix NPE if StorageService.getOperationMode() is executed before full startup (CASSANDRA-6166)
 * CQL3: support pre-epoch longs for TimestampType (CASSANDRA-6212)
 * Add reloadtriggers command to nodetool (CASSANDRA-4949)
 * cqlsh: ignore empty 'value alias' in DESCRIBE (CASSANDRA-6139)
 * Fix sstable loader (CASSANDRA-6205)
 * Reject bootstrapping if the node already exists in gossip (CASSANDRA-5571)
 * Fix NPE while loading paxos state (CASSANDRA-6211)
 * cqlsh: add SHOW SESSION <tracing-session> command (CASSANDRA-6228)
Merged from 1.2:
 * (Hadoop) Require CFRR batchSize to be at least 2 (CASSANDRA-6114)
 * Add a warning for small LCS sstable size (CASSANDRA-6191)
 * Add ability to list specific KS/CF combinations in nodetool cfstats (CASSANDRA-4191)
 * Mark CF clean if a mutation raced the drop and got it marked dirty (CASSANDRA-5946)
 * Add a LOCAL_ONE consistency level (CASSANDRA-6202)
 * Limit CQL prepared statement cache by size instead of count (CASSANDRA-6107)
 * Tracing should log write failure rather than raw exceptions (CASSANDRA-6133)
 * lock access to TM.endpointToHostIdMap (CASSANDRA-6103)
 * Allow estimated memtable size to exceed slab allocator size (CASSANDRA-6078)
 * Start MeteredFlusher earlier to prevent OOM during CL replay (CASSANDRA-6087)
 * Avoid sending Truncate command to fat clients (CASSANDRA-6088)
 * Allow where clause conditions to be in parenthesis (CASSANDRA-6037)
 * Do not open non-ssl storage port if encryption option is all (CASSANDRA-3916)
 * Move batchlog replay to its own executor (CASSANDRA-6079)
 * Add tombstone debug threshold and histogram (CASSANDRA-6042, 6057)
 * Enable tcp keepalive on incoming connections (CASSANDRA-4053)
 * Fix fat client schema pull NPE (CASSANDRA-6089)
 * Fix memtable flushing for indexed tables (CASSANDRA-6112)
 * Fix skipping columns with multiple slices (CASSANDRA-6119)
 * Expose connected thrift + native client counts (CASSANDRA-5084)
 * Optimize auth setup (CASSANDRA-6122)
 * Trace index selection (CASSANDRA-6001)
 * Update sstablesPerReadHistogram to use biased sampling (CASSANDRA-6164)
 * Log UnknownColumnfamilyException when closing socket (CASSANDRA-5725)
 * Properly error out on CREATE INDEX for counters table (CASSANDRA-6160)
 * Handle JMX notification failure for repair (CASSANDRA-6097)
 * (Hadoop) Fetch no more than 128 splits in parallel (CASSANDRA-6169)
 * stress: add username/password authentication support (CASSANDRA-6068)
 * Fix indexed queries with row cache enabled on parent table (CASSANDRA-5732)
 * Fix compaction race during columnfamily drop (CASSANDRA-5957)
 * Fix validation of empty column names for compact tables (CASSANDRA-6152)
 * Skip replaying mutations that pass CRC but fail to deserialize (CASSANDRA-6183)
 * Rework token replacement to use replace_address (CASSANDRA-5916)
 * Fix altering column types (CASSANDRA-6185)
 * cqlsh: fix CREATE/ALTER WITH completion (CASSANDRA-6196)
 * add windows bat files for shell commands (CASSANDRA-6145)
 * Fix potential stack overflow during range tombstones insertion (CASSANDRA-6181)
 * (Hadoop) Make LOCAL_ONE the default consistency level (CASSANDRA-6214)


2.0.1
 * Fix bug that could allow reading deleted data temporarily (CASSANDRA-6025)
 * Improve memory use defaults (CASSANDRA-6059)
 * Make ThriftServer more easlly extensible (CASSANDRA-6058)
 * Remove Hadoop dependency from ITransportFactory (CASSANDRA-6062)
 * add file_cache_size_in_mb setting (CASSANDRA-5661)
 * Improve error message when yaml contains invalid properties (CASSANDRA-5958)
 * Improve leveled compaction's ability to find non-overlapping L0 compactions
   to work on concurrently (CASSANDRA-5921)
 * Notify indexer of columns shadowed by range tombstones (CASSANDRA-5614)
 * Log Merkle tree stats (CASSANDRA-2698)
 * Switch from crc32 to adler32 for compressed sstable checksums (CASSANDRA-5862)
 * Improve offheap memcpy performance (CASSANDRA-5884)
 * Use a range aware scanner for cleanup (CASSANDRA-2524)
 * Cleanup doesn't need to inspect sstables that contain only local data
   (CASSANDRA-5722)
 * Add ability for CQL3 to list partition keys (CASSANDRA-4536)
 * Improve native protocol serialization (CASSANDRA-5664)
 * Upgrade Thrift to 0.9.1 (CASSANDRA-5923)
 * Require superuser status for adding triggers (CASSANDRA-5963)
 * Make standalone scrubber handle old and new style leveled manifest
   (CASSANDRA-6005)
 * Fix paxos bugs (CASSANDRA-6012, 6013, 6023)
 * Fix paged ranges with multiple replicas (CASSANDRA-6004)
 * Fix potential AssertionError during tracing (CASSANDRA-6041)
 * Fix NPE in sstablesplit (CASSANDRA-6027)
 * Migrate pre-2.0 key/value/column aliases to system.schema_columns
   (CASSANDRA-6009)
 * Paging filter empty rows too agressively (CASSANDRA-6040)
 * Support variadic parameters for IN clauses (CASSANDRA-4210)
 * cqlsh: return the result of CAS writes (CASSANDRA-5796)
 * Fix validation of IN clauses with 2ndary indexes (CASSANDRA-6050)
 * Support named bind variables in CQL (CASSANDRA-6033)
Merged from 1.2:
 * Allow cache-keys-to-save to be set at runtime (CASSANDRA-5980)
 * Avoid second-guessing out-of-space state (CASSANDRA-5605)
 * Tuning knobs for dealing with large blobs and many CFs (CASSANDRA-5982)
 * (Hadoop) Fix CQLRW for thrift tables (CASSANDRA-6002)
 * Fix possible divide-by-zero in HHOM (CASSANDRA-5990)
 * Allow local batchlog writes for CL.ANY (CASSANDRA-5967)
 * Upgrade metrics-core to version 2.2.0 (CASSANDRA-5947)
 * Fix CqlRecordWriter with composite keys (CASSANDRA-5949)
 * Add snitch, schema version, cluster, partitioner to JMX (CASSANDRA-5881)
 * Allow disabling SlabAllocator (CASSANDRA-5935)
 * Make user-defined compaction JMX blocking (CASSANDRA-4952)
 * Fix streaming does not transfer wrapped range (CASSANDRA-5948)
 * Fix loading index summary containing empty key (CASSANDRA-5965)
 * Correctly handle limits in CompositesSearcher (CASSANDRA-5975)
 * Pig: handle CQL collections (CASSANDRA-5867)
 * Pass the updated cf to the PRSI index() method (CASSANDRA-5999)
 * Allow empty CQL3 batches (as no-op) (CASSANDRA-5994)
 * Support null in CQL3 functions (CASSANDRA-5910)
 * Replace the deprecated MapMaker with CacheLoader (CASSANDRA-6007)
 * Add SSTableDeletingNotification to DataTracker (CASSANDRA-6010)
 * Fix snapshots in use get deleted during snapshot repair (CASSANDRA-6011)
 * Move hints and exception count to o.a.c.metrics (CASSANDRA-6017)
 * Fix memory leak in snapshot repair (CASSANDRA-6047)
 * Fix sstable2sjon for CQL3 tables (CASSANDRA-5852)


2.0.0
 * Fix thrift validation when inserting into CQL3 tables (CASSANDRA-5138)
 * Fix periodic memtable flushing behavior with clean memtables (CASSANDRA-5931)
 * Fix dateOf() function for pre-2.0 timestamp columns (CASSANDRA-5928)
 * Fix SSTable unintentionally loads BF when opened for batch (CASSANDRA-5938)
 * Add stream session progress to JMX (CASSANDRA-4757)
 * Fix NPE during CAS operation (CASSANDRA-5925)
Merged from 1.2:
 * Fix getBloomFilterDiskSpaceUsed for AlwaysPresentFilter (CASSANDRA-5900)
 * Don't announce schema version until we've loaded the changes locally
   (CASSANDRA-5904)
 * Fix to support off heap bloom filters size greater than 2 GB (CASSANDRA-5903)
 * Properly handle parsing huge map and set literals (CASSANDRA-5893)


2.0.0-rc2
 * enable vnodes by default (CASSANDRA-5869)
 * fix CAS contention timeout (CASSANDRA-5830)
 * fix HsHa to respect max frame size (CASSANDRA-4573)
 * Fix (some) 2i on composite components omissions (CASSANDRA-5851)
 * cqlsh: add DESCRIBE FULL SCHEMA variant (CASSANDRA-5880)
Merged from 1.2:
 * Correctly validate sparse composite cells in scrub (CASSANDRA-5855)
 * Add KeyCacheHitRate metric to CF metrics (CASSANDRA-5868)
 * cqlsh: add support for multiline comments (CASSANDRA-5798)
 * Handle CQL3 SELECT duplicate IN restrictions on clustering columns
   (CASSANDRA-5856)


2.0.0-rc1
 * improve DecimalSerializer performance (CASSANDRA-5837)
 * fix potential spurious wakeup in AsyncOneResponse (CASSANDRA-5690)
 * fix schema-related trigger issues (CASSANDRA-5774)
 * Better validation when accessing CQL3 table from thrift (CASSANDRA-5138)
 * Fix assertion error during repair (CASSANDRA-5801)
 * Fix range tombstone bug (CASSANDRA-5805)
 * DC-local CAS (CASSANDRA-5797)
 * Add a native_protocol_version column to the system.local table (CASSANRDA-5819)
 * Use index_interval from cassandra.yaml when upgraded (CASSANDRA-5822)
 * Fix buffer underflow on socket close (CASSANDRA-5792)
Merged from 1.2:
 * Fix reading DeletionTime from 1.1-format sstables (CASSANDRA-5814)
 * cqlsh: add collections support to COPY (CASSANDRA-5698)
 * retry important messages for any IOException (CASSANDRA-5804)
 * Allow empty IN relations in SELECT/UPDATE/DELETE statements (CASSANDRA-5626)
 * cqlsh: fix crashing on Windows due to libedit detection (CASSANDRA-5812)
 * fix bulk-loading compressed sstables (CASSANDRA-5820)
 * (Hadoop) fix quoting in CqlPagingRecordReader and CqlRecordWriter
   (CASSANDRA-5824)
 * update default LCS sstable size to 160MB (CASSANDRA-5727)
 * Allow compacting 2Is via nodetool (CASSANDRA-5670)
 * Hex-encode non-String keys in OPP (CASSANDRA-5793)
 * nodetool history logging (CASSANDRA-5823)
 * (Hadoop) fix support for Thrift tables in CqlPagingRecordReader
   (CASSANDRA-5752)
 * add "all time blocked" to StatusLogger output (CASSANDRA-5825)
 * Future-proof inter-major-version schema migrations (CASSANDRA-5845)
 * (Hadoop) add CqlPagingRecordReader support for ReversedType in Thrift table
   (CASSANDRA-5718)
 * Add -no-snapshot option to scrub (CASSANDRA-5891)
 * Fix to support off heap bloom filters size greater than 2 GB (CASSANDRA-5903)
 * Properly handle parsing huge map and set literals (CASSANDRA-5893)
 * Fix LCS L0 compaction may overlap in L1 (CASSANDRA-5907)
 * New sstablesplit tool to split large sstables offline (CASSANDRA-4766)
 * Fix potential deadlock in native protocol server (CASSANDRA-5926)
 * Disallow incompatible type change in CQL3 (CASSANDRA-5882)
Merged from 1.1:
 * Correctly validate sparse composite cells in scrub (CASSANDRA-5855)


2.0.0-beta2
 * Replace countPendingHints with Hints Created metric (CASSANDRA-5746)
 * Allow nodetool with no args, and with help to run without a server (CASSANDRA-5734)
 * Cleanup AbstractType/TypeSerializer classes (CASSANDRA-5744)
 * Remove unimplemented cli option schema-mwt (CASSANDRA-5754)
 * Support range tombstones in thrift (CASSANDRA-5435)
 * Normalize table-manipulating CQL3 statements' class names (CASSANDRA-5759)
 * cqlsh: add missing table options to DESCRIBE output (CASSANDRA-5749)
 * Fix assertion error during repair (CASSANDRA-5757)
 * Fix bulkloader (CASSANDRA-5542)
 * Add LZ4 compression to the native protocol (CASSANDRA-5765)
 * Fix bugs in the native protocol v2 (CASSANDRA-5770)
 * CAS on 'primary key only' table (CASSANDRA-5715)
 * Support streaming SSTables of old versions (CASSANDRA-5772)
 * Always respect protocol version in native protocol (CASSANDRA-5778)
 * Fix ConcurrentModificationException during streaming (CASSANDRA-5782)
 * Update deletion timestamp in Commit#updatesWithPaxosTime (CASSANDRA-5787)
 * Thrift cas() method crashes if input columns are not sorted (CASSANDRA-5786)
 * Order columns names correctly when querying for CAS (CASSANDRA-5788)
 * Fix streaming retry (CASSANDRA-5775)
Merged from 1.2:
 * if no seeds can be a reached a node won't start in a ring by itself (CASSANDRA-5768)
 * add cassandra.unsafesystem property (CASSANDRA-5704)
 * (Hadoop) quote identifiers in CqlPagingRecordReader (CASSANDRA-5763)
 * Add replace_node functionality for vnodes (CASSANDRA-5337)
 * Add timeout events to query traces (CASSANDRA-5520)
 * Fix serialization of the LEFT gossip value (CASSANDRA-5696)
 * Pig: support for cql3 tables (CASSANDRA-5234)
 * Fix skipping range tombstones with reverse queries (CASSANDRA-5712)
 * Expire entries out of ThriftSessionManager (CASSANDRA-5719)
 * Don't keep ancestor information in memory (CASSANDRA-5342)
 * Expose native protocol server status in nodetool info (CASSANDRA-5735)
 * Fix pathetic performance of range tombstones (CASSANDRA-5677)
 * Fix querying with an empty (impossible) range (CASSANDRA-5573)
 * cqlsh: handle CUSTOM 2i in DESCRIBE output (CASSANDRA-5760)
 * Fix minor bug in Range.intersects(Bound) (CASSANDRA-5771)
 * cqlsh: handle disabled compression in DESCRIBE output (CASSANDRA-5766)
 * Ensure all UP events are notified on the native protocol (CASSANDRA-5769)
 * Fix formatting of sstable2json with multiple -k arguments (CASSANDRA-5781)
 * Don't rely on row marker for queries in general to hide lost markers
   after TTL expires (CASSANDRA-5762)
 * Sort nodetool help output (CASSANDRA-5776)
 * Fix column expiring during 2 phases compaction (CASSANDRA-5799)
 * now() is being rejected in INSERTs when inside collections (CASSANDRA-5795)


2.0.0-beta1
 * Add support for indexing clustered columns (CASSANDRA-5125)
 * Removed on-heap row cache (CASSANDRA-5348)
 * use nanotime consistently for node-local timeouts (CASSANDRA-5581)
 * Avoid unnecessary second pass on name-based queries (CASSANDRA-5577)
 * Experimental triggers (CASSANDRA-1311)
 * JEMalloc support for off-heap allocation (CASSANDRA-3997)
 * Single-pass compaction (CASSANDRA-4180)
 * Removed token range bisection (CASSANDRA-5518)
 * Removed compatibility with pre-1.2.5 sstables and network messages
   (CASSANDRA-5511)
 * removed PBSPredictor (CASSANDRA-5455)
 * CAS support (CASSANDRA-5062, 5441, 5442, 5443, 5619, 5667)
 * Leveled compaction performs size-tiered compactions in L0
   (CASSANDRA-5371, 5439)
 * Add yaml network topology snitch for mixed ec2/other envs (CASSANDRA-5339)
 * Log when a node is down longer than the hint window (CASSANDRA-4554)
 * Optimize tombstone creation for ExpiringColumns (CASSANDRA-4917)
 * Improve LeveledScanner work estimation (CASSANDRA-5250, 5407)
 * Replace compaction lock with runWithCompactionsDisabled (CASSANDRA-3430)
 * Change Message IDs to ints (CASSANDRA-5307)
 * Move sstable level information into the Stats component, removing the
   need for a separate Manifest file (CASSANDRA-4872)
 * avoid serializing to byte[] on commitlog append (CASSANDRA-5199)
 * make index_interval configurable per columnfamily (CASSANDRA-3961, CASSANDRA-5650)
 * add default_time_to_live (CASSANDRA-3974)
 * add memtable_flush_period_in_ms (CASSANDRA-4237)
 * replace supercolumns internally by composites (CASSANDRA-3237, 5123)
 * upgrade thrift to 0.9.0 (CASSANDRA-3719)
 * drop unnecessary keyspace parameter from user-defined compaction API
   (CASSANDRA-5139)
 * more robust solution to incomplete compactions + counters (CASSANDRA-5151)
 * Change order of directory searching for c*.in.sh (CASSANDRA-3983)
 * Add tool to reset SSTable compaction level for LCS (CASSANDRA-5271)
 * Allow custom configuration loader (CASSANDRA-5045)
 * Remove memory emergency pressure valve logic (CASSANDRA-3534)
 * Reduce request latency with eager retry (CASSANDRA-4705)
 * cqlsh: Remove ASSUME command (CASSANDRA-5331)
 * Rebuild BF when loading sstables if bloom_filter_fp_chance
   has changed since compaction (CASSANDRA-5015)
 * remove row-level bloom filters (CASSANDRA-4885)
 * Change Kernel Page Cache skipping into row preheating (disabled by default)
   (CASSANDRA-4937)
 * Improve repair by deciding on a gcBefore before sending
   out TreeRequests (CASSANDRA-4932)
 * Add an official way to disable compactions (CASSANDRA-5074)
 * Reenable ALTER TABLE DROP with new semantics (CASSANDRA-3919)
 * Add binary protocol versioning (CASSANDRA-5436)
 * Swap THshaServer for TThreadedSelectorServer (CASSANDRA-5530)
 * Add alias support to SELECT statement (CASSANDRA-5075)
 * Don't create empty RowMutations in CommitLogReplayer (CASSANDRA-5541)
 * Use range tombstones when dropping cfs/columns from schema (CASSANDRA-5579)
 * cqlsh: drop CQL2/CQL3-beta support (CASSANDRA-5585)
 * Track max/min column names in sstables to be able to optimize slice
   queries (CASSANDRA-5514, CASSANDRA-5595, CASSANDRA-5600)
 * Binary protocol: allow batching already prepared statements (CASSANDRA-4693)
 * Allow preparing timestamp, ttl and limit in CQL3 queries (CASSANDRA-4450)
 * Support native link w/o JNA in Java7 (CASSANDRA-3734)
 * Use SASL authentication in binary protocol v2 (CASSANDRA-5545)
 * Replace Thrift HsHa with LMAX Disruptor based implementation (CASSANDRA-5582)
 * cqlsh: Add row count to SELECT output (CASSANDRA-5636)
 * Include a timestamp with all read commands to determine column expiration
   (CASSANDRA-5149)
 * Streaming 2.0 (CASSANDRA-5286, 5699)
 * Conditional create/drop ks/table/index statements in CQL3 (CASSANDRA-2737)
 * more pre-table creation property validation (CASSANDRA-5693)
 * Redesign repair messages (CASSANDRA-5426)
 * Fix ALTER RENAME post-5125 (CASSANDRA-5702)
 * Disallow renaming a 2ndary indexed column (CASSANDRA-5705)
 * Rename Table to Keyspace (CASSANDRA-5613)
 * Ensure changing column_index_size_in_kb on different nodes don't corrupt the
   sstable (CASSANDRA-5454)
 * Move resultset type information into prepare, not execute (CASSANDRA-5649)
 * Auto paging in binary protocol (CASSANDRA-4415, 5714)
 * Don't tie client side use of AbstractType to JDBC (CASSANDRA-4495)
 * Adds new TimestampType to replace DateType (CASSANDRA-5723, CASSANDRA-5729)
Merged from 1.2:
 * make starting native protocol server idempotent (CASSANDRA-5728)
 * Fix loading key cache when a saved entry is no longer valid (CASSANDRA-5706)
 * Fix serialization of the LEFT gossip value (CASSANDRA-5696)
 * cqlsh: Don't show 'null' in place of empty values (CASSANDRA-5675)
 * Race condition in detecting version on a mixed 1.1/1.2 cluster
   (CASSANDRA-5692)
 * Fix skipping range tombstones with reverse queries (CASSANDRA-5712)
 * Expire entries out of ThriftSessionManager (CASSANRDA-5719)
 * Don't keep ancestor information in memory (CASSANDRA-5342)
 * cqlsh: fix handling of semicolons inside BATCH queries (CASSANDRA-5697)


1.2.6
 * Fix tracing when operation completes before all responses arrive
   (CASSANDRA-5668)
 * Fix cross-DC mutation forwarding (CASSANDRA-5632)
 * Reduce SSTableLoader memory usage (CASSANDRA-5555)
 * Scale hinted_handoff_throttle_in_kb to cluster size (CASSANDRA-5272)
 * (Hadoop) Add CQL3 input/output formats (CASSANDRA-4421, 5622)
 * (Hadoop) Fix InputKeyRange in CFIF (CASSANDRA-5536)
 * Fix dealing with ridiculously large max sstable sizes in LCS (CASSANDRA-5589)
 * Ignore pre-truncate hints (CASSANDRA-4655)
 * Move System.exit on OOM into a separate thread (CASSANDRA-5273)
 * Write row markers when serializing schema (CASSANDRA-5572)
 * Check only SSTables for the requested range when streaming (CASSANDRA-5569)
 * Improve batchlog replay behavior and hint ttl handling (CASSANDRA-5314)
 * Exclude localTimestamp from validation for tombstones (CASSANDRA-5398)
 * cqlsh: add custom prompt support (CASSANDRA-5539)
 * Reuse prepared statements in hot auth queries (CASSANDRA-5594)
 * cqlsh: add vertical output option (see EXPAND) (CASSANDRA-5597)
 * Add a rate limit option to stress (CASSANDRA-5004)
 * have BulkLoader ignore snapshots directories (CASSANDRA-5587)
 * fix SnitchProperties logging context (CASSANDRA-5602)
 * Expose whether jna is enabled and memory is locked via JMX (CASSANDRA-5508)
 * cqlsh: fix COPY FROM with ReversedType (CASSANDRA-5610)
 * Allow creating CUSTOM indexes on collections (CASSANDRA-5615)
 * Evaluate now() function at execution time (CASSANDRA-5616)
 * Expose detailed read repair metrics (CASSANDRA-5618)
 * Correct blob literal + ReversedType parsing (CASSANDRA-5629)
 * Allow GPFS to prefer the internal IP like EC2MRS (CASSANDRA-5630)
 * fix help text for -tspw cassandra-cli (CASSANDRA-5643)
 * don't throw away initial causes exceptions for internode encryption issues
   (CASSANDRA-5644)
 * Fix message spelling errors for cql select statements (CASSANDRA-5647)
 * Suppress custom exceptions thru jmx (CASSANDRA-5652)
 * Update CREATE CUSTOM INDEX syntax (CASSANDRA-5639)
 * Fix PermissionDetails.equals() method (CASSANDRA-5655)
 * Never allow partition key ranges in CQL3 without token() (CASSANDRA-5666)
 * Gossiper incorrectly drops AppState for an upgrading node (CASSANDRA-5660)
 * Connection thrashing during multi-region ec2 during upgrade, due to
   messaging version (CASSANDRA-5669)
 * Avoid over reconnecting in EC2MRS (CASSANDRA-5678)
 * Fix ReadResponseSerializer.serializedSize() for digest reads (CASSANDRA-5476)
 * allow sstable2json on 2i CFs (CASSANDRA-5694)
Merged from 1.1:
 * Remove buggy thrift max message length option (CASSANDRA-5529)
 * Fix NPE in Pig's widerow mode (CASSANDRA-5488)
 * Add split size parameter to Pig and disable split combination (CASSANDRA-5544)


1.2.5
 * make BytesToken.toString only return hex bytes (CASSANDRA-5566)
 * Ensure that submitBackground enqueues at least one task (CASSANDRA-5554)
 * fix 2i updates with identical values and timestamps (CASSANDRA-5540)
 * fix compaction throttling bursty-ness (CASSANDRA-4316)
 * reduce memory consumption of IndexSummary (CASSANDRA-5506)
 * remove per-row column name bloom filters (CASSANDRA-5492)
 * Include fatal errors in trace events (CASSANDRA-5447)
 * Ensure that PerRowSecondaryIndex is notified of row-level deletes
   (CASSANDRA-5445)
 * Allow empty blob literals in CQL3 (CASSANDRA-5452)
 * Fix streaming RangeTombstones at column index boundary (CASSANDRA-5418)
 * Fix preparing statements when current keyspace is not set (CASSANDRA-5468)
 * Fix SemanticVersion.isSupportedBy minor/patch handling (CASSANDRA-5496)
 * Don't provide oldCfId for post-1.1 system cfs (CASSANDRA-5490)
 * Fix primary range ignores replication strategy (CASSANDRA-5424)
 * Fix shutdown of binary protocol server (CASSANDRA-5507)
 * Fix repair -snapshot not working (CASSANDRA-5512)
 * Set isRunning flag later in binary protocol server (CASSANDRA-5467)
 * Fix use of CQL3 functions with descending clustering order (CASSANDRA-5472)
 * Disallow renaming columns one at a time for thrift table in CQL3
   (CASSANDRA-5531)
 * cqlsh: add CLUSTERING ORDER BY support to DESCRIBE (CASSANDRA-5528)
 * Add custom secondary index support to CQL3 (CASSANDRA-5484)
 * Fix repair hanging silently on unexpected error (CASSANDRA-5229)
 * Fix Ec2Snitch regression introduced by CASSANDRA-5171 (CASSANDRA-5432)
 * Add nodetool enablebackup/disablebackup (CASSANDRA-5556)
 * cqlsh: fix DESCRIBE after case insensitive USE (CASSANDRA-5567)
Merged from 1.1
 * Add retry mechanism to OTC for non-droppable_verbs (CASSANDRA-5393)
 * Use allocator information to improve memtable memory usage estimate
   (CASSANDRA-5497)
 * Fix trying to load deleted row into row cache on startup (CASSANDRA-4463)
 * fsync leveled manifest to avoid corruption (CASSANDRA-5535)
 * Fix Bound intersection computation (CASSANDRA-5551)
 * sstablescrub now respects max memory size in cassandra.in.sh (CASSANDRA-5562)


1.2.4
 * Ensure that PerRowSecondaryIndex updates see the most recent values
   (CASSANDRA-5397)
 * avoid duplicate index entries ind PrecompactedRow and
   ParallelCompactionIterable (CASSANDRA-5395)
 * remove the index entry on oldColumn when new column is a tombstone
   (CASSANDRA-5395)
 * Change default stream throughput from 400 to 200 mbps (CASSANDRA-5036)
 * Gossiper logs DOWN for symmetry with UP (CASSANDRA-5187)
 * Fix mixing prepared statements between keyspaces (CASSANDRA-5352)
 * Fix consistency level during bootstrap - strike 3 (CASSANDRA-5354)
 * Fix transposed arguments in AlreadyExistsException (CASSANDRA-5362)
 * Improve asynchronous hint delivery (CASSANDRA-5179)
 * Fix Guava dependency version (12.0 -> 13.0.1) for Maven (CASSANDRA-5364)
 * Validate that provided CQL3 collection value are < 64K (CASSANDRA-5355)
 * Make upgradeSSTable skip current version sstables by default (CASSANDRA-5366)
 * Optimize min/max timestamp collection (CASSANDRA-5373)
 * Invalid streamId in cql binary protocol when using invalid CL
   (CASSANDRA-5164)
 * Fix validation for IN where clauses with collections (CASSANDRA-5376)
 * Copy resultSet on count query to avoid ConcurrentModificationException
   (CASSANDRA-5382)
 * Correctly typecheck in CQL3 even with ReversedType (CASSANDRA-5386)
 * Fix streaming compressed files when using encryption (CASSANDRA-5391)
 * cassandra-all 1.2.0 pom missing netty dependency (CASSANDRA-5392)
 * Fix writetime/ttl functions on null values (CASSANDRA-5341)
 * Fix NPE during cql3 select with token() (CASSANDRA-5404)
 * IndexHelper.skipBloomFilters won't skip non-SHA filters (CASSANDRA-5385)
 * cqlsh: Print maps ordered by key, sort sets (CASSANDRA-5413)
 * Add null syntax support in CQL3 for inserts (CASSANDRA-3783)
 * Allow unauthenticated set_keyspace() calls (CASSANDRA-5423)
 * Fix potential incremental backups race (CASSANDRA-5410)
 * Fix prepared BATCH statements with batch-level timestamps (CASSANDRA-5415)
 * Allow overriding superuser setup delay (CASSANDRA-5430)
 * cassandra-shuffle with JMX usernames and passwords (CASSANDRA-5431)
Merged from 1.1:
 * cli: Quote ks and cf names in schema output when needed (CASSANDRA-5052)
 * Fix bad default for min/max timestamp in SSTableMetadata (CASSANDRA-5372)
 * Fix cf name extraction from manifest in Directories.migrateFile()
   (CASSANDRA-5242)
 * Support pluggable internode authentication (CASSANDRA-5401)


1.2.3
 * add check for sstable overlap within a level on startup (CASSANDRA-5327)
 * replace ipv6 colons in jmx object names (CASSANDRA-5298, 5328)
 * Avoid allocating SSTableBoundedScanner during repair when the range does
   not intersect the sstable (CASSANDRA-5249)
 * Don't lowercase property map keys (this breaks NTS) (CASSANDRA-5292)
 * Fix composite comparator with super columns (CASSANDRA-5287)
 * Fix insufficient validation of UPDATE queries against counter cfs
   (CASSANDRA-5300)
 * Fix PropertyFileSnitch default DC/Rack behavior (CASSANDRA-5285)
 * Handle null values when executing prepared statement (CASSANDRA-5081)
 * Add netty to pom dependencies (CASSANDRA-5181)
 * Include type arguments in Thrift CQLPreparedResult (CASSANDRA-5311)
 * Fix compaction not removing columns when bf_fp_ratio is 1 (CASSANDRA-5182)
 * cli: Warn about missing CQL3 tables in schema descriptions (CASSANDRA-5309)
 * Re-enable unknown option in replication/compaction strategies option for
   backward compatibility (CASSANDRA-4795)
 * Add binary protocol support to stress (CASSANDRA-4993)
 * cqlsh: Fix COPY FROM value quoting and null handling (CASSANDRA-5305)
 * Fix repair -pr for vnodes (CASSANDRA-5329)
 * Relax CL for auth queries for non-default users (CASSANDRA-5310)
 * Fix AssertionError during repair (CASSANDRA-5245)
 * Don't announce migrations to pre-1.2 nodes (CASSANDRA-5334)
Merged from 1.1:
 * Update offline scrub for 1.0 -> 1.1 directory structure (CASSANDRA-5195)
 * add tmp flag to Descriptor hashcode (CASSANDRA-4021)
 * fix logging of "Found table data in data directories" when only system tables
   are present (CASSANDRA-5289)
 * cli: Add JMX authentication support (CASSANDRA-5080)
 * nodetool: ability to repair specific range (CASSANDRA-5280)
 * Fix possible assertion triggered in SliceFromReadCommand (CASSANDRA-5284)
 * cqlsh: Add inet type support on Windows (ipv4-only) (CASSANDRA-4801)
 * Fix race when initializing ColumnFamilyStore (CASSANDRA-5350)
 * Add UseTLAB JVM flag (CASSANDRA-5361)


1.2.2
 * fix potential for multiple concurrent compactions of the same sstables
   (CASSANDRA-5256)
 * avoid no-op caching of byte[] on commitlog append (CASSANDRA-5199)
 * fix symlinks under data dir not working (CASSANDRA-5185)
 * fix bug in compact storage metadata handling (CASSANDRA-5189)
 * Validate login for USE queries (CASSANDRA-5207)
 * cli: remove default username and password (CASSANDRA-5208)
 * configure populate_io_cache_on_flush per-CF (CASSANDRA-4694)
 * allow configuration of internode socket buffer (CASSANDRA-3378)
 * Make sstable directory picking blacklist-aware again (CASSANDRA-5193)
 * Correctly expire gossip states for edge cases (CASSANDRA-5216)
 * Improve handling of directory creation failures (CASSANDRA-5196)
 * Expose secondary indicies to the rest of nodetool (CASSANDRA-4464)
 * Binary protocol: avoid sending notification for 0.0.0.0 (CASSANDRA-5227)
 * add UseCondCardMark XX jvm settings on jdk 1.7 (CASSANDRA-4366)
 * CQL3 refactor to allow conversion function (CASSANDRA-5226)
 * Fix drop of sstables in some circumstance (CASSANDRA-5232)
 * Implement caching of authorization results (CASSANDRA-4295)
 * Add support for LZ4 compression (CASSANDRA-5038)
 * Fix missing columns in wide rows queries (CASSANDRA-5225)
 * Simplify auth setup and make system_auth ks alterable (CASSANDRA-5112)
 * Stop compactions from hanging during bootstrap (CASSANDRA-5244)
 * fix compressed streaming sending extra chunk (CASSANDRA-5105)
 * Add CQL3-based implementations of IAuthenticator and IAuthorizer
   (CASSANDRA-4898)
 * Fix timestamp-based tomstone removal logic (CASSANDRA-5248)
 * cli: Add JMX authentication support (CASSANDRA-5080)
 * Fix forceFlush behavior (CASSANDRA-5241)
 * cqlsh: Add username autocompletion (CASSANDRA-5231)
 * Fix CQL3 composite partition key error (CASSANDRA-5240)
 * Allow IN clause on last clustering key (CASSANDRA-5230)
Merged from 1.1:
 * fix start key/end token validation for wide row iteration (CASSANDRA-5168)
 * add ConfigHelper support for Thrift frame and max message sizes (CASSANDRA-5188)
 * fix nodetool repair not fail on node down (CASSANDRA-5203)
 * always collect tombstone hints (CASSANDRA-5068)
 * Fix error when sourcing file in cqlsh (CASSANDRA-5235)


1.2.1
 * stream undelivered hints on decommission (CASSANDRA-5128)
 * GossipingPropertyFileSnitch loads saved dc/rack info if needed (CASSANDRA-5133)
 * drain should flush system CFs too (CASSANDRA-4446)
 * add inter_dc_tcp_nodelay setting (CASSANDRA-5148)
 * re-allow wrapping ranges for start_token/end_token range pairitspwng (CASSANDRA-5106)
 * fix validation compaction of empty rows (CASSANDRA-5136)
 * nodetool methods to enable/disable hint storage/delivery (CASSANDRA-4750)
 * disallow bloom filter false positive chance of 0 (CASSANDRA-5013)
 * add threadpool size adjustment methods to JMXEnabledThreadPoolExecutor and
   CompactionManagerMBean (CASSANDRA-5044)
 * fix hinting for dropped local writes (CASSANDRA-4753)
 * off-heap cache doesn't need mutable column container (CASSANDRA-5057)
 * apply disk_failure_policy to bad disks on initial directory creation
   (CASSANDRA-4847)
 * Optimize name-based queries to use ArrayBackedSortedColumns (CASSANDRA-5043)
 * Fall back to old manifest if most recent is unparseable (CASSANDRA-5041)
 * pool [Compressed]RandomAccessReader objects on the partitioned read path
   (CASSANDRA-4942)
 * Add debug logging to list filenames processed by Directories.migrateFile
   method (CASSANDRA-4939)
 * Expose black-listed directories via JMX (CASSANDRA-4848)
 * Log compaction merge counts (CASSANDRA-4894)
 * Minimize byte array allocation by AbstractData{Input,Output} (CASSANDRA-5090)
 * Add SSL support for the binary protocol (CASSANDRA-5031)
 * Allow non-schema system ks modification for shuffle to work (CASSANDRA-5097)
 * cqlsh: Add default limit to SELECT statements (CASSANDRA-4972)
 * cqlsh: fix DESCRIBE for 1.1 cfs in CQL3 (CASSANDRA-5101)
 * Correctly gossip with nodes >= 1.1.7 (CASSANDRA-5102)
 * Ensure CL guarantees on digest mismatch (CASSANDRA-5113)
 * Validate correctly selects on composite partition key (CASSANDRA-5122)
 * Fix exception when adding collection (CASSANDRA-5117)
 * Handle states for non-vnode clusters correctly (CASSANDRA-5127)
 * Refuse unrecognized replication and compaction strategy options (CASSANDRA-4795)
 * Pick the correct value validator in sstable2json for cql3 tables (CASSANDRA-5134)
 * Validate login for describe_keyspace, describe_keyspaces and set_keyspace
   (CASSANDRA-5144)
 * Fix inserting empty maps (CASSANDRA-5141)
 * Don't remove tokens from System table for node we know (CASSANDRA-5121)
 * fix streaming progress report for compresed files (CASSANDRA-5130)
 * Coverage analysis for low-CL queries (CASSANDRA-4858)
 * Stop interpreting dates as valid timeUUID value (CASSANDRA-4936)
 * Adds E notation for floating point numbers (CASSANDRA-4927)
 * Detect (and warn) unintentional use of the cql2 thrift methods when cql3 was
   intended (CASSANDRA-5172)
 * cli: Quote ks and cf names in schema output when needed (CASSANDRA-5052)
 * Fix cf name extraction from manifest in Directories.migrateFile() (CASSANDRA-5242)
 * Replace mistaken usage of commons-logging with slf4j (CASSANDRA-5464)
 * Ensure Jackson dependency matches lib (CASSANDRA-5126)
 * Expose droppable tombstone ratio stats over JMX (CASSANDRA-5159)
Merged from 1.1:
 * Simplify CompressedRandomAccessReader to work around JDK FD bug (CASSANDRA-5088)
 * Improve handling a changing target throttle rate mid-compaction (CASSANDRA-5087)
 * Pig: correctly decode row keys in widerow mode (CASSANDRA-5098)
 * nodetool repair command now prints progress (CASSANDRA-4767)
 * fix user defined compaction to run against 1.1 data directory (CASSANDRA-5118)
 * Fix CQL3 BATCH authorization caching (CASSANDRA-5145)
 * fix get_count returns incorrect value with TTL (CASSANDRA-5099)
 * better handling for mid-compaction failure (CASSANDRA-5137)
 * convert default marshallers list to map for better readability (CASSANDRA-5109)
 * fix ConcurrentModificationException in getBootstrapSource (CASSANDRA-5170)
 * fix sstable maxtimestamp for row deletes and pre-1.1.1 sstables (CASSANDRA-5153)
 * Fix thread growth on node removal (CASSANDRA-5175)
 * Make Ec2Region's datacenter name configurable (CASSANDRA-5155)


1.2.0
 * Disallow counters in collections (CASSANDRA-5082)
 * cqlsh: add unit tests (CASSANDRA-3920)
 * fix default bloom_filter_fp_chance for LeveledCompactionStrategy (CASSANDRA-5093)
Merged from 1.1:
 * add validation for get_range_slices with start_key and end_token (CASSANDRA-5089)


1.2.0-rc2
 * fix nodetool ownership display with vnodes (CASSANDRA-5065)
 * cqlsh: add DESCRIBE KEYSPACES command (CASSANDRA-5060)
 * Fix potential infinite loop when reloading CFS (CASSANDRA-5064)
 * Fix SimpleAuthorizer example (CASSANDRA-5072)
 * cqlsh: force CL.ONE for tracing and system.schema* queries (CASSANDRA-5070)
 * Includes cassandra-shuffle in the debian package (CASSANDRA-5058)
Merged from 1.1:
 * fix multithreaded compaction deadlock (CASSANDRA-4492)
 * fix temporarily missing schema after upgrade from pre-1.1.5 (CASSANDRA-5061)
 * Fix ALTER TABLE overriding compression options with defaults
   (CASSANDRA-4996, 5066)
 * fix specifying and altering crc_check_chance (CASSANDRA-5053)
 * fix Murmur3Partitioner ownership% calculation (CASSANDRA-5076)
 * Don't expire columns sooner than they should in 2ndary indexes (CASSANDRA-5079)


1.2-rc1
 * rename rpc_timeout settings to request_timeout (CASSANDRA-5027)
 * add BF with 0.1 FP to LCS by default (CASSANDRA-5029)
 * Fix preparing insert queries (CASSANDRA-5016)
 * Fix preparing queries with counter increment (CASSANDRA-5022)
 * Fix preparing updates with collections (CASSANDRA-5017)
 * Don't generate UUID based on other node address (CASSANDRA-5002)
 * Fix message when trying to alter a clustering key type (CASSANDRA-5012)
 * Update IAuthenticator to match the new IAuthorizer (CASSANDRA-5003)
 * Fix inserting only a key in CQL3 (CASSANDRA-5040)
 * Fix CQL3 token() function when used with strings (CASSANDRA-5050)
Merged from 1.1:
 * reduce log spam from invalid counter shards (CASSANDRA-5026)
 * Improve schema propagation performance (CASSANDRA-5025)
 * Fix for IndexHelper.IndexFor throws OOB Exception (CASSANDRA-5030)
 * cqlsh: make it possible to describe thrift CFs (CASSANDRA-4827)
 * cqlsh: fix timestamp formatting on some platforms (CASSANDRA-5046)


1.2-beta3
 * make consistency level configurable in cqlsh (CASSANDRA-4829)
 * fix cqlsh rendering of blob fields (CASSANDRA-4970)
 * fix cqlsh DESCRIBE command (CASSANDRA-4913)
 * save truncation position in system table (CASSANDRA-4906)
 * Move CompressionMetadata off-heap (CASSANDRA-4937)
 * allow CLI to GET cql3 columnfamily data (CASSANDRA-4924)
 * Fix rare race condition in getExpireTimeForEndpoint (CASSANDRA-4402)
 * acquire references to overlapping sstables during compaction so bloom filter
   doesn't get free'd prematurely (CASSANDRA-4934)
 * Don't share slice query filter in CQL3 SelectStatement (CASSANDRA-4928)
 * Separate tracing from Log4J (CASSANDRA-4861)
 * Exclude gcable tombstones from merkle-tree computation (CASSANDRA-4905)
 * Better printing of AbstractBounds for tracing (CASSANDRA-4931)
 * Optimize mostRecentTombstone check in CC.collectAllData (CASSANDRA-4883)
 * Change stream session ID to UUID to avoid collision from same node (CASSANDRA-4813)
 * Use Stats.db when bulk loading if present (CASSANDRA-4957)
 * Skip repair on system_trace and keyspaces with RF=1 (CASSANDRA-4956)
 * (cql3) Remove arbitrary SELECT limit (CASSANDRA-4918)
 * Correctly handle prepared operation on collections (CASSANDRA-4945)
 * Fix CQL3 LIMIT (CASSANDRA-4877)
 * Fix Stress for CQL3 (CASSANDRA-4979)
 * Remove cassandra specific exceptions from JMX interface (CASSANDRA-4893)
 * (CQL3) Force using ALLOW FILTERING on potentially inefficient queries (CASSANDRA-4915)
 * (cql3) Fix adding column when the table has collections (CASSANDRA-4982)
 * (cql3) Fix allowing collections with compact storage (CASSANDRA-4990)
 * (cql3) Refuse ttl/writetime function on collections (CASSANDRA-4992)
 * Replace IAuthority with new IAuthorizer (CASSANDRA-4874)
 * clqsh: fix KEY pseudocolumn escaping when describing Thrift tables
   in CQL3 mode (CASSANDRA-4955)
 * add basic authentication support for Pig CassandraStorage (CASSANDRA-3042)
 * fix CQL2 ALTER TABLE compaction_strategy_class altering (CASSANDRA-4965)
Merged from 1.1:
 * Fall back to old describe_splits if d_s_ex is not available (CASSANDRA-4803)
 * Improve error reporting when streaming ranges fail (CASSANDRA-5009)
 * Fix cqlsh timestamp formatting of timezone info (CASSANDRA-4746)
 * Fix assertion failure with leveled compaction (CASSANDRA-4799)
 * Check for null end_token in get_range_slice (CASSANDRA-4804)
 * Remove all remnants of removed nodes (CASSANDRA-4840)
 * Add aut-reloading of the log4j file in debian package (CASSANDRA-4855)
 * Fix estimated row cache entry size (CASSANDRA-4860)
 * reset getRangeSlice filter after finishing a row for get_paged_slice
   (CASSANDRA-4919)
 * expunge row cache post-truncate (CASSANDRA-4940)
 * Allow static CF definition with compact storage (CASSANDRA-4910)
 * Fix endless loop/compaction of schema_* CFs due to broken timestamps (CASSANDRA-4880)
 * Fix 'wrong class type' assertion in CounterColumn (CASSANDRA-4976)


1.2-beta2
 * fp rate of 1.0 disables BF entirely; LCS defaults to 1.0 (CASSANDRA-4876)
 * off-heap bloom filters for row keys (CASSANDRA_4865)
 * add extension point for sstable components (CASSANDRA-4049)
 * improve tracing output (CASSANDRA-4852, 4862)
 * make TRACE verb droppable (CASSANDRA-4672)
 * fix BulkLoader recognition of CQL3 columnfamilies (CASSANDRA-4755)
 * Sort commitlog segments for replay by id instead of mtime (CASSANDRA-4793)
 * Make hint delivery asynchronous (CASSANDRA-4761)
 * Pluggable Thrift transport factories for CLI and cqlsh (CASSANDRA-4609, 4610)
 * cassandra-cli: allow Double value type to be inserted to a column (CASSANDRA-4661)
 * Add ability to use custom TServerFactory implementations (CASSANDRA-4608)
 * optimize batchlog flushing to skip successful batches (CASSANDRA-4667)
 * include metadata for system keyspace itself in schema tables (CASSANDRA-4416)
 * add check to PropertyFileSnitch to verify presence of location for
   local node (CASSANDRA-4728)
 * add PBSPredictor consistency modeler (CASSANDRA-4261)
 * remove vestiges of Thrift unframed mode (CASSANDRA-4729)
 * optimize single-row PK lookups (CASSANDRA-4710)
 * adjust blockFor calculation to account for pending ranges due to node
   movement (CASSANDRA-833)
 * Change CQL version to 3.0.0 and stop accepting 3.0.0-beta1 (CASSANDRA-4649)
 * (CQL3) Make prepared statement global instead of per connection
   (CASSANDRA-4449)
 * Fix scrubbing of CQL3 created tables (CASSANDRA-4685)
 * (CQL3) Fix validation when using counter and regular columns in the same
   table (CASSANDRA-4706)
 * Fix bug starting Cassandra with simple authentication (CASSANDRA-4648)
 * Add support for batchlog in CQL3 (CASSANDRA-4545, 4738)
 * Add support for multiple column family outputs in CFOF (CASSANDRA-4208)
 * Support repairing only the local DC nodes (CASSANDRA-4747)
 * Use rpc_address for binary protocol and change default port (CASSANDRA-4751)
 * Fix use of collections in prepared statements (CASSANDRA-4739)
 * Store more information into peers table (CASSANDRA-4351, 4814)
 * Configurable bucket size for size tiered compaction (CASSANDRA-4704)
 * Run leveled compaction in parallel (CASSANDRA-4310)
 * Fix potential NPE during CFS reload (CASSANDRA-4786)
 * Composite indexes may miss results (CASSANDRA-4796)
 * Move consistency level to the protocol level (CASSANDRA-4734, 4824)
 * Fix Subcolumn slice ends not respected (CASSANDRA-4826)
 * Fix Assertion error in cql3 select (CASSANDRA-4783)
 * Fix list prepend logic (CQL3) (CASSANDRA-4835)
 * Add booleans as literals in CQL3 (CASSANDRA-4776)
 * Allow renaming PK columns in CQL3 (CASSANDRA-4822)
 * Fix binary protocol NEW_NODE event (CASSANDRA-4679)
 * Fix potential infinite loop in tombstone compaction (CASSANDRA-4781)
 * Remove system tables accounting from schema (CASSANDRA-4850)
 * (cql3) Force provided columns in clustering key order in
   'CLUSTERING ORDER BY' (CASSANDRA-4881)
 * Fix composite index bug (CASSANDRA-4884)
 * Fix short read protection for CQL3 (CASSANDRA-4882)
 * Add tracing support to the binary protocol (CASSANDRA-4699)
 * (cql3) Don't allow prepared marker inside collections (CASSANDRA-4890)
 * Re-allow order by on non-selected columns (CASSANDRA-4645)
 * Bug when composite index is created in a table having collections (CASSANDRA-4909)
 * log index scan subject in CompositesSearcher (CASSANDRA-4904)
Merged from 1.1:
 * add get[Row|Key]CacheEntries to CacheServiceMBean (CASSANDRA-4859)
 * fix get_paged_slice to wrap to next row correctly (CASSANDRA-4816)
 * fix indexing empty column values (CASSANDRA-4832)
 * allow JdbcDate to compose null Date objects (CASSANDRA-4830)
 * fix possible stackoverflow when compacting 1000s of sstables
   (CASSANDRA-4765)
 * fix wrong leveled compaction progress calculation (CASSANDRA-4807)
 * add a close() method to CRAR to prevent leaking file descriptors (CASSANDRA-4820)
 * fix potential infinite loop in get_count (CASSANDRA-4833)
 * fix compositeType.{get/from}String methods (CASSANDRA-4842)
 * (CQL) fix CREATE COLUMNFAMILY permissions check (CASSANDRA-4864)
 * Fix DynamicCompositeType same type comparison (CASSANDRA-4711)
 * Fix duplicate SSTable reference when stream session failed (CASSANDRA-3306)
 * Allow static CF definition with compact storage (CASSANDRA-4910)
 * Fix endless loop/compaction of schema_* CFs due to broken timestamps (CASSANDRA-4880)
 * Fix 'wrong class type' assertion in CounterColumn (CASSANDRA-4976)


1.2-beta1
 * add atomic_batch_mutate (CASSANDRA-4542, -4635)
 * increase default max_hint_window_in_ms to 3h (CASSANDRA-4632)
 * include message initiation time to replicas so they can more
   accurately drop timed-out requests (CASSANDRA-2858)
 * fix clientutil.jar dependencies (CASSANDRA-4566)
 * optimize WriteResponse (CASSANDRA-4548)
 * new metrics (CASSANDRA-4009)
 * redesign KEYS indexes to avoid read-before-write (CASSANDRA-2897)
 * debug tracing (CASSANDRA-1123)
 * parallelize row cache loading (CASSANDRA-4282)
 * Make compaction, flush JBOD-aware (CASSANDRA-4292)
 * run local range scans on the read stage (CASSANDRA-3687)
 * clean up ioexceptions (CASSANDRA-2116)
 * add disk_failure_policy (CASSANDRA-2118)
 * Introduce new json format with row level deletion (CASSANDRA-4054)
 * remove redundant "name" column from schema_keyspaces (CASSANDRA-4433)
 * improve "nodetool ring" handling of multi-dc clusters (CASSANDRA-3047)
 * update NTS calculateNaturalEndpoints to be O(N log N) (CASSANDRA-3881)
 * split up rpc timeout by operation type (CASSANDRA-2819)
 * rewrite key cache save/load to use only sequential i/o (CASSANDRA-3762)
 * update MS protocol with a version handshake + broadcast address id
   (CASSANDRA-4311)
 * multithreaded hint replay (CASSANDRA-4189)
 * add inter-node message compression (CASSANDRA-3127)
 * remove COPP (CASSANDRA-2479)
 * Track tombstone expiration and compact when tombstone content is
   higher than a configurable threshold, default 20% (CASSANDRA-3442, 4234)
 * update MurmurHash to version 3 (CASSANDRA-2975)
 * (CLI) track elapsed time for `delete' operation (CASSANDRA-4060)
 * (CLI) jline version is bumped to 1.0 to properly  support
   'delete' key function (CASSANDRA-4132)
 * Save IndexSummary into new SSTable 'Summary' component (CASSANDRA-2392, 4289)
 * Add support for range tombstones (CASSANDRA-3708)
 * Improve MessagingService efficiency (CASSANDRA-3617)
 * Avoid ID conflicts from concurrent schema changes (CASSANDRA-3794)
 * Set thrift HSHA server thread limit to unlimited by default (CASSANDRA-4277)
 * Avoids double serialization of CF id in RowMutation messages
   (CASSANDRA-4293)
 * stream compressed sstables directly with java nio (CASSANDRA-4297)
 * Support multiple ranges in SliceQueryFilter (CASSANDRA-3885)
 * Add column metadata to system column families (CASSANDRA-4018)
 * (cql3) Always use composite types by default (CASSANDRA-4329)
 * (cql3) Add support for set, map and list (CASSANDRA-3647)
 * Validate date type correctly (CASSANDRA-4441)
 * (cql3) Allow definitions with only a PK (CASSANDRA-4361)
 * (cql3) Add support for row key composites (CASSANDRA-4179)
 * improve DynamicEndpointSnitch by using reservoir sampling (CASSANDRA-4038)
 * (cql3) Add support for 2ndary indexes (CASSANDRA-3680)
 * (cql3) fix defining more than one PK to be invalid (CASSANDRA-4477)
 * remove schema agreement checking from all external APIs (Thrift, CQL and CQL3) (CASSANDRA-4487)
 * add Murmur3Partitioner and make it default for new installations (CASSANDRA-3772, 4621)
 * (cql3) update pseudo-map syntax to use map syntax (CASSANDRA-4497)
 * Finer grained exceptions hierarchy and provides error code with exceptions (CASSANDRA-3979)
 * Adds events push to binary protocol (CASSANDRA-4480)
 * Rewrite nodetool help (CASSANDRA-2293)
 * Make CQL3 the default for CQL (CASSANDRA-4640)
 * update stress tool to be able to use CQL3 (CASSANDRA-4406)
 * Accept all thrift update on CQL3 cf but don't expose their metadata (CASSANDRA-4377)
 * Replace Throttle with Guava's RateLimiter for HintedHandOff (CASSANDRA-4541)
 * fix counter add/get using CQL2 and CQL3 in stress tool (CASSANDRA-4633)
 * Add sstable count per level to cfstats (CASSANDRA-4537)
 * (cql3) Add ALTER KEYSPACE statement (CASSANDRA-4611)
 * (cql3) Allow defining default consistency levels (CASSANDRA-4448)
 * (cql3) Fix queries using LIMIT missing results (CASSANDRA-4579)
 * fix cross-version gossip messaging (CASSANDRA-4576)
 * added inet data type (CASSANDRA-4627)


1.1.6
 * Wait for writes on synchronous read digest mismatch (CASSANDRA-4792)
 * fix commitlog replay for nanotime-infected sstables (CASSANDRA-4782)
 * preflight check ttl for maximum of 20 years (CASSANDRA-4771)
 * (Pig) fix widerow input with single column rows (CASSANDRA-4789)
 * Fix HH to compact with correct gcBefore, which avoids wiping out
   undelivered hints (CASSANDRA-4772)
 * LCS will merge up to 32 L0 sstables as intended (CASSANDRA-4778)
 * NTS will default unconfigured DC replicas to zero (CASSANDRA-4675)
 * use default consistency level in counter validation if none is
   explicitly provide (CASSANDRA-4700)
 * Improve IAuthority interface by introducing fine-grained
   access permissions and grant/revoke commands (CASSANDRA-4490, 4644)
 * fix assumption error in CLI when updating/describing keyspace
   (CASSANDRA-4322)
 * Adds offline sstablescrub to debian packaging (CASSANDRA-4642)
 * Automatic fixing of overlapping leveled sstables (CASSANDRA-4644)
 * fix error when using ORDER BY with extended selections (CASSANDRA-4689)
 * (CQL3) Fix validation for IN queries for non-PK cols (CASSANDRA-4709)
 * fix re-created keyspace disappering after 1.1.5 upgrade
   (CASSANDRA-4698, 4752)
 * (CLI) display elapsed time in 2 fraction digits (CASSANDRA-3460)
 * add authentication support to sstableloader (CASSANDRA-4712)
 * Fix CQL3 'is reversed' logic (CASSANDRA-4716, 4759)
 * (CQL3) Don't return ReversedType in result set metadata (CASSANDRA-4717)
 * Backport adding AlterKeyspace statement (CASSANDRA-4611)
 * (CQL3) Correcty accept upper-case data types (CASSANDRA-4770)
 * Add binary protocol events for schema changes (CASSANDRA-4684)
Merged from 1.0:
 * Switch from NBHM to CHM in MessagingService's callback map, which
   prevents OOM in long-running instances (CASSANDRA-4708)


1.1.5
 * add SecondaryIndex.reload API (CASSANDRA-4581)
 * use millis + atomicint for commitlog segment creation instead of
   nanotime, which has issues under some hypervisors (CASSANDRA-4601)
 * fix FD leak in slice queries (CASSANDRA-4571)
 * avoid recursion in leveled compaction (CASSANDRA-4587)
 * increase stack size under Java7 to 180K
 * Log(info) schema changes (CASSANDRA-4547)
 * Change nodetool setcachecapcity to manipulate global caches (CASSANDRA-4563)
 * (cql3) fix setting compaction strategy (CASSANDRA-4597)
 * fix broken system.schema_* timestamps on system startup (CASSANDRA-4561)
 * fix wrong skip of cache saving (CASSANDRA-4533)
 * Avoid NPE when lost+found is in data dir (CASSANDRA-4572)
 * Respect five-minute flush moratorium after initial CL replay (CASSANDRA-4474)
 * Adds ntp as recommended in debian packaging (CASSANDRA-4606)
 * Configurable transport in CF Record{Reader|Writer} (CASSANDRA-4558)
 * (cql3) fix potential NPE with both equal and unequal restriction (CASSANDRA-4532)
 * (cql3) improves ORDER BY validation (CASSANDRA-4624)
 * Fix potential deadlock during counter writes (CASSANDRA-4578)
 * Fix cql error with ORDER BY when using IN (CASSANDRA-4612)
Merged from 1.0:
 * increase Xss to 160k to accomodate latest 1.6 JVMs (CASSANDRA-4602)
 * fix toString of hint destination tokens (CASSANDRA-4568)
 * Fix multiple values for CurrentLocal NodeID (CASSANDRA-4626)


1.1.4
 * fix offline scrub to catch >= out of order rows (CASSANDRA-4411)
 * fix cassandra-env.sh on RHEL and other non-dash-based systems
   (CASSANDRA-4494)
Merged from 1.0:
 * (Hadoop) fix setting key length for old-style mapred api (CASSANDRA-4534)
 * (Hadoop) fix iterating through a resultset consisting entirely
   of tombstoned rows (CASSANDRA-4466)


1.1.3
 * (cqlsh) add COPY TO (CASSANDRA-4434)
 * munmap commitlog segments before rename (CASSANDRA-4337)
 * (JMX) rename getRangeKeySample to sampleKeyRange to avoid returning
   multi-MB results as an attribute (CASSANDRA-4452)
 * flush based on data size, not throughput; overwritten columns no
   longer artificially inflate liveRatio (CASSANDRA-4399)
 * update default commitlog segment size to 32MB and total commitlog
   size to 32/1024 MB for 32/64 bit JVMs, respectively (CASSANDRA-4422)
 * avoid using global partitioner to estimate ranges in index sstables
   (CASSANDRA-4403)
 * restore pre-CASSANDRA-3862 approach to removing expired tombstones
   from row cache during compaction (CASSANDRA-4364)
 * (stress) support for CQL prepared statements (CASSANDRA-3633)
 * Correctly catch exception when Snappy cannot be loaded (CASSANDRA-4400)
 * (cql3) Support ORDER BY when IN condition is given in WHERE clause (CASSANDRA-4327)
 * (cql3) delete "component_index" column on DROP TABLE call (CASSANDRA-4420)
 * change nanoTime() to currentTimeInMillis() in schema related code (CASSANDRA-4432)
 * add a token generation tool (CASSANDRA-3709)
 * Fix LCS bug with sstable containing only 1 row (CASSANDRA-4411)
 * fix "Can't Modify Index Name" problem on CF update (CASSANDRA-4439)
 * Fix assertion error in getOverlappingSSTables during repair (CASSANDRA-4456)
 * fix nodetool's setcompactionthreshold command (CASSANDRA-4455)
 * Ensure compacted files are never used, to avoid counter overcount (CASSANDRA-4436)
Merged from 1.0:
 * Push the validation of secondary index values to the SecondaryIndexManager (CASSANDRA-4240)
 * allow dropping columns shadowed by not-yet-expired supercolumn or row
   tombstones in PrecompactedRow (CASSANDRA-4396)


1.1.2
 * Fix cleanup not deleting index entries (CASSANDRA-4379)
 * Use correct partitioner when saving + loading caches (CASSANDRA-4331)
 * Check schema before trying to export sstable (CASSANDRA-2760)
 * Raise a meaningful exception instead of NPE when PFS encounters
   an unconfigured node + no default (CASSANDRA-4349)
 * fix bug in sstable blacklisting with LCS (CASSANDRA-4343)
 * LCS no longer promotes tiny sstables out of L0 (CASSANDRA-4341)
 * skip tombstones during hint replay (CASSANDRA-4320)
 * fix NPE in compactionstats (CASSANDRA-4318)
 * enforce 1m min keycache for auto (CASSANDRA-4306)
 * Have DeletedColumn.isMFD always return true (CASSANDRA-4307)
 * (cql3) exeption message for ORDER BY constraints said primary filter can be
    an IN clause, which is misleading (CASSANDRA-4319)
 * (cql3) Reject (not yet supported) creation of 2ndardy indexes on tables with
   composite primary keys (CASSANDRA-4328)
 * Set JVM stack size to 160k for java 7 (CASSANDRA-4275)
 * cqlsh: add COPY command to load data from CSV flat files (CASSANDRA-4012)
 * CFMetaData.fromThrift to throw ConfigurationException upon error (CASSANDRA-4353)
 * Use CF comparator to sort indexed columns in SecondaryIndexManager
   (CASSANDRA-4365)
 * add strategy_options to the KSMetaData.toString() output (CASSANDRA-4248)
 * (cql3) fix range queries containing unqueried results (CASSANDRA-4372)
 * (cql3) allow updating column_alias types (CASSANDRA-4041)
 * (cql3) Fix deletion bug (CASSANDRA-4193)
 * Fix computation of overlapping sstable for leveled compaction (CASSANDRA-4321)
 * Improve scrub and allow to run it offline (CASSANDRA-4321)
 * Fix assertionError in StorageService.bulkLoad (CASSANDRA-4368)
 * (cqlsh) add option to authenticate to a keyspace at startup (CASSANDRA-4108)
 * (cqlsh) fix ASSUME functionality (CASSANDRA-4352)
 * Fix ColumnFamilyRecordReader to not return progress > 100% (CASSANDRA-3942)
Merged from 1.0:
 * Set gc_grace on index CF to 0 (CASSANDRA-4314)


1.1.1
 * add populate_io_cache_on_flush option (CASSANDRA-2635)
 * allow larger cache capacities than 2GB (CASSANDRA-4150)
 * add getsstables command to nodetool (CASSANDRA-4199)
 * apply parent CF compaction settings to secondary index CFs (CASSANDRA-4280)
 * preserve commitlog size cap when recycling segments at startup
   (CASSANDRA-4201)
 * (Hadoop) fix split generation regression (CASSANDRA-4259)
 * ignore min/max compactions settings in LCS, while preserving
   behavior that min=max=0 disables autocompaction (CASSANDRA-4233)
 * log number of rows read from saved cache (CASSANDRA-4249)
 * calculate exact size required for cleanup operations (CASSANDRA-1404)
 * avoid blocking additional writes during flush when the commitlog
   gets behind temporarily (CASSANDRA-1991)
 * enable caching on index CFs based on data CF cache setting (CASSANDRA-4197)
 * warn on invalid replication strategy creation options (CASSANDRA-4046)
 * remove [Freeable]Memory finalizers (CASSANDRA-4222)
 * include tombstone size in ColumnFamily.size, which can prevent OOM
   during sudden mass delete operations by yielding a nonzero liveRatio
   (CASSANDRA-3741)
 * Open 1 sstableScanner per level for leveled compaction (CASSANDRA-4142)
 * Optimize reads when row deletion timestamps allow us to restrict
   the set of sstables we check (CASSANDRA-4116)
 * add support for commitlog archiving and point-in-time recovery
   (CASSANDRA-3690)
 * avoid generating redundant compaction tasks during streaming
   (CASSANDRA-4174)
 * add -cf option to nodetool snapshot, and takeColumnFamilySnapshot to
   StorageService mbean (CASSANDRA-556)
 * optimize cleanup to drop entire sstables where possible (CASSANDRA-4079)
 * optimize truncate when autosnapshot is disabled (CASSANDRA-4153)
 * update caches to use byte[] keys to reduce memory overhead (CASSANDRA-3966)
 * add column limit to cli (CASSANDRA-3012, 4098)
 * clean up and optimize DataOutputBuffer, used by CQL compression and
   CompositeType (CASSANDRA-4072)
 * optimize commitlog checksumming (CASSANDRA-3610)
 * identify and blacklist corrupted SSTables from future compactions
   (CASSANDRA-2261)
 * Move CfDef and KsDef validation out of thrift (CASSANDRA-4037)
 * Expose API to repair a user provided range (CASSANDRA-3912)
 * Add way to force the cassandra-cli to refresh its schema (CASSANDRA-4052)
 * Avoid having replicate on write tasks stacking up at CL.ONE (CASSANDRA-2889)
 * (cql3) Backwards compatibility for composite comparators in non-cql3-aware
   clients (CASSANDRA-4093)
 * (cql3) Fix order by for reversed queries (CASSANDRA-4160)
 * (cql3) Add ReversedType support (CASSANDRA-4004)
 * (cql3) Add timeuuid type (CASSANDRA-4194)
 * (cql3) Minor fixes (CASSANDRA-4185)
 * (cql3) Fix prepared statement in BATCH (CASSANDRA-4202)
 * (cql3) Reduce the list of reserved keywords (CASSANDRA-4186)
 * (cql3) Move max/min compaction thresholds to compaction strategy options
   (CASSANDRA-4187)
 * Fix exception during move when localhost is the only source (CASSANDRA-4200)
 * (cql3) Allow paging through non-ordered partitioner results (CASSANDRA-3771)
 * (cql3) Fix drop index (CASSANDRA-4192)
 * (cql3) Don't return range ghosts anymore (CASSANDRA-3982)
 * fix re-creating Keyspaces/ColumnFamilies with the same name as dropped
   ones (CASSANDRA-4219)
 * fix SecondaryIndex LeveledManifest save upon snapshot (CASSANDRA-4230)
 * fix missing arrayOffset in FBUtilities.hash (CASSANDRA-4250)
 * (cql3) Add name of parameters in CqlResultSet (CASSANDRA-4242)
 * (cql3) Correctly validate order by queries (CASSANDRA-4246)
 * rename stress to cassandra-stress for saner packaging (CASSANDRA-4256)
 * Fix exception on colum metadata with non-string comparator (CASSANDRA-4269)
 * Check for unknown/invalid compression options (CASSANDRA-4266)
 * (cql3) Adds simple access to column timestamp and ttl (CASSANDRA-4217)
 * (cql3) Fix range queries with secondary indexes (CASSANDRA-4257)
 * Better error messages from improper input in cli (CASSANDRA-3865)
 * Try to stop all compaction upon Keyspace or ColumnFamily drop (CASSANDRA-4221)
 * (cql3) Allow keyspace properties to contain hyphens (CASSANDRA-4278)
 * (cql3) Correctly validate keyspace access in create table (CASSANDRA-4296)
 * Avoid deadlock in migration stage (CASSANDRA-3882)
 * Take supercolumn names and deletion info into account in memtable throughput
   (CASSANDRA-4264)
 * Add back backward compatibility for old style replication factor (CASSANDRA-4294)
 * Preserve compatibility with pre-1.1 index queries (CASSANDRA-4262)
Merged from 1.0:
 * Fix super columns bug where cache is not updated (CASSANDRA-4190)
 * fix maxTimestamp to include row tombstones (CASSANDRA-4116)
 * (CLI) properly handle quotes in create/update keyspace commands (CASSANDRA-4129)
 * Avoids possible deadlock during bootstrap (CASSANDRA-4159)
 * fix stress tool that hangs forever on timeout or error (CASSANDRA-4128)
 * stress tool to return appropriate exit code on failure (CASSANDRA-4188)
 * fix compaction NPE when out of disk space and assertions disabled
   (CASSANDRA-3985)
 * synchronize LCS getEstimatedTasks to avoid CME (CASSANDRA-4255)
 * ensure unique streaming session id's (CASSANDRA-4223)
 * kick off background compaction when min/max thresholds change
   (CASSANDRA-4279)
 * improve ability of STCS.getBuckets to deal with 100s of 1000s of
   sstables, such as when convertinb back from LCS (CASSANDRA-4287)
 * Oversize integer in CQL throws NumberFormatException (CASSANDRA-4291)
 * fix 1.0.x node join to mixed version cluster, other nodes >= 1.1 (CASSANDRA-4195)
 * Fix LCS splitting sstable base on uncompressed size (CASSANDRA-4419)
 * Push the validation of secondary index values to the SecondaryIndexManager (CASSANDRA-4240)
 * Don't purge columns during upgradesstables (CASSANDRA-4462)
 * Make cqlsh work with piping (CASSANDRA-4113)
 * Validate arguments for nodetool decommission (CASSANDRA-4061)
 * Report thrift status in nodetool info (CASSANDRA-4010)


1.1.0-final
 * average a reduced liveRatio estimate with the previous one (CASSANDRA-4065)
 * Allow KS and CF names up to 48 characters (CASSANDRA-4157)
 * fix stress build (CASSANDRA-4140)
 * add time remaining estimate to nodetool compactionstats (CASSANDRA-4167)
 * (cql) fix NPE in cql3 ALTER TABLE (CASSANDRA-4163)
 * (cql) Add support for CL.TWO and CL.THREE in CQL (CASSANDRA-4156)
 * (cql) Fix type in CQL3 ALTER TABLE preventing update (CASSANDRA-4170)
 * (cql) Throw invalid exception from CQL3 on obsolete options (CASSANDRA-4171)
 * (cqlsh) fix recognizing uppercase SELECT keyword (CASSANDRA-4161)
 * Pig: wide row support (CASSANDRA-3909)
Merged from 1.0:
 * avoid streaming empty files with bulk loader if sstablewriter errors out
   (CASSANDRA-3946)


1.1-rc1
 * Include stress tool in binary builds (CASSANDRA-4103)
 * (Hadoop) fix wide row iteration when last row read was deleted
   (CASSANDRA-4154)
 * fix read_repair_chance to really default to 0.1 in the cli (CASSANDRA-4114)
 * Adds caching and bloomFilterFpChange to CQL options (CASSANDRA-4042)
 * Adds posibility to autoconfigure size of the KeyCache (CASSANDRA-4087)
 * fix KEYS index from skipping results (CASSANDRA-3996)
 * Remove sliced_buffer_size_in_kb dead option (CASSANDRA-4076)
 * make loadNewSStable preserve sstable version (CASSANDRA-4077)
 * Respect 1.0 cache settings as much as possible when upgrading
   (CASSANDRA-4088)
 * relax path length requirement for sstable files when upgrading on
   non-Windows platforms (CASSANDRA-4110)
 * fix terminination of the stress.java when errors were encountered
   (CASSANDRA-4128)
 * Move CfDef and KsDef validation out of thrift (CASSANDRA-4037)
 * Fix get_paged_slice (CASSANDRA-4136)
 * CQL3: Support slice with exclusive start and stop (CASSANDRA-3785)
Merged from 1.0:
 * support PropertyFileSnitch in bulk loader (CASSANDRA-4145)
 * add auto_snapshot option allowing disabling snapshot before drop/truncate
   (CASSANDRA-3710)
 * allow short snitch names (CASSANDRA-4130)


1.1-beta2
 * rename loaded sstables to avoid conflicts with local snapshots
   (CASSANDRA-3967)
 * start hint replay as soon as FD notifies that the target is back up
   (CASSANDRA-3958)
 * avoid unproductive deserializing of cached rows during compaction
   (CASSANDRA-3921)
 * fix concurrency issues with CQL keyspace creation (CASSANDRA-3903)
 * Show Effective Owership via Nodetool ring <keyspace> (CASSANDRA-3412)
 * Update ORDER BY syntax for CQL3 (CASSANDRA-3925)
 * Fix BulkRecordWriter to not throw NPE if reducer gets no map data from Hadoop (CASSANDRA-3944)
 * Fix bug with counters in super columns (CASSANDRA-3821)
 * Remove deprecated merge_shard_chance (CASSANDRA-3940)
 * add a convenient way to reset a node's schema (CASSANDRA-2963)
 * fix for intermittent SchemaDisagreementException (CASSANDRA-3884)
 * CLI `list <CF>` to limit number of columns and their order (CASSANDRA-3012)
 * ignore deprecated KsDef/CfDef/ColumnDef fields in native schema (CASSANDRA-3963)
 * CLI to report when unsupported column_metadata pair was given (CASSANDRA-3959)
 * reincarnate removed and deprecated KsDef/CfDef attributes (CASSANDRA-3953)
 * Fix race between writes and read for cache (CASSANDRA-3862)
 * perform static initialization of StorageProxy on start-up (CASSANDRA-3797)
 * support trickling fsync() on writes (CASSANDRA-3950)
 * expose counters for unavailable/timeout exceptions given to thrift clients (CASSANDRA-3671)
 * avoid quadratic startup time in LeveledManifest (CASSANDRA-3952)
 * Add type information to new schema_ columnfamilies and remove thrift
   serialization for schema (CASSANDRA-3792)
 * add missing column validator options to the CLI help (CASSANDRA-3926)
 * skip reading saved key cache if CF's caching strategy is NONE or ROWS_ONLY (CASSANDRA-3954)
 * Unify migration code (CASSANDRA-4017)
Merged from 1.0:
 * cqlsh: guess correct version of Python for Arch Linux (CASSANDRA-4090)
 * (CLI) properly handle quotes in create/update keyspace commands (CASSANDRA-4129)
 * Avoids possible deadlock during bootstrap (CASSANDRA-4159)
 * fix stress tool that hangs forever on timeout or error (CASSANDRA-4128)
 * Fix super columns bug where cache is not updated (CASSANDRA-4190)
 * stress tool to return appropriate exit code on failure (CASSANDRA-4188)


1.0.9
 * improve index sampling performance (CASSANDRA-4023)
 * always compact away deleted hints immediately after handoff (CASSANDRA-3955)
 * delete hints from dropped ColumnFamilies on handoff instead of
   erroring out (CASSANDRA-3975)
 * add CompositeType ref to the CLI doc for create/update column family (CASSANDRA-3980)
 * Pig: support Counter ColumnFamilies (CASSANDRA-3973)
 * Pig: Composite column support (CASSANDRA-3684)
 * Avoid NPE during repair when a keyspace has no CFs (CASSANDRA-3988)
 * Fix division-by-zero error on get_slice (CASSANDRA-4000)
 * don't change manifest level for cleanup, scrub, and upgradesstables
   operations under LeveledCompactionStrategy (CASSANDRA-3989, 4112)
 * fix race leading to super columns assertion failure (CASSANDRA-3957)
 * fix NPE on invalid CQL delete command (CASSANDRA-3755)
 * allow custom types in CLI's assume command (CASSANDRA-4081)
 * fix totalBytes count for parallel compactions (CASSANDRA-3758)
 * fix intermittent NPE in get_slice (CASSANDRA-4095)
 * remove unnecessary asserts in native code interfaces (CASSANDRA-4096)
 * Validate blank keys in CQL to avoid assertion errors (CASSANDRA-3612)
 * cqlsh: fix bad decoding of some column names (CASSANDRA-4003)
 * cqlsh: fix incorrect padding with unicode chars (CASSANDRA-4033)
 * Fix EC2 snitch incorrectly reporting region (CASSANDRA-4026)
 * Shut down thrift during decommission (CASSANDRA-4086)
 * Expose nodetool cfhistograms for 2ndary indexes (CASSANDRA-4063)
Merged from 0.8:
 * Fix ConcurrentModificationException in gossiper (CASSANDRA-4019)


1.1-beta1
 * (cqlsh)
   + add SOURCE and CAPTURE commands, and --file option (CASSANDRA-3479)
   + add ALTER COLUMNFAMILY WITH (CASSANDRA-3523)
   + bundle Python dependencies with Cassandra (CASSANDRA-3507)
   + added to Debian package (CASSANDRA-3458)
   + display byte data instead of erroring out on decode failure
     (CASSANDRA-3874)
 * add nodetool rebuild_index (CASSANDRA-3583)
 * add nodetool rangekeysample (CASSANDRA-2917)
 * Fix streaming too much data during move operations (CASSANDRA-3639)
 * Nodetool and CLI connect to localhost by default (CASSANDRA-3568)
 * Reduce memory used by primary index sample (CASSANDRA-3743)
 * (Hadoop) separate input/output configurations (CASSANDRA-3197, 3765)
 * avoid returning internal Cassandra classes over JMX (CASSANDRA-2805)
 * add row-level isolation via SnapTree (CASSANDRA-2893)
 * Optimize key count estimation when opening sstable on startup
   (CASSANDRA-2988)
 * multi-dc replication optimization supporting CL > ONE (CASSANDRA-3577)
 * add command to stop compactions (CASSANDRA-1740, 3566, 3582)
 * multithreaded streaming (CASSANDRA-3494)
 * removed in-tree redhat spec (CASSANDRA-3567)
 * "defragment" rows for name-based queries under STCS, again (CASSANDRA-2503)
 * Recycle commitlog segments for improved performance
   (CASSANDRA-3411, 3543, 3557, 3615)
 * update size-tiered compaction to prioritize small tiers (CASSANDRA-2407)
 * add message expiration logic to OutboundTcpConnection (CASSANDRA-3005)
 * off-heap cache to use sun.misc.Unsafe instead of JNA (CASSANDRA-3271)
 * EACH_QUORUM is only supported for writes (CASSANDRA-3272)
 * replace compactionlock use in schema migration by checking CFS.isValid
   (CASSANDRA-3116)
 * recognize that "SELECT first ... *" isn't really "SELECT *" (CASSANDRA-3445)
 * Use faster bytes comparison (CASSANDRA-3434)
 * Bulk loader is no longer a fat client, (HADOOP) bulk load output format
   (CASSANDRA-3045)
 * (Hadoop) add support for KeyRange.filter
 * remove assumption that keys and token are in bijection
   (CASSANDRA-1034, 3574, 3604)
 * always remove endpoints from delevery queue in HH (CASSANDRA-3546)
 * fix race between cf flush and its 2ndary indexes flush (CASSANDRA-3547)
 * fix potential race in AES when a repair fails (CASSANDRA-3548)
 * Remove columns shadowed by a deleted container even when we cannot purge
   (CASSANDRA-3538)
 * Improve memtable slice iteration performance (CASSANDRA-3545)
 * more efficient allocation of small bloom filters (CASSANDRA-3618)
 * Use separate writer thread in SSTableSimpleUnsortedWriter (CASSANDRA-3619)
 * fsync the directory after new sstable or commitlog segment are created (CASSANDRA-3250)
 * fix minor issues reported by FindBugs (CASSANDRA-3658)
 * global key/row caches (CASSANDRA-3143, 3849)
 * optimize memtable iteration during range scan (CASSANDRA-3638)
 * introduce 'crc_check_chance' in CompressionParameters to support
   a checksum percentage checking chance similarly to read-repair (CASSANDRA-3611)
 * a way to deactivate global key/row cache on per-CF basis (CASSANDRA-3667)
 * fix LeveledCompactionStrategy broken because of generation pre-allocation
   in LeveledManifest (CASSANDRA-3691)
 * finer-grained control over data directories (CASSANDRA-2749)
 * Fix ClassCastException during hinted handoff (CASSANDRA-3694)
 * Upgrade Thrift to 0.7 (CASSANDRA-3213)
 * Make stress.java insert operation to use microseconds (CASSANDRA-3725)
 * Allows (internally) doing a range query with a limit of columns instead of
   rows (CASSANDRA-3742)
 * Allow rangeSlice queries to be start/end inclusive/exclusive (CASSANDRA-3749)
 * Fix BulkLoader to support new SSTable layout and add stream
   throttling to prevent an NPE when there is no yaml config (CASSANDRA-3752)
 * Allow concurrent schema migrations (CASSANDRA-1391, 3832)
 * Add SnapshotCommand to trigger snapshot on remote node (CASSANDRA-3721)
 * Make CFMetaData conversions to/from thrift/native schema inverses
   (CASSANDRA_3559)
 * Add initial code for CQL 3.0-beta (CASSANDRA-2474, 3781, 3753)
 * Add wide row support for ColumnFamilyInputFormat (CASSANDRA-3264)
 * Allow extending CompositeType comparator (CASSANDRA-3657)
 * Avoids over-paging during get_count (CASSANDRA-3798)
 * Add new command to rebuild a node without (repair) merkle tree calculations
   (CASSANDRA-3483, 3922)
 * respect not only row cache capacity but caching mode when
   trying to read data (CASSANDRA-3812)
 * fix system tests (CASSANDRA-3827)
 * CQL support for altering row key type in ALTER TABLE (CASSANDRA-3781)
 * turn compression on by default (CASSANDRA-3871)
 * make hexToBytes refuse invalid input (CASSANDRA-2851)
 * Make secondary indexes CF inherit compression and compaction from their
   parent CF (CASSANDRA-3877)
 * Finish cleanup up tombstone purge code (CASSANDRA-3872)
 * Avoid NPE on aboarted stream-out sessions (CASSANDRA-3904)
 * BulkRecordWriter throws NPE for counter columns (CASSANDRA-3906)
 * Support compression using BulkWriter (CASSANDRA-3907)


1.0.8
 * fix race between cleanup and flush on secondary index CFSes (CASSANDRA-3712)
 * avoid including non-queried nodes in rangeslice read repair
   (CASSANDRA-3843)
 * Only snapshot CF being compacted for snapshot_before_compaction
   (CASSANDRA-3803)
 * Log active compactions in StatusLogger (CASSANDRA-3703)
 * Compute more accurate compaction score per level (CASSANDRA-3790)
 * Return InvalidRequest when using a keyspace that doesn't exist
   (CASSANDRA-3764)
 * disallow user modification of System keyspace (CASSANDRA-3738)
 * allow using sstable2json on secondary index data (CASSANDRA-3738)
 * (cqlsh) add DESCRIBE COLUMNFAMILIES (CASSANDRA-3586)
 * (cqlsh) format blobs correctly and use colors to improve output
   readability (CASSANDRA-3726)
 * synchronize BiMap of bootstrapping tokens (CASSANDRA-3417)
 * show index options in CLI (CASSANDRA-3809)
 * add optional socket timeout for streaming (CASSANDRA-3838)
 * fix truncate not to leave behind non-CFS backed secondary indexes
   (CASSANDRA-3844)
 * make CLI `show schema` to use output stream directly instead
   of StringBuilder (CASSANDRA-3842)
 * remove the wait on hint future during write (CASSANDRA-3870)
 * (cqlsh) ignore missing CfDef opts (CASSANDRA-3933)
 * (cqlsh) look for cqlshlib relative to realpath (CASSANDRA-3767)
 * Fix short read protection (CASSANDRA-3934)
 * Make sure infered and actual schema match (CASSANDRA-3371)
 * Fix NPE during HH delivery (CASSANDRA-3677)
 * Don't put boostrapping node in 'hibernate' status (CASSANDRA-3737)
 * Fix double quotes in windows bat files (CASSANDRA-3744)
 * Fix bad validator lookup (CASSANDRA-3789)
 * Fix soft reset in EC2MultiRegionSnitch (CASSANDRA-3835)
 * Don't leave zombie connections with THSHA thrift server (CASSANDRA-3867)
 * (cqlsh) fix deserialization of data (CASSANDRA-3874)
 * Fix removetoken force causing an inconsistent state (CASSANDRA-3876)
 * Fix ahndling of some types with Pig (CASSANDRA-3886)
 * Don't allow to drop the system keyspace (CASSANDRA-3759)
 * Make Pig deletes disabled by default and configurable (CASSANDRA-3628)
Merged from 0.8:
 * (Pig) fix CassandraStorage to use correct comparator in Super ColumnFamily
   case (CASSANDRA-3251)
 * fix thread safety issues in commitlog replay, primarily affecting
   systems with many (100s) of CF definitions (CASSANDRA-3751)
 * Fix relevant tombstone ignored with super columns (CASSANDRA-3875)


1.0.7
 * fix regression in HH page size calculation (CASSANDRA-3624)
 * retry failed stream on IOException (CASSANDRA-3686)
 * allow configuring bloom_filter_fp_chance (CASSANDRA-3497)
 * attempt hint delivery every ten minutes, or when failure detector
   notifies us that a node is back up, whichever comes first.  hint
   handoff throttle delay default changed to 1ms, from 50 (CASSANDRA-3554)
 * add nodetool setstreamthroughput (CASSANDRA-3571)
 * fix assertion when dropping a columnfamily with no sstables (CASSANDRA-3614)
 * more efficient allocation of small bloom filters (CASSANDRA-3618)
 * CLibrary.createHardLinkWithExec() to check for errors (CASSANDRA-3101)
 * Avoid creating empty and non cleaned writer during compaction (CASSANDRA-3616)
 * stop thrift service in shutdown hook so we can quiesce MessagingService
   (CASSANDRA-3335)
 * (CQL) compaction_strategy_options and compression_parameters for
   CREATE COLUMNFAMILY statement (CASSANDRA-3374)
 * Reset min/max compaction threshold when creating size tiered compaction
   strategy (CASSANDRA-3666)
 * Don't ignore IOException during compaction (CASSANDRA-3655)
 * Fix assertion error for CF with gc_grace=0 (CASSANDRA-3579)
 * Shutdown ParallelCompaction reducer executor after use (CASSANDRA-3711)
 * Avoid < 0 value for pending tasks in leveled compaction (CASSANDRA-3693)
 * (Hadoop) Support TimeUUID in Pig CassandraStorage (CASSANDRA-3327)
 * Check schema is ready before continuing boostrapping (CASSANDRA-3629)
 * Catch overflows during parsing of chunk_length_kb (CASSANDRA-3644)
 * Improve stream protocol mismatch errors (CASSANDRA-3652)
 * Avoid multiple thread doing HH to the same target (CASSANDRA-3681)
 * Add JMX property for rp_timeout_in_ms (CASSANDRA-2940)
 * Allow DynamicCompositeType to compare component of different types
   (CASSANDRA-3625)
 * Flush non-cfs backed secondary indexes (CASSANDRA-3659)
 * Secondary Indexes should report memory consumption (CASSANDRA-3155)
 * fix for SelectStatement start/end key are not set correctly
   when a key alias is involved (CASSANDRA-3700)
 * fix CLI `show schema` command insert of an extra comma in
   column_metadata (CASSANDRA-3714)
Merged from 0.8:
 * avoid logging (harmless) exception when GC takes < 1ms (CASSANDRA-3656)
 * prevent new nodes from thinking down nodes are up forever (CASSANDRA-3626)
 * use correct list of replicas for LOCAL_QUORUM reads when read repair
   is disabled (CASSANDRA-3696)
 * block on flush before compacting hints (may prevent OOM) (CASSANDRA-3733)


1.0.6
 * (CQL) fix cqlsh support for replicate_on_write (CASSANDRA-3596)
 * fix adding to leveled manifest after streaming (CASSANDRA-3536)
 * filter out unavailable cipher suites when using encryption (CASSANDRA-3178)
 * (HADOOP) add old-style api support for CFIF and CFRR (CASSANDRA-2799)
 * Support TimeUUIDType column names in Stress.java tool (CASSANDRA-3541)
 * (CQL) INSERT/UPDATE/DELETE/TRUNCATE commands should allow CF names to
   be qualified by keyspace (CASSANDRA-3419)
 * always remove endpoints from delevery queue in HH (CASSANDRA-3546)
 * fix race between cf flush and its 2ndary indexes flush (CASSANDRA-3547)
 * fix potential race in AES when a repair fails (CASSANDRA-3548)
 * fix default value validation usage in CLI SET command (CASSANDRA-3553)
 * Optimize componentsFor method for compaction and startup time
   (CASSANDRA-3532)
 * (CQL) Proper ColumnFamily metadata validation on CREATE COLUMNFAMILY
   (CASSANDRA-3565)
 * fix compression "chunk_length_kb" option to set correct kb value for
   thrift/avro (CASSANDRA-3558)
 * fix missing response during range slice repair (CASSANDRA-3551)
 * 'describe ring' moved from CLI to nodetool and available through JMX (CASSANDRA-3220)
 * add back partitioner to sstable metadata (CASSANDRA-3540)
 * fix NPE in get_count for counters (CASSANDRA-3601)
Merged from 0.8:
 * remove invalid assertion that table was opened before dropping it
   (CASSANDRA-3580)
 * range and index scans now only send requests to enough replicas to
   satisfy requested CL + RR (CASSANDRA-3598)
 * use cannonical host for local node in nodetool info (CASSANDRA-3556)
 * remove nonlocal DC write optimization since it only worked with
   CL.ONE or CL.LOCAL_QUORUM (CASSANDRA-3577, 3585)
 * detect misuses of CounterColumnType (CASSANDRA-3422)
 * turn off string interning in json2sstable, take 2 (CASSANDRA-2189)
 * validate compression parameters on add/update of the ColumnFamily
   (CASSANDRA-3573)
 * Check for 0.0.0.0 is incorrect in CFIF (CASSANDRA-3584)
 * Increase vm.max_map_count in debian packaging (CASSANDRA-3563)
 * gossiper will never add itself to saved endpoints (CASSANDRA-3485)


1.0.5
 * revert CASSANDRA-3407 (see CASSANDRA-3540)
 * fix assertion error while forwarding writes to local nodes (CASSANDRA-3539)


1.0.4
 * fix self-hinting of timed out read repair updates and make hinted handoff
   less prone to OOMing a coordinator (CASSANDRA-3440)
 * expose bloom filter sizes via JMX (CASSANDRA-3495)
 * enforce RP tokens 0..2**127 (CASSANDRA-3501)
 * canonicalize paths exposed through JMX (CASSANDRA-3504)
 * fix "liveSize" stat when sstables are removed (CASSANDRA-3496)
 * add bloom filter FP rates to nodetool cfstats (CASSANDRA-3347)
 * record partitioner in sstable metadata component (CASSANDRA-3407)
 * add new upgradesstables nodetool command (CASSANDRA-3406)
 * skip --debug requirement to see common exceptions in CLI (CASSANDRA-3508)
 * fix incorrect query results due to invalid max timestamp (CASSANDRA-3510)
 * make sstableloader recognize compressed sstables (CASSANDRA-3521)
 * avoids race in OutboundTcpConnection in multi-DC setups (CASSANDRA-3530)
 * use SETLOCAL in cassandra.bat (CASSANDRA-3506)
 * fix ConcurrentModificationException in Table.all() (CASSANDRA-3529)
Merged from 0.8:
 * fix concurrence issue in the FailureDetector (CASSANDRA-3519)
 * fix array out of bounds error in counter shard removal (CASSANDRA-3514)
 * avoid dropping tombstones when they might still be needed to shadow
   data in a different sstable (CASSANDRA-2786)


1.0.3
 * revert name-based query defragmentation aka CASSANDRA-2503 (CASSANDRA-3491)
 * fix invalidate-related test failures (CASSANDRA-3437)
 * add next-gen cqlsh to bin/ (CASSANDRA-3188, 3131, 3493)
 * (CQL) fix handling of rows with no columns (CASSANDRA-3424, 3473)
 * fix querying supercolumns by name returning only a subset of
   subcolumns or old subcolumn versions (CASSANDRA-3446)
 * automatically compute sha1 sum for uncompressed data files (CASSANDRA-3456)
 * fix reading metadata/statistics component for version < h (CASSANDRA-3474)
 * add sstable forward-compatibility (CASSANDRA-3478)
 * report compression ratio in CFSMBean (CASSANDRA-3393)
 * fix incorrect size exception during streaming of counters (CASSANDRA-3481)
 * (CQL) fix for counter decrement syntax (CASSANDRA-3418)
 * Fix race introduced by CASSANDRA-2503 (CASSANDRA-3482)
 * Fix incomplete deletion of delivered hints (CASSANDRA-3466)
 * Avoid rescheduling compactions when no compaction was executed
   (CASSANDRA-3484)
 * fix handling of the chunk_length_kb compression options (CASSANDRA-3492)
Merged from 0.8:
 * fix updating CF row_cache_provider (CASSANDRA-3414)
 * CFMetaData.convertToThrift method to set RowCacheProvider (CASSANDRA-3405)
 * acquire compactionlock during truncate (CASSANDRA-3399)
 * fix displaying cfdef entries for super columnfamilies (CASSANDRA-3415)
 * Make counter shard merging thread safe (CASSANDRA-3178)
 * Revert CASSANDRA-2855
 * Fix bug preventing the use of efficient cross-DC writes (CASSANDRA-3472)
 * `describe ring` command for CLI (CASSANDRA-3220)
 * (Hadoop) skip empty rows when entire row is requested, redux (CASSANDRA-2855)


1.0.2
 * "defragment" rows for name-based queries under STCS (CASSANDRA-2503)
 * Add timing information to cassandra-cli GET/SET/LIST queries (CASSANDRA-3326)
 * Only create one CompressionMetadata object per sstable (CASSANDRA-3427)
 * cleanup usage of StorageService.setMode() (CASSANDRA-3388)
 * Avoid large array allocation for compressed chunk offsets (CASSANDRA-3432)
 * fix DecimalType bytebuffer marshalling (CASSANDRA-3421)
 * fix bug that caused first column in per row indexes to be ignored
   (CASSANDRA-3441)
 * add JMX call to clean (failed) repair sessions (CASSANDRA-3316)
 * fix sstableloader reference acquisition bug (CASSANDRA-3438)
 * fix estimated row size regression (CASSANDRA-3451)
 * make sure we don't return more columns than asked (CASSANDRA-3303, 3395)
Merged from 0.8:
 * acquire compactionlock during truncate (CASSANDRA-3399)
 * fix displaying cfdef entries for super columnfamilies (CASSANDRA-3415)


1.0.1
 * acquire references during index build to prevent delete problems
   on Windows (CASSANDRA-3314)
 * describe_ring should include datacenter/topology information (CASSANDRA-2882)
 * Thrift sockets are not properly buffered (CASSANDRA-3261)
 * performance improvement for bytebufferutil compare function (CASSANDRA-3286)
 * add system.versions ColumnFamily (CASSANDRA-3140)
 * reduce network copies (CASSANDRA-3333, 3373)
 * limit nodetool to 32MB of heap (CASSANDRA-3124)
 * (CQL) update parser to accept "timestamp" instead of "date" (CASSANDRA-3149)
 * Fix CLI `show schema` to include "compression_options" (CASSANDRA-3368)
 * Snapshot to include manifest under LeveledCompactionStrategy (CASSANDRA-3359)
 * (CQL) SELECT query should allow CF name to be qualified by keyspace (CASSANDRA-3130)
 * (CQL) Fix internal application error specifying 'using consistency ...'
   in lower case (CASSANDRA-3366)
 * fix Deflate compression when compression actually makes the data bigger
   (CASSANDRA-3370)
 * optimize UUIDGen to avoid lock contention on InetAddress.getLocalHost
   (CASSANDRA-3387)
 * tolerate index being dropped mid-mutation (CASSANDRA-3334, 3313)
 * CompactionManager is now responsible for checking for new candidates
   post-task execution, enabling more consistent leveled compaction
   (CASSANDRA-3391)
 * Cache HSHA threads (CASSANDRA-3372)
 * use CF/KS names as snapshot prefix for drop + truncate operations
   (CASSANDRA-2997)
 * Break bloom filters up to avoid heap fragmentation (CASSANDRA-2466)
 * fix cassandra hanging on jsvc stop (CASSANDRA-3302)
 * Avoid leveled compaction getting blocked on errors (CASSANDRA-3408)
 * Make reloading the compaction strategy safe (CASSANDRA-3409)
 * ignore 0.8 hints even if compaction begins before we try to purge
   them (CASSANDRA-3385)
 * remove procrun (bin\daemon) from Cassandra source tree and
   artifacts (CASSANDRA-3331)
 * make cassandra compile under JDK7 (CASSANDRA-3275)
 * remove dependency of clientutil.jar to FBUtilities (CASSANDRA-3299)
 * avoid truncation errors by using long math on long values (CASSANDRA-3364)
 * avoid clock drift on some Windows machine (CASSANDRA-3375)
 * display cache provider in cli 'describe keyspace' command (CASSANDRA-3384)
 * fix incomplete topology information in describe_ring (CASSANDRA-3403)
 * expire dead gossip states based on time (CASSANDRA-2961)
 * improve CompactionTask extensibility (CASSANDRA-3330)
 * Allow one leveled compaction task to kick off another (CASSANDRA-3363)
 * allow encryption only between datacenters (CASSANDRA-2802)
Merged from 0.8:
 * fix truncate allowing data to be replayed post-restart (CASSANDRA-3297)
 * make iwriter final in IndexWriter to avoid NPE (CASSANDRA-2863)
 * (CQL) update grammar to require key clause in DELETE statement
   (CASSANDRA-3349)
 * (CQL) allow numeric keyspace names in USE statement (CASSANDRA-3350)
 * (Hadoop) skip empty rows when slicing the entire row (CASSANDRA-2855)
 * Fix handling of tombstone by SSTableExport/Import (CASSANDRA-3357)
 * fix ColumnIndexer to use long offsets (CASSANDRA-3358)
 * Improved CLI exceptions (CASSANDRA-3312)
 * Fix handling of tombstone by SSTableExport/Import (CASSANDRA-3357)
 * Only count compaction as active (for throttling) when they have
   successfully acquired the compaction lock (CASSANDRA-3344)
 * Display CLI version string on startup (CASSANDRA-3196)
 * (Hadoop) make CFIF try rpc_address or fallback to listen_address
   (CASSANDRA-3214)
 * (Hadoop) accept comma delimited lists of initial thrift connections
   (CASSANDRA-3185)
 * ColumnFamily min_compaction_threshold should be >= 2 (CASSANDRA-3342)
 * (Pig) add 0.8+ types and key validation type in schema (CASSANDRA-3280)
 * Fix completely removing column metadata using CLI (CASSANDRA-3126)
 * CLI `describe cluster;` output should be on separate lines for separate versions
   (CASSANDRA-3170)
 * fix changing durable_writes keyspace option during CF creation
   (CASSANDRA-3292)
 * avoid locking on update when no indexes are involved (CASSANDRA-3386)
 * fix assertionError during repair with ordered partitioners (CASSANDRA-3369)
 * correctly serialize key_validation_class for avro (CASSANDRA-3391)
 * don't expire counter tombstone after streaming (CASSANDRA-3394)
 * prevent nodes that failed to join from hanging around forever
   (CASSANDRA-3351)
 * remove incorrect optimization from slice read path (CASSANDRA-3390)
 * Fix race in AntiEntropyService (CASSANDRA-3400)


1.0.0-final
 * close scrubbed sstable fd before deleting it (CASSANDRA-3318)
 * fix bug preventing obsolete commitlog segments from being removed
   (CASSANDRA-3269)
 * tolerate whitespace in seed CDL (CASSANDRA-3263)
 * Change default heap thresholds to max(min(1/2 ram, 1G), min(1/4 ram, 8GB))
   (CASSANDRA-3295)
 * Fix broken CompressedRandomAccessReaderTest (CASSANDRA-3298)
 * (CQL) fix type information returned for wildcard queries (CASSANDRA-3311)
 * add estimated tasks to LeveledCompactionStrategy (CASSANDRA-3322)
 * avoid including compaction cache-warming in keycache stats (CASSANDRA-3325)
 * run compaction and hinted handoff threads at MIN_PRIORITY (CASSANDRA-3308)
 * default hsha thrift server to cpu core count in rpc pool (CASSANDRA-3329)
 * add bin\daemon to binary tarball for Windows service (CASSANDRA-3331)
 * Fix places where uncompressed size of sstables was use in place of the
   compressed one (CASSANDRA-3338)
 * Fix hsha thrift server (CASSANDRA-3346)
 * Make sure repair only stream needed sstables (CASSANDRA-3345)


1.0.0-rc2
 * Log a meaningful warning when a node receives a message for a repair session
   that doesn't exist anymore (CASSANDRA-3256)
 * test for NUMA policy support as well as numactl presence (CASSANDRA-3245)
 * Fix FD leak when internode encryption is enabled (CASSANDRA-3257)
 * Remove incorrect assertion in mergeIterator (CASSANDRA-3260)
 * FBUtilities.hexToBytes(String) to throw NumberFormatException when string
   contains non-hex characters (CASSANDRA-3231)
 * Keep SimpleSnitch proximity ordering unchanged from what the Strategy
   generates, as intended (CASSANDRA-3262)
 * remove Scrub from compactionstats when finished (CASSANDRA-3255)
 * fix counter entry in jdbc TypesMap (CASSANDRA-3268)
 * fix full queue scenario for ParallelCompactionIterator (CASSANDRA-3270)
 * fix bootstrap process (CASSANDRA-3285)
 * don't try delivering hints if when there isn't any (CASSANDRA-3176)
 * CLI documentation change for ColumnFamily `compression_options` (CASSANDRA-3282)
 * ignore any CF ids sent by client for adding CF/KS (CASSANDRA-3288)
 * remove obsolete hints on first startup (CASSANDRA-3291)
 * use correct ISortedColumns for time-optimized reads (CASSANDRA-3289)
 * Evict gossip state immediately when a token is taken over by a new IP
   (CASSANDRA-3259)


1.0.0-rc1
 * Update CQL to generate microsecond timestamps by default (CASSANDRA-3227)
 * Fix counting CFMetadata towards Memtable liveRatio (CASSANDRA-3023)
 * Kill server on wrapped OOME such as from FileChannel.map (CASSANDRA-3201)
 * remove unnecessary copy when adding to row cache (CASSANDRA-3223)
 * Log message when a full repair operation completes (CASSANDRA-3207)
 * Fix streamOutSession keeping sstables references forever if the remote end
   dies (CASSANDRA-3216)
 * Remove dynamic_snitch boolean from example configuration (defaulting to
   true) and set default badness threshold to 0.1 (CASSANDRA-3229)
 * Base choice of random or "balanced" token on bootstrap on whether
   schema definitions were found (CASSANDRA-3219)
 * Fixes for LeveledCompactionStrategy score computation, prioritization,
   scheduling, and performance (CASSANDRA-3224, 3234)
 * parallelize sstable open at server startup (CASSANDRA-2988)
 * fix handling of exceptions writing to OutboundTcpConnection (CASSANDRA-3235)
 * Allow using quotes in "USE <keyspace>;" CLI command (CASSANDRA-3208)
 * Don't allow any cache loading exceptions to halt startup (CASSANDRA-3218)
 * Fix sstableloader --ignores option (CASSANDRA-3247)
 * File descriptor limit increased in packaging (CASSANDRA-3206)
 * Fix deadlock in commit log during flush (CASSANDRA-3253)


1.0.0-beta1
 * removed binarymemtable (CASSANDRA-2692)
 * add commitlog_total_space_in_mb to prevent fragmented logs (CASSANDRA-2427)
 * removed commitlog_rotation_threshold_in_mb configuration (CASSANDRA-2771)
 * make AbstractBounds.normalize de-overlapp overlapping ranges (CASSANDRA-2641)
 * replace CollatingIterator, ReducingIterator with MergeIterator
   (CASSANDRA-2062)
 * Fixed the ability to set compaction strategy in cli using create column
   family command (CASSANDRA-2778)
 * clean up tmp files after failed compaction (CASSANDRA-2468)
 * restrict repair streaming to specific columnfamilies (CASSANDRA-2280)
 * don't bother persisting columns shadowed by a row tombstone (CASSANDRA-2589)
 * reset CF and SC deletion times after gc_grace (CASSANDRA-2317)
 * optimize away seek when compacting wide rows (CASSANDRA-2879)
 * single-pass streaming (CASSANDRA-2677, 2906, 2916, 3003)
 * use reference counting for deleting sstables instead of relying on GC
   (CASSANDRA-2521, 3179)
 * store hints as serialized mutations instead of pointers to data row
   (CASSANDRA-2045)
 * store hints in the coordinator node instead of in the closest replica
   (CASSANDRA-2914)
 * add row_cache_keys_to_save CF option (CASSANDRA-1966)
 * check column family validity in nodetool repair (CASSANDRA-2933)
 * use lazy initialization instead of class initialization in NodeId
   (CASSANDRA-2953)
 * add paging to get_count (CASSANDRA-2894)
 * fix "short reads" in [multi]get (CASSANDRA-2643, 3157, 3192)
 * add optional compression for sstables (CASSANDRA-47, 2994, 3001, 3128)
 * add scheduler JMX metrics (CASSANDRA-2962)
 * add block level checksum for compressed data (CASSANDRA-1717)
 * make column family backed column map pluggable and introduce unsynchronized
   ArrayList backed one to speedup reads (CASSANDRA-2843, 3165, 3205)
 * refactoring of the secondary index api (CASSANDRA-2982)
 * make CL > ONE reads wait for digest reconciliation before returning
   (CASSANDRA-2494)
 * fix missing logging for some exceptions (CASSANDRA-2061)
 * refactor and optimize ColumnFamilyStore.files(...) and Descriptor.fromFilename(String)
   and few other places responsible for work with SSTable files (CASSANDRA-3040)
 * Stop reading from sstables once we know we have the most recent columns,
   for query-by-name requests (CASSANDRA-2498)
 * Add query-by-column mode to stress.java (CASSANDRA-3064)
 * Add "install" command to cassandra.bat (CASSANDRA-292)
 * clean up KSMetadata, CFMetadata from unnecessary
   Thrift<->Avro conversion methods (CASSANDRA-3032)
 * Add timeouts to client request schedulers (CASSANDRA-3079, 3096)
 * Cli to use hashes rather than array of hashes for strategy options (CASSANDRA-3081)
 * LeveledCompactionStrategy (CASSANDRA-1608, 3085, 3110, 3087, 3145, 3154, 3182)
 * Improvements of the CLI `describe` command (CASSANDRA-2630)
 * reduce window where dropped CF sstables may not be deleted (CASSANDRA-2942)
 * Expose gossip/FD info to JMX (CASSANDRA-2806)
 * Fix streaming over SSL when compressed SSTable involved (CASSANDRA-3051)
 * Add support for pluggable secondary index implementations (CASSANDRA-3078)
 * remove compaction_thread_priority setting (CASSANDRA-3104)
 * generate hints for replicas that timeout, not just replicas that are known
   to be down before starting (CASSANDRA-2034)
 * Add throttling for internode streaming (CASSANDRA-3080)
 * make the repair of a range repair all replica (CASSANDRA-2610, 3194)
 * expose the ability to repair the first range (as returned by the
   partitioner) of a node (CASSANDRA-2606)
 * Streams Compression (CASSANDRA-3015)
 * add ability to use multiple threads during a single compaction
   (CASSANDRA-2901)
 * make AbstractBounds.normalize support overlapping ranges (CASSANDRA-2641)
 * fix of the CQL count() behavior (CASSANDRA-3068)
 * use TreeMap backed column families for the SSTable simple writers
   (CASSANDRA-3148)
 * fix inconsistency of the CLI syntax when {} should be used instead of [{}]
   (CASSANDRA-3119)
 * rename CQL type names to match expected SQL behavior (CASSANDRA-3149, 3031)
 * Arena-based allocation for memtables (CASSANDRA-2252, 3162, 3163, 3168)
 * Default RR chance to 0.1 (CASSANDRA-3169)
 * Add RowLevel support to secondary index API (CASSANDRA-3147)
 * Make SerializingCacheProvider the default if JNA is available (CASSANDRA-3183)
 * Fix backwards compatibilty for CQL memtable properties (CASSANDRA-3190)
 * Add five-minute delay before starting compactions on a restarted server
   (CASSANDRA-3181)
 * Reduce copies done for intra-host messages (CASSANDRA-1788, 3144)
 * support of compaction strategy option for stress.java (CASSANDRA-3204)
 * make memtable throughput and column count thresholds no-ops (CASSANDRA-2449)
 * Return schema information along with the resultSet in CQL (CASSANDRA-2734)
 * Add new DecimalType (CASSANDRA-2883)
 * Fix assertion error in RowRepairResolver (CASSANDRA-3156)
 * Reduce unnecessary high buffer sizes (CASSANDRA-3171)
 * Pluggable compaction strategy (CASSANDRA-1610)
 * Add new broadcast_address config option (CASSANDRA-2491)


0.8.7
 * Kill server on wrapped OOME such as from FileChannel.map (CASSANDRA-3201)
 * Allow using quotes in "USE <keyspace>;" CLI command (CASSANDRA-3208)
 * Log message when a full repair operation completes (CASSANDRA-3207)
 * Don't allow any cache loading exceptions to halt startup (CASSANDRA-3218)
 * Fix sstableloader --ignores option (CASSANDRA-3247)
 * File descriptor limit increased in packaging (CASSANDRA-3206)
 * Log a meaningfull warning when a node receive a message for a repair session
   that doesn't exist anymore (CASSANDRA-3256)
 * Fix FD leak when internode encryption is enabled (CASSANDRA-3257)
 * FBUtilities.hexToBytes(String) to throw NumberFormatException when string
   contains non-hex characters (CASSANDRA-3231)
 * Keep SimpleSnitch proximity ordering unchanged from what the Strategy
   generates, as intended (CASSANDRA-3262)
 * remove Scrub from compactionstats when finished (CASSANDRA-3255)
 * Fix tool .bat files when CASSANDRA_HOME contains spaces (CASSANDRA-3258)
 * Force flush of status table when removing/updating token (CASSANDRA-3243)
 * Evict gossip state immediately when a token is taken over by a new IP (CASSANDRA-3259)
 * Fix bug where the failure detector can take too long to mark a host
   down (CASSANDRA-3273)
 * (Hadoop) allow wrapping ranges in queries (CASSANDRA-3137)
 * (Hadoop) check all interfaces for a match with split location
   before falling back to random replica (CASSANDRA-3211)
 * (Hadoop) Make Pig storage handle implements LoadMetadata (CASSANDRA-2777)
 * (Hadoop) Fix exception during PIG 'dump' (CASSANDRA-2810)
 * Fix stress COUNTER_GET option (CASSANDRA-3301)
 * Fix missing fields in CLI `show schema` output (CASSANDRA-3304)
 * Nodetool no longer leaks threads and closes JMX connections (CASSANDRA-3309)
 * fix truncate allowing data to be replayed post-restart (CASSANDRA-3297)
 * Move SimpleAuthority and SimpleAuthenticator to examples (CASSANDRA-2922)
 * Fix handling of tombstone by SSTableExport/Import (CASSANDRA-3357)
 * Fix transposition in cfHistograms (CASSANDRA-3222)
 * Allow using number as DC name when creating keyspace in CQL (CASSANDRA-3239)
 * Force flush of system table after updating/removing a token (CASSANDRA-3243)


0.8.6
 * revert CASSANDRA-2388
 * change TokenRange.endpoints back to listen/broadcast address to match
   pre-1777 behavior, and add TokenRange.rpc_endpoints instead (CASSANDRA-3187)
 * avoid trying to watch cassandra-topology.properties when loaded from jar
   (CASSANDRA-3138)
 * prevent users from creating keyspaces with LocalStrategy replication
   (CASSANDRA-3139)
 * fix CLI `show schema;` to output correct keyspace definition statement
   (CASSANDRA-3129)
 * CustomTThreadPoolServer to log TTransportException at DEBUG level
   (CASSANDRA-3142)
 * allow topology sort to work with non-unique rack names between
   datacenters (CASSANDRA-3152)
 * Improve caching of same-version Messages on digest and repair paths
   (CASSANDRA-3158)
 * Randomize choice of first replica for counter increment (CASSANDRA-2890)
 * Fix using read_repair_chance instead of merge_shard_change (CASSANDRA-3202)
 * Avoid streaming data to nodes that already have it, on move as well as
   decommission (CASSANDRA-3041)
 * Fix divide by zero error in GCInspector (CASSANDRA-3164)
 * allow quoting of the ColumnFamily name in CLI `create column family`
   statement (CASSANDRA-3195)
 * Fix rolling upgrade from 0.7 to 0.8 problem (CASSANDRA-3166)
 * Accomodate missing encryption_options in IncomingTcpConnection.stream
   (CASSANDRA-3212)


0.8.5
 * fix NPE when encryption_options is unspecified (CASSANDRA-3007)
 * include column name in validation failure exceptions (CASSANDRA-2849)
 * make sure truncate clears out the commitlog so replay won't re-
   populate with truncated data (CASSANDRA-2950)
 * fix NPE when debug logging is enabled and dropped CF is present
   in a commitlog segment (CASSANDRA-3021)
 * fix cassandra.bat when CASSANDRA_HOME contains spaces (CASSANDRA-2952)
 * fix to SSTableSimpleUnsortedWriter bufferSize calculation (CASSANDRA-3027)
 * make cleanup and normal compaction able to skip empty rows
   (rows containing nothing but expired tombstones) (CASSANDRA-3039)
 * work around native memory leak in com.sun.management.GarbageCollectorMXBean
   (CASSANDRA-2868)
 * validate that column names in column_metadata are not equal to key_alias
   on create/update of the ColumnFamily and CQL 'ALTER' statement (CASSANDRA-3036)
 * return an InvalidRequestException if an indexed column is assigned
   a value larger than 64KB (CASSANDRA-3057)
 * fix of numeric-only and string column names handling in CLI "drop index"
   (CASSANDRA-3054)
 * prune index scan resultset back to original request for lazy
   resultset expansion case (CASSANDRA-2964)
 * (Hadoop) fail jobs when Cassandra node has failed but TaskTracker
   has not (CASSANDRA-2388)
 * fix dynamic snitch ignoring nodes when read_repair_chance is zero
   (CASSANDRA-2662)
 * avoid retaining references to dropped CFS objects in
   CompactionManager.estimatedCompactions (CASSANDRA-2708)
 * expose rpc timeouts per host in MessagingServiceMBean (CASSANDRA-2941)
 * avoid including cwd in classpath for deb and rpm packages (CASSANDRA-2881)
 * remove gossip state when a new IP takes over a token (CASSANDRA-3071)
 * allow sstable2json to work on index sstable files (CASSANDRA-3059)
 * always hint counters (CASSANDRA-3099)
 * fix log4j initialization in EmbeddedCassandraService (CASSANDRA-2857)
 * remove gossip state when a new IP takes over a token (CASSANDRA-3071)
 * work around native memory leak in com.sun.management.GarbageCollectorMXBean
    (CASSANDRA-2868)
 * fix UnavailableException with writes at CL.EACH_QUORM (CASSANDRA-3084)
 * fix parsing of the Keyspace and ColumnFamily names in numeric
   and string representations in CLI (CASSANDRA-3075)
 * fix corner cases in Range.differenceToFetch (CASSANDRA-3084)
 * fix ip address String representation in the ring cache (CASSANDRA-3044)
 * fix ring cache compatibility when mixing pre-0.8.4 nodes with post-
   in the same cluster (CASSANDRA-3023)
 * make repair report failure when a node participating dies (instead of
   hanging forever) (CASSANDRA-2433)
 * fix handling of the empty byte buffer by ReversedType (CASSANDRA-3111)
 * Add validation that Keyspace names are case-insensitively unique (CASSANDRA-3066)
 * catch invalid key_validation_class before instantiating UpdateColumnFamily (CASSANDRA-3102)
 * make Range and Bounds objects client-safe (CASSANDRA-3108)
 * optionally skip log4j configuration (CASSANDRA-3061)
 * bundle sstableloader with the debian package (CASSANDRA-3113)
 * don't try to build secondary indexes when there is none (CASSANDRA-3123)
 * improve SSTableSimpleUnsortedWriter speed for large rows (CASSANDRA-3122)
 * handle keyspace arguments correctly in nodetool snapshot (CASSANDRA-3038)
 * Fix SSTableImportTest on windows (CASSANDRA-3043)
 * expose compactionThroughputMbPerSec through JMX (CASSANDRA-3117)
 * log keyspace and CF of large rows being compacted


0.8.4
 * change TokenRing.endpoints to be a list of rpc addresses instead of
   listen/broadcast addresses (CASSANDRA-1777)
 * include files-to-be-streamed in StreamInSession.getSources (CASSANDRA-2972)
 * use JAVA env var in cassandra-env.sh (CASSANDRA-2785, 2992)
 * avoid doing read for no-op replicate-on-write at CL=1 (CASSANDRA-2892)
 * refuse counter write for CL.ANY (CASSANDRA-2990)
 * switch back to only logging recent dropped messages (CASSANDRA-3004)
 * always deserialize RowMutation for counters (CASSANDRA-3006)
 * ignore saved replication_factor strategy_option for NTS (CASSANDRA-3011)
 * make sure pre-truncate CL segments are discarded (CASSANDRA-2950)


0.8.3
 * add ability to drop local reads/writes that are going to timeout
   (CASSANDRA-2943)
 * revamp token removal process, keep gossip states for 3 days (CASSANDRA-2496)
 * don't accept extra args for 0-arg nodetool commands (CASSANDRA-2740)
 * log unavailableexception details at debug level (CASSANDRA-2856)
 * expose data_dir though jmx (CASSANDRA-2770)
 * don't include tmp files as sstable when create cfs (CASSANDRA-2929)
 * log Java classpath on startup (CASSANDRA-2895)
 * keep gossipped version in sync with actual on migration coordinator
   (CASSANDRA-2946)
 * use lazy initialization instead of class initialization in NodeId
   (CASSANDRA-2953)
 * check column family validity in nodetool repair (CASSANDRA-2933)
 * speedup bytes to hex conversions dramatically (CASSANDRA-2850)
 * Flush memtables on shutdown when durable writes are disabled
   (CASSANDRA-2958)
 * improved POSIX compatibility of start scripts (CASsANDRA-2965)
 * add counter support to Hadoop InputFormat (CASSANDRA-2981)
 * fix bug where dirty commitlog segments were removed (and avoid keeping
   segments with no post-flush activity permanently dirty) (CASSANDRA-2829)
 * fix throwing exception with batch mutation of counter super columns
   (CASSANDRA-2949)
 * ignore system tables during repair (CASSANDRA-2979)
 * throw exception when NTS is given replication_factor as an option
   (CASSANDRA-2960)
 * fix assertion error during compaction of counter CFs (CASSANDRA-2968)
 * avoid trying to create index names, when no index exists (CASSANDRA-2867)
 * don't sample the system table when choosing a bootstrap token
   (CASSANDRA-2825)
 * gossiper notifies of local state changes (CASSANDRA-2948)
 * add asynchronous and half-sync/half-async (hsha) thrift servers
   (CASSANDRA-1405)
 * fix potential use of free'd native memory in SerializingCache
   (CASSANDRA-2951)
 * prune index scan resultset back to original request for lazy
   resultset expansion case (CASSANDRA-2964)
 * (Hadoop) fail jobs when Cassandra node has failed but TaskTracker
    has not (CASSANDRA-2388)


0.8.2
 * CQL:
   - include only one row per unique key for IN queries (CASSANDRA-2717)
   - respect client timestamp on full row deletions (CASSANDRA-2912)
 * improve thread-safety in StreamOutSession (CASSANDRA-2792)
 * allow deleting a row and updating indexed columns in it in the
   same mutation (CASSANDRA-2773)
 * Expose number of threads blocked on submitting memtable to flush
   in JMX (CASSANDRA-2817)
 * add ability to return "endpoints" to nodetool (CASSANDRA-2776)
 * Add support for multiple (comma-delimited) coordinator addresses
   to ColumnFamilyInputFormat (CASSANDRA-2807)
 * fix potential NPE while scheduling read repair for range slice
   (CASSANDRA-2823)
 * Fix race in SystemTable.getCurrentLocalNodeId (CASSANDRA-2824)
 * Correctly set default for replicate_on_write (CASSANDRA-2835)
 * improve nodetool compactionstats formatting (CASSANDRA-2844)
 * fix index-building status display (CASSANDRA-2853)
 * fix CLI perpetuating obsolete KsDef.replication_factor (CASSANDRA-2846)
 * improve cli treatment of multiline comments (CASSANDRA-2852)
 * handle row tombstones correctly in EchoedRow (CASSANDRA-2786)
 * add MessagingService.get[Recently]DroppedMessages and
   StorageService.getExceptionCount (CASSANDRA-2804)
 * fix possibility of spurious UnavailableException for LOCAL_QUORUM
   reads with dynamic snitch + read repair disabled (CASSANDRA-2870)
 * add ant-optional as dependence for the debian package (CASSANDRA-2164)
 * add option to specify limit for get_slice in the CLI (CASSANDRA-2646)
 * decrease HH page size (CASSANDRA-2832)
 * reset cli keyspace after dropping the current one (CASSANDRA-2763)
 * add KeyRange option to Hadoop inputformat (CASSANDRA-1125)
 * fix protocol versioning (CASSANDRA-2818, 2860)
 * support spaces in path to log4j configuration (CASSANDRA-2383)
 * avoid including inferred types in CF update (CASSANDRA-2809)
 * fix JMX bulkload call (CASSANDRA-2908)
 * fix updating KS with durable_writes=false (CASSANDRA-2907)
 * add simplified facade to SSTableWriter for bulk loading use
   (CASSANDRA-2911)
 * fix re-using index CF sstable names after drop/recreate (CASSANDRA-2872)
 * prepend CF to default index names (CASSANDRA-2903)
 * fix hint replay (CASSANDRA-2928)
 * Properly synchronize repair's merkle tree computation (CASSANDRA-2816)


0.8.1
 * CQL:
   - support for insert, delete in BATCH (CASSANDRA-2537)
   - support for IN to SELECT, UPDATE (CASSANDRA-2553)
   - timestamp support for INSERT, UPDATE, and BATCH (CASSANDRA-2555)
   - TTL support (CASSANDRA-2476)
   - counter support (CASSANDRA-2473)
   - ALTER COLUMNFAMILY (CASSANDRA-1709)
   - DROP INDEX (CASSANDRA-2617)
   - add SCHEMA/TABLE as aliases for KS/CF (CASSANDRA-2743)
   - server handles wait-for-schema-agreement (CASSANDRA-2756)
   - key alias support (CASSANDRA-2480)
 * add support for comparator parameters and a generic ReverseType
   (CASSANDRA-2355)
 * add CompositeType and DynamicCompositeType (CASSANDRA-2231)
 * optimize batches containing multiple updates to the same row
   (CASSANDRA-2583)
 * adjust hinted handoff page size to avoid OOM with large columns
   (CASSANDRA-2652)
 * mark BRAF buffer invalid post-flush so we don't re-flush partial
   buffers again, especially on CL writes (CASSANDRA-2660)
 * add DROP INDEX support to CLI (CASSANDRA-2616)
 * don't perform HH to client-mode [storageproxy] nodes (CASSANDRA-2668)
 * Improve forceDeserialize/getCompactedRow encapsulation (CASSANDRA-2659)
 * Don't write CounterUpdateColumn to disk in tests (CASSANDRA-2650)
 * Add sstable bulk loading utility (CASSANDRA-1278)
 * avoid replaying hints to dropped columnfamilies (CASSANDRA-2685)
 * add placeholders for missing rows in range query pseudo-RR (CASSANDRA-2680)
 * remove no-op HHOM.renameHints (CASSANDRA-2693)
 * clone super columns to avoid modifying them during flush (CASSANDRA-2675)
 * allow writes to bypass the commitlog for certain keyspaces (CASSANDRA-2683)
 * avoid NPE when bypassing commitlog during memtable flush (CASSANDRA-2781)
 * Added support for making bootstrap retry if nodes flap (CASSANDRA-2644)
 * Added statusthrift to nodetool to report if thrift server is running (CASSANDRA-2722)
 * Fixed rows being cached if they do not exist (CASSANDRA-2723)
 * Support passing tableName and cfName to RowCacheProviders (CASSANDRA-2702)
 * close scrub file handles (CASSANDRA-2669)
 * throttle migration replay (CASSANDRA-2714)
 * optimize column serializer creation (CASSANDRA-2716)
 * Added support for making bootstrap retry if nodes flap (CASSANDRA-2644)
 * Added statusthrift to nodetool to report if thrift server is running
   (CASSANDRA-2722)
 * Fixed rows being cached if they do not exist (CASSANDRA-2723)
 * fix truncate/compaction race (CASSANDRA-2673)
 * workaround large resultsets causing large allocation retention
   by nio sockets (CASSANDRA-2654)
 * fix nodetool ring use with Ec2Snitch (CASSANDRA-2733)
 * fix removing columns and subcolumns that are supressed by a row or
   supercolumn tombstone during replica resolution (CASSANDRA-2590)
 * support sstable2json against snapshot sstables (CASSANDRA-2386)
 * remove active-pull schema requests (CASSANDRA-2715)
 * avoid marking entire list of sstables as actively being compacted
   in multithreaded compaction (CASSANDRA-2765)
 * seek back after deserializing a row to update cache with (CASSANDRA-2752)
 * avoid skipping rows in scrub for counter column family (CASSANDRA-2759)
 * fix ConcurrentModificationException in repair when dealing with 0.7 node
   (CASSANDRA-2767)
 * use threadsafe collections for StreamInSession (CASSANDRA-2766)
 * avoid infinite loop when creating merkle tree (CASSANDRA-2758)
 * avoids unmarking compacting sstable prematurely in cleanup (CASSANDRA-2769)
 * fix NPE when the commit log is bypassed (CASSANDRA-2718)
 * don't throw an exception in SS.isRPCServerRunning (CASSANDRA-2721)
 * make stress.jar executable (CASSANDRA-2744)
 * add daemon mode to java stress (CASSANDRA-2267)
 * expose the DC and rack of a node through JMX and nodetool ring (CASSANDRA-2531)
 * fix cache mbean getSize (CASSANDRA-2781)
 * Add Date, Float, Double, and Boolean types (CASSANDRA-2530)
 * Add startup flag to renew counter node id (CASSANDRA-2788)
 * add jamm agent to cassandra.bat (CASSANDRA-2787)
 * fix repair hanging if a neighbor has nothing to send (CASSANDRA-2797)
 * purge tombstone even if row is in only one sstable (CASSANDRA-2801)
 * Fix wrong purge of deleted cf during compaction (CASSANDRA-2786)
 * fix race that could result in Hadoop writer failing to throw an
   exception encountered after close() (CASSANDRA-2755)
 * fix scan wrongly throwing assertion error (CASSANDRA-2653)
 * Always use even distribution for merkle tree with RandomPartitionner
   (CASSANDRA-2841)
 * fix describeOwnership for OPP (CASSANDRA-2800)
 * ensure that string tokens do not contain commas (CASSANDRA-2762)


0.8.0-final
 * fix CQL grammar warning and cqlsh regression from CASSANDRA-2622
 * add ant generate-cql-html target (CASSANDRA-2526)
 * update CQL consistency levels (CASSANDRA-2566)
 * debian packaging fixes (CASSANDRA-2481, 2647)
 * fix UUIDType, IntegerType for direct buffers (CASSANDRA-2682, 2684)
 * switch to native Thrift for Hadoop map/reduce (CASSANDRA-2667)
 * fix StackOverflowError when building from eclipse (CASSANDRA-2687)
 * only provide replication_factor to strategy_options "help" for
   SimpleStrategy, OldNetworkTopologyStrategy (CASSANDRA-2678, 2713)
 * fix exception adding validators to non-string columns (CASSANDRA-2696)
 * avoid instantiating DatabaseDescriptor in JDBC (CASSANDRA-2694)
 * fix potential stack overflow during compaction (CASSANDRA-2626)
 * clone super columns to avoid modifying them during flush (CASSANDRA-2675)
 * reset underlying iterator in EchoedRow constructor (CASSANDRA-2653)


0.8.0-rc1
 * faster flushes and compaction from fixing excessively pessimistic
   rebuffering in BRAF (CASSANDRA-2581)
 * fix returning null column values in the python cql driver (CASSANDRA-2593)
 * fix merkle tree splitting exiting early (CASSANDRA-2605)
 * snapshot_before_compaction directory name fix (CASSANDRA-2598)
 * Disable compaction throttling during bootstrap (CASSANDRA-2612)
 * fix CQL treatment of > and < operators in range slices (CASSANDRA-2592)
 * fix potential double-application of counter updates on commitlog replay
   by moving replay position from header to sstable metadata (CASSANDRA-2419)
 * JDBC CQL driver exposes getColumn for access to timestamp
 * JDBC ResultSetMetadata properties added to AbstractType
 * r/m clustertool (CASSANDRA-2607)
 * add support for presenting row key as a column in CQL result sets
   (CASSANDRA-2622)
 * Don't allow {LOCAL|EACH}_QUORUM unless strategy is NTS (CASSANDRA-2627)
 * validate keyspace strategy_options during CQL create (CASSANDRA-2624)
 * fix empty Result with secondary index when limit=1 (CASSANDRA-2628)
 * Fix regression where bootstrapping a node with no schema fails
   (CASSANDRA-2625)
 * Allow removing LocationInfo sstables (CASSANDRA-2632)
 * avoid attempting to replay mutations from dropped keyspaces (CASSANDRA-2631)
 * avoid using cached position of a key when GT is requested (CASSANDRA-2633)
 * fix counting bloom filter true positives (CASSANDRA-2637)
 * initialize local ep state prior to gossip startup if needed (CASSANDRA-2638)
 * fix counter increment lost after restart (CASSANDRA-2642)
 * add quote-escaping via backslash to CLI (CASSANDRA-2623)
 * fix pig example script (CASSANDRA-2487)
 * fix dynamic snitch race in adding latencies (CASSANDRA-2618)
 * Start/stop cassandra after more important services such as mdadm in
   debian packaging (CASSANDRA-2481)


0.8.0-beta2
 * fix NPE compacting index CFs (CASSANDRA-2528)
 * Remove checking all column families on startup for compaction candidates
   (CASSANDRA-2444)
 * validate CQL create keyspace options (CASSANDRA-2525)
 * fix nodetool setcompactionthroughput (CASSANDRA-2550)
 * move	gossip heartbeat back to its own thread (CASSANDRA-2554)
 * validate cql TRUNCATE columnfamily before truncating (CASSANDRA-2570)
 * fix batch_mutate for mixed standard-counter mutations (CASSANDRA-2457)
 * disallow making schema changes to system keyspace (CASSANDRA-2563)
 * fix sending mutation messages multiple times (CASSANDRA-2557)
 * fix incorrect use of NBHM.size in ReadCallback that could cause
   reads to time out even when responses were received (CASSANDRA-2552)
 * trigger read repair correctly for LOCAL_QUORUM reads (CASSANDRA-2556)
 * Allow configuring the number of compaction thread (CASSANDRA-2558)
 * forceUserDefinedCompaction will attempt to compact what it is given
   even if the pessimistic estimate is that there is not enough disk space;
   automatic compactions will only compact 2 or more sstables (CASSANDRA-2575)
 * refuse to apply migrations with older timestamps than the current
   schema (CASSANDRA-2536)
 * remove unframed Thrift transport option
 * include indexes in snapshots (CASSANDRA-2596)
 * improve ignoring of obsolete mutations in index maintenance (CASSANDRA-2401)
 * recognize attempt to drop just the index while leaving the column
   definition alone (CASSANDRA-2619)


0.8.0-beta1
 * remove Avro RPC support (CASSANDRA-926)
 * support for columns that act as incr/decr counters
   (CASSANDRA-1072, 1937, 1944, 1936, 2101, 2093, 2288, 2105, 2384, 2236, 2342,
   2454)
 * CQL (CASSANDRA-1703, 1704, 1705, 1706, 1707, 1708, 1710, 1711, 1940,
   2124, 2302, 2277, 2493)
 * avoid double RowMutation serialization on write path (CASSANDRA-1800)
 * make NetworkTopologyStrategy the default (CASSANDRA-1960)
 * configurable internode encryption (CASSANDRA-1567, 2152)
 * human readable column names in sstable2json output (CASSANDRA-1933)
 * change default JMX port to 7199 (CASSANDRA-2027)
 * backwards compatible internal messaging (CASSANDRA-1015)
 * atomic switch of memtables and sstables (CASSANDRA-2284)
 * add pluggable SeedProvider (CASSANDRA-1669)
 * Fix clustertool to not throw exception when calling get_endpoints (CASSANDRA-2437)
 * upgrade to thrift 0.6 (CASSANDRA-2412)
 * repair works on a token range instead of full ring (CASSANDRA-2324)
 * purge tombstones from row cache (CASSANDRA-2305)
 * push replication_factor into strategy_options (CASSANDRA-1263)
 * give snapshots the same name on each node (CASSANDRA-1791)
 * remove "nodetool loadbalance" (CASSANDRA-2448)
 * multithreaded compaction (CASSANDRA-2191)
 * compaction throttling (CASSANDRA-2156)
 * add key type information and alias (CASSANDRA-2311, 2396)
 * cli no longer divides read_repair_chance by 100 (CASSANDRA-2458)
 * made CompactionInfo.getTaskType return an enum (CASSANDRA-2482)
 * add a server-wide cap on measured memtable memory usage and aggressively
   flush to keep under that threshold (CASSANDRA-2006)
 * add unified UUIDType (CASSANDRA-2233)
 * add off-heap row cache support (CASSANDRA-1969)


0.7.5
 * improvements/fixes to PIG driver (CASSANDRA-1618, CASSANDRA-2387,
   CASSANDRA-2465, CASSANDRA-2484)
 * validate index names (CASSANDRA-1761)
 * reduce contention on Table.flusherLock (CASSANDRA-1954)
 * try harder to detect failures during streaming, cleaning up temporary
   files more reliably (CASSANDRA-2088)
 * shut down server for OOM on a Thrift thread (CASSANDRA-2269)
 * fix tombstone handling in repair and sstable2json (CASSANDRA-2279)
 * preserve version when streaming data from old sstables (CASSANDRA-2283)
 * don't start repair if a neighboring node is marked as dead (CASSANDRA-2290)
 * purge tombstones from row cache (CASSANDRA-2305)
 * Avoid seeking when sstable2json exports the entire file (CASSANDRA-2318)
 * clear Built flag in system table when dropping an index (CASSANDRA-2320)
 * don't allow arbitrary argument for stress.java (CASSANDRA-2323)
 * validate values for index predicates in get_indexed_slice (CASSANDRA-2328)
 * queue secondary indexes for flush before the parent (CASSANDRA-2330)
 * allow job configuration to set the CL used in Hadoop jobs (CASSANDRA-2331)
 * add memtable_flush_queue_size defaulting to 4 (CASSANDRA-2333)
 * Allow overriding of initial_token, storage_port and rpc_port from system
   properties (CASSANDRA-2343)
 * fix comparator used for non-indexed secondary expressions in index scan
   (CASSANDRA-2347)
 * ensure size calculation and write phase of large-row compaction use
   the same threshold for TTL expiration (CASSANDRA-2349)
 * fix race when iterating CFs during add/drop (CASSANDRA-2350)
 * add ConsistencyLevel command to CLI (CASSANDRA-2354)
 * allow negative numbers in the cli (CASSANDRA-2358)
 * hard code serialVersionUID for tokens class (CASSANDRA-2361)
 * fix potential infinite loop in ByteBufferUtil.inputStream (CASSANDRA-2365)
 * fix encoding bugs in HintedHandoffManager, SystemTable when default
   charset is not UTF8 (CASSANDRA-2367)
 * avoids having removed node reappearing in Gossip (CASSANDRA-2371)
 * fix incorrect truncation of long to int when reading columns via block
   index (CASSANDRA-2376)
 * fix NPE during stream session (CASSANDRA-2377)
 * fix race condition that could leave orphaned data files when dropping CF or
   KS (CASSANDRA-2381)
 * fsync statistics component on write (CASSANDRA-2382)
 * fix duplicate results from CFS.scan (CASSANDRA-2406)
 * add IntegerType to CLI help (CASSANDRA-2414)
 * avoid caching token-only decoratedkeys (CASSANDRA-2416)
 * convert mmap assertion to if/throw so scrub can catch it (CASSANDRA-2417)
 * don't overwrite gc log (CASSANDR-2418)
 * invalidate row cache for streamed row to avoid inconsitencies
   (CASSANDRA-2420)
 * avoid copies in range/index scans (CASSANDRA-2425)
 * make sure we don't wipe data during cleanup if the node has not join
   the ring (CASSANDRA-2428)
 * Try harder to close files after compaction (CASSANDRA-2431)
 * re-set bootstrapped flag after move finishes (CASSANDRA-2435)
 * display validation_class in CLI 'describe keyspace' (CASSANDRA-2442)
 * make cleanup compactions cleanup the row cache (CASSANDRA-2451)
 * add column fields validation to scrub (CASSANDRA-2460)
 * use 64KB flush buffer instead of in_memory_compaction_limit (CASSANDRA-2463)
 * fix backslash substitutions in CLI (CASSANDRA-2492)
 * disable cache saving for system CFS (CASSANDRA-2502)
 * fixes for verifying destination availability under hinted conditions
   so UE can be thrown intead of timing out (CASSANDRA-2514)
 * fix update of validation class in column metadata (CASSANDRA-2512)
 * support LOCAL_QUORUM, EACH_QUORUM CLs outside of NTS (CASSANDRA-2516)
 * preserve version when streaming data from old sstables (CASSANDRA-2283)
 * fix backslash substitutions in CLI (CASSANDRA-2492)
 * count a row deletion as one operation towards memtable threshold
   (CASSANDRA-2519)
 * support LOCAL_QUORUM, EACH_QUORUM CLs outside of NTS (CASSANDRA-2516)


0.7.4
 * add nodetool join command (CASSANDRA-2160)
 * fix secondary indexes on pre-existing or streamed data (CASSANDRA-2244)
 * initialize endpoint in gossiper earlier (CASSANDRA-2228)
 * add ability to write to Cassandra from Pig (CASSANDRA-1828)
 * add rpc_[min|max]_threads (CASSANDRA-2176)
 * add CL.TWO, CL.THREE (CASSANDRA-2013)
 * avoid exporting an un-requested row in sstable2json, when exporting
   a key that does not exist (CASSANDRA-2168)
 * add incremental_backups option (CASSANDRA-1872)
 * add configurable row limit to Pig loadfunc (CASSANDRA-2276)
 * validate column values in batches as well as single-Column inserts
   (CASSANDRA-2259)
 * move sample schema from cassandra.yaml to schema-sample.txt,
   a cli scripts (CASSANDRA-2007)
 * avoid writing empty rows when scrubbing tombstoned rows (CASSANDRA-2296)
 * fix assertion error in range and index scans for CL < ALL
   (CASSANDRA-2282)
 * fix commitlog replay when flush position refers to data that didn't
   get synced before server died (CASSANDRA-2285)
 * fix fd leak in sstable2json with non-mmap'd i/o (CASSANDRA-2304)
 * reduce memory use during streaming of multiple sstables (CASSANDRA-2301)
 * purge tombstoned rows from cache after GCGraceSeconds (CASSANDRA-2305)
 * allow zero replicas in a NTS datacenter (CASSANDRA-1924)
 * make range queries respect snitch for local replicas (CASSANDRA-2286)
 * fix HH delivery when column index is larger than 2GB (CASSANDRA-2297)
 * make 2ary indexes use parent CF flush thresholds during initial build
   (CASSANDRA-2294)
 * update memtable_throughput to be a long (CASSANDRA-2158)


0.7.3
 * Keep endpoint state until aVeryLongTime (CASSANDRA-2115)
 * lower-latency read repair (CASSANDRA-2069)
 * add hinted_handoff_throttle_delay_in_ms option (CASSANDRA-2161)
 * fixes for cache save/load (CASSANDRA-2172, -2174)
 * Handle whole-row deletions in CFOutputFormat (CASSANDRA-2014)
 * Make memtable_flush_writers flush in parallel (CASSANDRA-2178)
 * Add compaction_preheat_key_cache option (CASSANDRA-2175)
 * refactor stress.py to have only one copy of the format string
   used for creating row keys (CASSANDRA-2108)
 * validate index names for \w+ (CASSANDRA-2196)
 * Fix Cassandra cli to respect timeout if schema does not settle
   (CASSANDRA-2187)
 * fix for compaction and cleanup writing old-format data into new-version
   sstable (CASSANDRA-2211, -2216)
 * add nodetool scrub (CASSANDRA-2217, -2240)
 * fix sstable2json large-row pagination (CASSANDRA-2188)
 * fix EOFing on requests for the last bytes in a file (CASSANDRA-2213)
 * fix BufferedRandomAccessFile bugs (CASSANDRA-2218, -2241)
 * check for memtable flush_after_mins exceeded every 10s (CASSANDRA-2183)
 * fix cache saving on Windows (CASSANDRA-2207)
 * add validateSchemaAgreement call + synchronization to schema
   modification operations (CASSANDRA-2222)
 * fix for reversed slice queries on large rows (CASSANDRA-2212)
 * fat clients were writing local data (CASSANDRA-2223)
 * set DEFAULT_MEMTABLE_LIFETIME_IN_MINS to 24h
 * improve detection and cleanup of partially-written sstables
   (CASSANDRA-2206)
 * fix supercolumn de/serialization when subcolumn comparator is different
   from supercolumn's (CASSANDRA-2104)
 * fix starting up on Windows when CASSANDRA_HOME contains whitespace
   (CASSANDRA-2237)
 * add [get|set][row|key]cacheSavePeriod to JMX (CASSANDRA-2100)
 * fix Hadoop ColumnFamilyOutputFormat dropping of mutations
   when batch fills up (CASSANDRA-2255)
 * move file deletions off of scheduledtasks executor (CASSANDRA-2253)


0.7.2
 * copy DecoratedKey.key when inserting into caches to avoid retaining
   a reference to the underlying buffer (CASSANDRA-2102)
 * format subcolumn names with subcomparator (CASSANDRA-2136)
 * fix column bloom filter deserialization (CASSANDRA-2165)


0.7.1
 * refactor MessageDigest creation code. (CASSANDRA-2107)
 * buffer network stack to avoid inefficient small TCP messages while avoiding
   the nagle/delayed ack problem (CASSANDRA-1896)
 * check log4j configuration for changes every 10s (CASSANDRA-1525, 1907)
 * more-efficient cross-DC replication (CASSANDRA-1530, -2051, -2138)
 * avoid polluting page cache with commitlog or sstable writes
   and seq scan operations (CASSANDRA-1470)
 * add RMI authentication options to nodetool (CASSANDRA-1921)
 * make snitches configurable at runtime (CASSANDRA-1374)
 * retry hadoop split requests on connection failure (CASSANDRA-1927)
 * implement describeOwnership for BOP, COPP (CASSANDRA-1928)
 * make read repair behave as expected for ConsistencyLevel > ONE
   (CASSANDRA-982, 2038)
 * distributed test harness (CASSANDRA-1859, 1964)
 * reduce flush lock contention (CASSANDRA-1930)
 * optimize supercolumn deserialization (CASSANDRA-1891)
 * fix CFMetaData.apply to only compare objects of the same class
   (CASSANDRA-1962)
 * allow specifying specific SSTables to compact from JMX (CASSANDRA-1963)
 * fix race condition in MessagingService.targets (CASSANDRA-1959, 2094, 2081)
 * refuse to open sstables from a future version (CASSANDRA-1935)
 * zero-copy reads (CASSANDRA-1714)
 * fix copy bounds for word Text in wordcount demo (CASSANDRA-1993)
 * fixes for contrib/javautils (CASSANDRA-1979)
 * check more frequently for memtable expiration (CASSANDRA-2000)
 * fix writing SSTable column count statistics (CASSANDRA-1976)
 * fix streaming of multiple CFs during bootstrap (CASSANDRA-1992)
 * explicitly set JVM GC new generation size with -Xmn (CASSANDRA-1968)
 * add short options for CLI flags (CASSANDRA-1565)
 * make keyspace argument to "describe keyspace" in CLI optional
   when authenticated to keyspace already (CASSANDRA-2029)
 * added option to specify -Dcassandra.join_ring=false on startup
   to allow "warm spare" nodes or performing JMX maintenance before
   joining the ring (CASSANDRA-526)
 * log migrations at INFO (CASSANDRA-2028)
 * add CLI verbose option in file mode (CASSANDRA-2030)
 * add single-line "--" comments to CLI (CASSANDRA-2032)
 * message serialization tests (CASSANDRA-1923)
 * switch from ivy to maven-ant-tasks (CASSANDRA-2017)
 * CLI attempts to block for new schema to propagate (CASSANDRA-2044)
 * fix potential overflow in nodetool cfstats (CASSANDRA-2057)
 * add JVM shutdownhook to sync commitlog (CASSANDRA-1919)
 * allow nodes to be up without being part of  normal traffic (CASSANDRA-1951)
 * fix CLI "show keyspaces" with null options on NTS (CASSANDRA-2049)
 * fix possible ByteBuffer race conditions (CASSANDRA-2066)
 * reduce garbage generated by MessagingService to prevent load spikes
   (CASSANDRA-2058)
 * fix math in RandomPartitioner.describeOwnership (CASSANDRA-2071)
 * fix deletion of sstable non-data components (CASSANDRA-2059)
 * avoid blocking gossip while deleting handoff hints (CASSANDRA-2073)
 * ignore messages from newer versions, keep track of nodes in gossip
   regardless of version (CASSANDRA-1970)
 * cache writing moved to CompactionManager to reduce i/o contention and
   updated to use non-cache-polluting writes (CASSANDRA-2053)
 * page through large rows when exporting to JSON (CASSANDRA-2041)
 * add flush_largest_memtables_at and reduce_cache_sizes_at options
   (CASSANDRA-2142)
 * add cli 'describe cluster' command (CASSANDRA-2127)
 * add cli support for setting username/password at 'connect' command
   (CASSANDRA-2111)
 * add -D option to Stress.java to allow reading hosts from a file
   (CASSANDRA-2149)
 * bound hints CF throughput between 32M and 256M (CASSANDRA-2148)
 * continue starting when invalid saved cache entries are encountered
   (CASSANDRA-2076)
 * add max_hint_window_in_ms option (CASSANDRA-1459)


0.7.0-final
 * fix offsets to ByteBuffer.get (CASSANDRA-1939)


0.7.0-rc4
 * fix cli crash after backgrounding (CASSANDRA-1875)
 * count timeouts in storageproxy latencies, and include latency
   histograms in StorageProxyMBean (CASSANDRA-1893)
 * fix CLI get recognition of supercolumns (CASSANDRA-1899)
 * enable keepalive on intra-cluster sockets (CASSANDRA-1766)
 * count timeouts towards dynamicsnitch latencies (CASSANDRA-1905)
 * Expose index-building status in JMX + cli schema description
   (CASSANDRA-1871)
 * allow [LOCAL|EACH]_QUORUM to be used with non-NetworkTopology
   replication Strategies
 * increased amount of index locks for faster commitlog replay
 * collect secondary index tombstones immediately (CASSANDRA-1914)
 * revert commitlog changes from #1780 (CASSANDRA-1917)
 * change RandomPartitioner min token to -1 to avoid collision w/
   tokens on actual nodes (CASSANDRA-1901)
 * examine the right nibble when validating TimeUUID (CASSANDRA-1910)
 * include secondary indexes in cleanup (CASSANDRA-1916)
 * CFS.scrubDataDirectories should also cleanup invalid secondary indexes
   (CASSANDRA-1904)
 * ability to disable/enable gossip on nodes to force them down
   (CASSANDRA-1108)


0.7.0-rc3
 * expose getNaturalEndpoints in StorageServiceMBean taking byte[]
   key; RMI cannot serialize ByteBuffer (CASSANDRA-1833)
 * infer org.apache.cassandra.locator for replication strategy classes
   when not otherwise specified
 * validation that generates less garbage (CASSANDRA-1814)
 * add TTL support to CLI (CASSANDRA-1838)
 * cli defaults to bytestype for subcomparator when creating
   column families (CASSANDRA-1835)
 * unregister index MBeans when index is dropped (CASSANDRA-1843)
 * make ByteBufferUtil.clone thread-safe (CASSANDRA-1847)
 * change exception for read requests during bootstrap from
   InvalidRequest to Unavailable (CASSANDRA-1862)
 * respect row-level tombstones post-flush in range scans
   (CASSANDRA-1837)
 * ReadResponseResolver check digests against each other (CASSANDRA-1830)
 * return InvalidRequest when remove of subcolumn without supercolumn
   is requested (CASSANDRA-1866)
 * flush before repair (CASSANDRA-1748)
 * SSTableExport validates key order (CASSANDRA-1884)
 * large row support for SSTableExport (CASSANDRA-1867)
 * Re-cache hot keys post-compaction without hitting disk (CASSANDRA-1878)
 * manage read repair in coordinator instead of data source, to
   provide latency information to dynamic snitch (CASSANDRA-1873)


0.7.0-rc2
 * fix live-column-count of slice ranges including tombstoned supercolumn
   with live subcolumn (CASSANDRA-1591)
 * rename o.a.c.internal.AntientropyStage -> AntiEntropyStage,
   o.a.c.request.Request_responseStage -> RequestResponseStage,
   o.a.c.internal.Internal_responseStage -> InternalResponseStage
 * add AbstractType.fromString (CASSANDRA-1767)
 * require index_type to be present when specifying index_name
   on ColumnDef (CASSANDRA-1759)
 * fix add/remove index bugs in CFMetadata (CASSANDRA-1768)
 * rebuild Strategy during system_update_keyspace (CASSANDRA-1762)
 * cli updates prompt to ... in continuation lines (CASSANDRA-1770)
 * support multiple Mutations per key in hadoop ColumnFamilyOutputFormat
   (CASSANDRA-1774)
 * improvements to Debian init script (CASSANDRA-1772)
 * use local classloader to check for version.properties (CASSANDRA-1778)
 * Validate that column names in column_metadata are valid for the
   defined comparator, and decode properly in cli (CASSANDRA-1773)
 * use cross-platform newlines in cli (CASSANDRA-1786)
 * add ExpiringColumn support to sstable import/export (CASSANDRA-1754)
 * add flush for each append to periodic commitlog mode; added
   periodic_without_flush option to disable this (CASSANDRA-1780)
 * close file handle used for post-flush truncate (CASSANDRA-1790)
 * various code cleanup (CASSANDRA-1793, -1794, -1795)
 * fix range queries against wrapped range (CASSANDRA-1781)
 * fix consistencylevel calculations for NetworkTopologyStrategy
   (CASSANDRA-1804)
 * cli support index type enum names (CASSANDRA-1810)
 * improved validation of column_metadata (CASSANDRA-1813)
 * reads at ConsistencyLevel > 1 throw UnavailableException
   immediately if insufficient live nodes exist (CASSANDRA-1803)
 * copy bytebuffers for local writes to avoid retaining the entire
   Thrift frame (CASSANDRA-1801)
 * fix NPE adding index to column w/o prior metadata (CASSANDRA-1764)
 * reduce fat client timeout (CASSANDRA-1730)
 * fix botched merge of CASSANDRA-1316


0.7.0-rc1
 * fix compaction and flush races with schema updates (CASSANDRA-1715)
 * add clustertool, config-converter, sstablekeys, and schematool
   Windows .bat files (CASSANDRA-1723)
 * reject range queries received during bootstrap (CASSANDRA-1739)
 * fix wrapping-range queries on non-minimum token (CASSANDRA-1700)
 * add nodetool cfhistogram (CASSANDRA-1698)
 * limit repaired ranges to what the nodes have in common (CASSANDRA-1674)
 * index scan treats missing columns as not matching secondary
   expressions (CASSANDRA-1745)
 * Fix misuse of DataOutputBuffer.getData in AntiEntropyService
   (CASSANDRA-1729)
 * detect and warn when obsolete version of JNA is present (CASSANDRA-1760)
 * reduce fat client timeout (CASSANDRA-1730)
 * cleanup smallest CFs first to increase free temp space for larger ones
   (CASSANDRA-1811)
 * Update windows .bat files to work outside of main Cassandra
   directory (CASSANDRA-1713)
 * fix read repair regression from 0.6.7 (CASSANDRA-1727)
 * more-efficient read repair (CASSANDRA-1719)
 * fix hinted handoff replay (CASSANDRA-1656)
 * log type of dropped messages (CASSANDRA-1677)
 * upgrade to SLF4J 1.6.1
 * fix ByteBuffer bug in ExpiringColumn.updateDigest (CASSANDRA-1679)
 * fix IntegerType.getString (CASSANDRA-1681)
 * make -Djava.net.preferIPv4Stack=true the default (CASSANDRA-628)
 * add INTERNAL_RESPONSE verb to differentiate from responses related
   to client requests (CASSANDRA-1685)
 * log tpstats when dropping messages (CASSANDRA-1660)
 * include unreachable nodes in describeSchemaVersions (CASSANDRA-1678)
 * Avoid dropping messages off the client request path (CASSANDRA-1676)
 * fix jna errno reporting (CASSANDRA-1694)
 * add friendlier error for UnknownHostException on startup (CASSANDRA-1697)
 * include jna dependency in RPM package (CASSANDRA-1690)
 * add --skip-keys option to stress.py (CASSANDRA-1696)
 * improve cli handling of non-string keys and column names
   (CASSANDRA-1701, -1693)
 * r/m extra subcomparator line in cli keyspaces output (CASSANDRA-1712)
 * add read repair chance to cli "show keyspaces"
 * upgrade to ConcurrentLinkedHashMap 1.1 (CASSANDRA-975)
 * fix index scan routing (CASSANDRA-1722)
 * fix tombstoning of supercolumns in range queries (CASSANDRA-1734)
 * clear endpoint cache after updating keyspace metadata (CASSANDRA-1741)
 * fix wrapping-range queries on non-minimum token (CASSANDRA-1700)
 * truncate includes secondary indexes (CASSANDRA-1747)
 * retain reference to PendingFile sstables (CASSANDRA-1749)
 * fix sstableimport regression (CASSANDRA-1753)
 * fix for bootstrap when no non-system tables are defined (CASSANDRA-1732)
 * handle replica unavailability in index scan (CASSANDRA-1755)
 * fix service initialization order deadlock (CASSANDRA-1756)
 * multi-line cli commands (CASSANDRA-1742)
 * fix race between snapshot and compaction (CASSANDRA-1736)
 * add listEndpointsPendingHints, deleteHintsForEndpoint JMX methods
   (CASSANDRA-1551)


0.7.0-beta3
 * add strategy options to describe_keyspace output (CASSANDRA-1560)
 * log warning when using randomly generated token (CASSANDRA-1552)
 * re-organize JMX into .db, .net, .internal, .request (CASSANDRA-1217)
 * allow nodes to change IPs between restarts (CASSANDRA-1518)
 * remember ring state between restarts by default (CASSANDRA-1518)
 * flush index built flag so we can read it before log replay (CASSANDRA-1541)
 * lock row cache updates to prevent race condition (CASSANDRA-1293)
 * remove assertion causing rare (and harmless) error messages in
   commitlog (CASSANDRA-1330)
 * fix moving nodes with no keyspaces defined (CASSANDRA-1574)
 * fix unbootstrap when no data is present in a transfer range (CASSANDRA-1573)
 * take advantage of AVRO-495 to simplify our avro IDL (CASSANDRA-1436)
 * extend authorization hierarchy to column family (CASSANDRA-1554)
 * deletion support in secondary indexes (CASSANDRA-1571)
 * meaningful error message for invalid replication strategy class
   (CASSANDRA-1566)
 * allow keyspace creation with RF > N (CASSANDRA-1428)
 * improve cli error handling (CASSANDRA-1580)
 * add cache save/load ability (CASSANDRA-1417, 1606, 1647)
 * add StorageService.getDrainProgress (CASSANDRA-1588)
 * Disallow bootstrap to an in-use token (CASSANDRA-1561)
 * Allow dynamic secondary index creation and destruction (CASSANDRA-1532)
 * log auto-guessed memtable thresholds (CASSANDRA-1595)
 * add ColumnDef support to cli (CASSANDRA-1583)
 * reduce index sample time by 75% (CASSANDRA-1572)
 * add cli support for column, strategy metadata (CASSANDRA-1578, 1612)
 * add cli support for schema modification (CASSANDRA-1584)
 * delete temp files on failed compactions (CASSANDRA-1596)
 * avoid blocking for dead nodes during removetoken (CASSANDRA-1605)
 * remove ConsistencyLevel.ZERO (CASSANDRA-1607)
 * expose in-progress compaction type in jmx (CASSANDRA-1586)
 * removed IClock & related classes from internals (CASSANDRA-1502)
 * fix removing tokens from SystemTable on decommission and removetoken
   (CASSANDRA-1609)
 * include CF metadata in cli 'show keyspaces' (CASSANDRA-1613)
 * switch from Properties to HashMap in PropertyFileSnitch to
   avoid synchronization bottleneck (CASSANDRA-1481)
 * PropertyFileSnitch configuration file renamed to
   cassandra-topology.properties
 * add cli support for get_range_slices (CASSANDRA-1088, CASSANDRA-1619)
 * Make memtable flush thresholds per-CF instead of global
   (CASSANDRA-1007, 1637)
 * add cli support for binary data without CfDef hints (CASSANDRA-1603)
 * fix building SSTable statistics post-stream (CASSANDRA-1620)
 * fix potential infinite loop in 2ary index queries (CASSANDRA-1623)
 * allow creating NTS keyspaces with no replicas configured (CASSANDRA-1626)
 * add jmx histogram of sstables accessed per read (CASSANDRA-1624)
 * remove system_rename_column_family and system_rename_keyspace from the
   client API until races can be fixed (CASSANDRA-1630, CASSANDRA-1585)
 * add cli sanity tests (CASSANDRA-1582)
 * update GC settings in cassandra.bat (CASSANDRA-1636)
 * cli support for index queries (CASSANDRA-1635)
 * cli support for updating schema memtable settings (CASSANDRA-1634)
 * cli --file option (CASSANDRA-1616)
 * reduce automatically chosen memtable sizes by 50% (CASSANDRA-1641)
 * move endpoint cache from snitch to strategy (CASSANDRA-1643)
 * fix commitlog recovery deleting the newly-created segment as well as
   the old ones (CASSANDRA-1644)
 * upgrade to Thrift 0.5 (CASSANDRA-1367)
 * renamed CL.DCQUORUM to LOCAL_QUORUM and DCQUORUMSYNC to EACH_QUORUM
 * cli truncate support (CASSANDRA-1653)
 * update GC settings in cassandra.bat (CASSANDRA-1636)
 * avoid logging when a node's ip/token is gossipped back to it (CASSANDRA-1666)


0.7-beta2
 * always use UTF-8 for hint keys (CASSANDRA-1439)
 * remove cassandra.yaml dependency from Hadoop and Pig (CASSADRA-1322)
 * expose CfDef metadata in describe_keyspaces (CASSANDRA-1363)
 * restore use of mmap_index_only option (CASSANDRA-1241)
 * dropping a keyspace with no column families generated an error
   (CASSANDRA-1378)
 * rename RackAwareStrategy to OldNetworkTopologyStrategy, RackUnawareStrategy
   to SimpleStrategy, DatacenterShardStrategy to NetworkTopologyStrategy,
   AbstractRackAwareSnitch to AbstractNetworkTopologySnitch (CASSANDRA-1392)
 * merge StorageProxy.mutate, mutateBlocking (CASSANDRA-1396)
 * faster UUIDType, LongType comparisons (CASSANDRA-1386, 1393)
 * fix setting read_repair_chance from CLI addColumnFamily (CASSANDRA-1399)
 * fix updates to indexed columns (CASSANDRA-1373)
 * fix race condition leaving to FileNotFoundException (CASSANDRA-1382)
 * fix sharded lock hash on index write path (CASSANDRA-1402)
 * add support for GT/E, LT/E in subordinate index clauses (CASSANDRA-1401)
 * cfId counter got out of sync when CFs were added (CASSANDRA-1403)
 * less chatty schema updates (CASSANDRA-1389)
 * rename column family mbeans. 'type' will now include either
   'IndexColumnFamilies' or 'ColumnFamilies' depending on the CFS type.
   (CASSANDRA-1385)
 * disallow invalid keyspace and column family names. This includes name that
   matches a '^\w+' regex. (CASSANDRA-1377)
 * use JNA, if present, to take snapshots (CASSANDRA-1371)
 * truncate hints if starting 0.7 for the first time (CASSANDRA-1414)
 * fix FD leak in single-row slicepredicate queries (CASSANDRA-1416)
 * allow index expressions against columns that are not part of the
   SlicePredicate (CASSANDRA-1410)
 * config-converter properly handles snitches and framed support
   (CASSANDRA-1420)
 * remove keyspace argument from multiget_count (CASSANDRA-1422)
 * allow specifying cassandra.yaml location as (local or remote) URL
   (CASSANDRA-1126)
 * fix using DynamicEndpointSnitch with NetworkTopologyStrategy
   (CASSANDRA-1429)
 * Add CfDef.default_validation_class (CASSANDRA-891)
 * fix EstimatedHistogram.max (CASSANDRA-1413)
 * quorum read optimization (CASSANDRA-1622)
 * handle zero-length (or missing) rows during HH paging (CASSANDRA-1432)
 * include secondary indexes during schema migrations (CASSANDRA-1406)
 * fix commitlog header race during schema change (CASSANDRA-1435)
 * fix ColumnFamilyStoreMBeanIterator to use new type name (CASSANDRA-1433)
 * correct filename generated by xml->yaml converter (CASSANDRA-1419)
 * add CMSInitiatingOccupancyFraction=75 and UseCMSInitiatingOccupancyOnly
   to default JVM options
 * decrease jvm heap for cassandra-cli (CASSANDRA-1446)
 * ability to modify keyspaces and column family definitions on a live cluster
   (CASSANDRA-1285)
 * support for Hadoop Streaming [non-jvm map/reduce via stdin/out]
   (CASSANDRA-1368)
 * Move persistent sstable stats from the system table to an sstable component
   (CASSANDRA-1430)
 * remove failed bootstrap attempt from pending ranges when gossip times
   it out after 1h (CASSANDRA-1463)
 * eager-create tcp connections to other cluster members (CASSANDRA-1465)
 * enumerate stages and derive stage from message type instead of
   transmitting separately (CASSANDRA-1465)
 * apply reversed flag during collation from different data sources
   (CASSANDRA-1450)
 * make failure to remove commitlog segment non-fatal (CASSANDRA-1348)
 * correct ordering of drain operations so CL.recover is no longer
   necessary (CASSANDRA-1408)
 * removed keyspace from describe_splits method (CASSANDRA-1425)
 * rename check_schema_agreement to describe_schema_versions
   (CASSANDRA-1478)
 * fix QUORUM calculation for RF > 3 (CASSANDRA-1487)
 * remove tombstones during non-major compactions when bloom filter
   verifies that row does not exist in other sstables (CASSANDRA-1074)
 * nodes that coordinated a loadbalance in the past could not be seen by
   newly added nodes (CASSANDRA-1467)
 * exposed endpoint states (gossip details) via jmx (CASSANDRA-1467)
 * ensure that compacted sstables are not included when new readers are
   instantiated (CASSANDRA-1477)
 * by default, calculate heap size and memtable thresholds at runtime (CASSANDRA-1469)
 * fix races dealing with adding/dropping keyspaces and column families in
   rapid succession (CASSANDRA-1477)
 * clean up of Streaming system (CASSANDRA-1503, 1504, 1506)
 * add options to configure Thrift socket keepalive and buffer sizes (CASSANDRA-1426)
 * make contrib CassandraServiceDataCleaner recursive (CASSANDRA-1509)
 * min, max compaction threshold are configurable and persistent
   per-ColumnFamily (CASSANDRA-1468)
 * fix replaying the last mutation in a commitlog unnecessarily
   (CASSANDRA-1512)
 * invoke getDefaultUncaughtExceptionHandler from DTPE with the original
   exception rather than the ExecutionException wrapper (CASSANDRA-1226)
 * remove Clock from the Thrift (and Avro) API (CASSANDRA-1501)
 * Close intra-node sockets when connection is broken (CASSANDRA-1528)
 * RPM packaging spec file (CASSANDRA-786)
 * weighted request scheduler (CASSANDRA-1485)
 * treat expired columns as deleted (CASSANDRA-1539)
 * make IndexInterval configurable (CASSANDRA-1488)
 * add describe_snitch to Thrift API (CASSANDRA-1490)
 * MD5 authenticator compares plain text submitted password with MD5'd
   saved property, instead of vice versa (CASSANDRA-1447)
 * JMX MessagingService pending and completed counts (CASSANDRA-1533)
 * fix race condition processing repair responses (CASSANDRA-1511)
 * make repair blocking (CASSANDRA-1511)
 * create EndpointSnitchInfo and MBean to expose rack and DC (CASSANDRA-1491)
 * added option to contrib/word_count to output results back to Cassandra
   (CASSANDRA-1342)
 * rewrite Hadoop ColumnFamilyRecordWriter to pool connections, retry to
   multiple Cassandra nodes, and smooth impact on the Cassandra cluster
   by using smaller batch sizes (CASSANDRA-1434)
 * fix setting gc_grace_seconds via CLI (CASSANDRA-1549)
 * support TTL'd index values (CASSANDRA-1536)
 * make removetoken work like decommission (CASSANDRA-1216)
 * make cli comparator-aware and improve quote rules (CASSANDRA-1523,-1524)
 * make nodetool compact and cleanup blocking (CASSANDRA-1449)
 * add memtable, cache information to GCInspector logs (CASSANDRA-1558)
 * enable/disable HintedHandoff via JMX (CASSANDRA-1550)
 * Ignore stray files in the commit log directory (CASSANDRA-1547)
 * Disallow bootstrap to an in-use token (CASSANDRA-1561)


0.7-beta1
 * sstable versioning (CASSANDRA-389)
 * switched to slf4j logging (CASSANDRA-625)
 * add (optional) expiration time for column (CASSANDRA-699)
 * access levels for authentication/authorization (CASSANDRA-900)
 * add ReadRepairChance to CF definition (CASSANDRA-930)
 * fix heisenbug in system tests, especially common on OS X (CASSANDRA-944)
 * convert to byte[] keys internally and all public APIs (CASSANDRA-767)
 * ability to alter schema definitions on a live cluster (CASSANDRA-44)
 * renamed configuration file to cassandra.xml, and log4j.properties to
   log4j-server.properties, which must now be loaded from
   the classpath (which is how our scripts in bin/ have always done it)
   (CASSANDRA-971)
 * change get_count to require a SlicePredicate. create multi_get_count
   (CASSANDRA-744)
 * re-organized endpointsnitch implementations and added SimpleSnitch
   (CASSANDRA-994)
 * Added preload_row_cache option (CASSANDRA-946)
 * add CRC to commitlog header (CASSANDRA-999)
 * removed deprecated batch_insert and get_range_slice methods (CASSANDRA-1065)
 * add truncate thrift method (CASSANDRA-531)
 * http mini-interface using mx4j (CASSANDRA-1068)
 * optimize away copy of sliced row on memtable read path (CASSANDRA-1046)
 * replace constant-size 2GB mmaped segments and special casing for index
   entries spanning segment boundaries, with SegmentedFile that computes
   segments that always contain entire entries/rows (CASSANDRA-1117)
 * avoid reading large rows into memory during compaction (CASSANDRA-16)
 * added hadoop OutputFormat (CASSANDRA-1101)
 * efficient Streaming (no more anticompaction) (CASSANDRA-579)
 * split commitlog header into separate file and add size checksum to
   mutations (CASSANDRA-1179)
 * avoid allocating a new byte[] for each mutation on replay (CASSANDRA-1219)
 * revise HH schema to be per-endpoint (CASSANDRA-1142)
 * add joining/leaving status to nodetool ring (CASSANDRA-1115)
 * allow multiple repair sessions per node (CASSANDRA-1190)
 * optimize away MessagingService for local range queries (CASSANDRA-1261)
 * make framed transport the default so malformed requests can't OOM the
   server (CASSANDRA-475)
 * significantly faster reads from row cache (CASSANDRA-1267)
 * take advantage of row cache during range queries (CASSANDRA-1302)
 * make GCGraceSeconds a per-ColumnFamily value (CASSANDRA-1276)
 * keep persistent row size and column count statistics (CASSANDRA-1155)
 * add IntegerType (CASSANDRA-1282)
 * page within a single row during hinted handoff (CASSANDRA-1327)
 * push DatacenterShardStrategy configuration into keyspace definition,
   eliminating datacenter.properties. (CASSANDRA-1066)
 * optimize forward slices starting with '' and single-index-block name
   queries by skipping the column index (CASSANDRA-1338)
 * streaming refactor (CASSANDRA-1189)
 * faster comparison for UUID types (CASSANDRA-1043)
 * secondary index support (CASSANDRA-749 and subtasks)
 * make compaction buckets deterministic (CASSANDRA-1265)


0.6.6
 * Allow using DynamicEndpointSnitch with RackAwareStrategy (CASSANDRA-1429)
 * remove the remaining vestiges of the unfinished DatacenterShardStrategy
   (replaced by NetworkTopologyStrategy in 0.7)


0.6.5
 * fix key ordering in range query results with RandomPartitioner
   and ConsistencyLevel > ONE (CASSANDRA-1145)
 * fix for range query starting with the wrong token range (CASSANDRA-1042)
 * page within a single row during hinted handoff (CASSANDRA-1327)
 * fix compilation on non-sun JDKs (CASSANDRA-1061)
 * remove String.trim() call on row keys in batch mutations (CASSANDRA-1235)
 * Log summary of dropped messages instead of spamming log (CASSANDRA-1284)
 * add dynamic endpoint snitch (CASSANDRA-981)
 * fix streaming for keyspaces with hyphens in their name (CASSANDRA-1377)
 * fix errors in hard-coded bloom filter optKPerBucket by computing it
   algorithmically (CASSANDRA-1220
 * remove message deserialization stage, and uncap read/write stages
   so slow reads/writes don't block gossip processing (CASSANDRA-1358)
 * add jmx port configuration to Debian package (CASSANDRA-1202)
 * use mlockall via JNA, if present, to prevent Linux from swapping
   out parts of the JVM (CASSANDRA-1214)


0.6.4
 * avoid queuing multiple hint deliveries for the same endpoint
   (CASSANDRA-1229)
 * better performance for and stricter checking of UTF8 column names
   (CASSANDRA-1232)
 * extend option to lower compaction priority to hinted handoff
   as well (CASSANDRA-1260)
 * log errors in gossip instead of re-throwing (CASSANDRA-1289)
 * avoid aborting commitlog replay prematurely if a flushed-but-
   not-removed commitlog segment is encountered (CASSANDRA-1297)
 * fix duplicate rows being read during mapreduce (CASSANDRA-1142)
 * failure detection wasn't closing command sockets (CASSANDRA-1221)
 * cassandra-cli.bat works on windows (CASSANDRA-1236)
 * pre-emptively drop requests that cannot be processed within RPCTimeout
   (CASSANDRA-685)
 * add ack to Binary write verb and update CassandraBulkLoader
   to wait for acks for each row (CASSANDRA-1093)
 * added describe_partitioner Thrift method (CASSANDRA-1047)
 * Hadoop jobs no longer require the Cassandra storage-conf.xml
   (CASSANDRA-1280, CASSANDRA-1047)
 * log thread pool stats when GC is excessive (CASSANDRA-1275)
 * remove gossip message size limit (CASSANDRA-1138)
 * parallelize local and remote reads during multiget, and respect snitch
   when determining whether to do local read for CL.ONE (CASSANDRA-1317)
 * fix read repair to use requested consistency level on digest mismatch,
   rather than assuming QUORUM (CASSANDRA-1316)
 * process digest mismatch re-reads in parallel (CASSANDRA-1323)
 * switch hints CF comparator to BytesType (CASSANDRA-1274)


0.6.3
 * retry to make streaming connections up to 8 times. (CASSANDRA-1019)
 * reject describe_ring() calls on invalid keyspaces (CASSANDRA-1111)
 * fix cache size calculation for size of 100% (CASSANDRA-1129)
 * fix cache capacity only being recalculated once (CASSANDRA-1129)
 * remove hourly scan of all hints on the off chance that the gossiper
   missed a status change; instead, expose deliverHintsToEndpoint to JMX
   so it can be done manually, if necessary (CASSANDRA-1141)
 * don't reject reads at CL.ALL (CASSANDRA-1152)
 * reject deletions to supercolumns in CFs containing only standard
   columns (CASSANDRA-1139)
 * avoid preserving login information after client disconnects
   (CASSANDRA-1057)
 * prefer sun jdk to openjdk in debian init script (CASSANDRA-1174)
 * detect partioner config changes between restarts and fail fast
   (CASSANDRA-1146)
 * use generation time to resolve node token reassignment disagreements
   (CASSANDRA-1118)
 * restructure the startup ordering of Gossiper and MessageService to avoid
   timing anomalies (CASSANDRA-1160)
 * detect incomplete commit log hearders (CASSANDRA-1119)
 * force anti-entropy service to stream files on the stream stage to avoid
   sending streams out of order (CASSANDRA-1169)
 * remove inactive stream managers after AES streams files (CASSANDRA-1169)
 * allow removing entire row through batch_mutate Deletion (CASSANDRA-1027)
 * add JMX metrics for row-level bloom filter false positives (CASSANDRA-1212)
 * added a redhat init script to contrib (CASSANDRA-1201)
 * use midpoint when bootstrapping a new machine into range with not
   much data yet instead of random token (CASSANDRA-1112)
 * kill server on OOM in executor stage as well as Thrift (CASSANDRA-1226)
 * remove opportunistic repairs, when two machines with overlapping replica
   responsibilities happen to finish major compactions of the same CF near
   the same time.  repairs are now fully manual (CASSANDRA-1190)
 * add ability to lower compaction priority (default is no change from 0.6.2)
   (CASSANDRA-1181)


0.6.2
 * fix contrib/word_count build. (CASSANDRA-992)
 * split CommitLogExecutorService into BatchCommitLogExecutorService and
   PeriodicCommitLogExecutorService (CASSANDRA-1014)
 * add latency histograms to CFSMBean (CASSANDRA-1024)
 * make resolving timestamp ties deterministic by using value bytes
   as a tiebreaker (CASSANDRA-1039)
 * Add option to turn off Hinted Handoff (CASSANDRA-894)
 * fix windows startup (CASSANDRA-948)
 * make concurrent_reads, concurrent_writes configurable at runtime via JMX
   (CASSANDRA-1060)
 * disable GCInspector on non-Sun JVMs (CASSANDRA-1061)
 * fix tombstone handling in sstable rows with no other data (CASSANDRA-1063)
 * fix size of row in spanned index entries (CASSANDRA-1056)
 * install json2sstable, sstable2json, and sstablekeys to Debian package
 * StreamingService.StreamDestinations wouldn't empty itself after streaming
   finished (CASSANDRA-1076)
 * added Collections.shuffle(splits) before returning the splits in
   ColumnFamilyInputFormat (CASSANDRA-1096)
 * do not recalculate cache capacity post-compaction if it's been manually
   modified (CASSANDRA-1079)
 * better defaults for flush sorter + writer executor queue sizes
   (CASSANDRA-1100)
 * windows scripts for SSTableImport/Export (CASSANDRA-1051)
 * windows script for nodetool (CASSANDRA-1113)
 * expose PhiConvictThreshold (CASSANDRA-1053)
 * make repair of RF==1 a no-op (CASSANDRA-1090)
 * improve default JVM GC options (CASSANDRA-1014)
 * fix SlicePredicate serialization inside Hadoop jobs (CASSANDRA-1049)
 * close Thrift sockets in Hadoop ColumnFamilyRecordReader (CASSANDRA-1081)


0.6.1
 * fix NPE in sstable2json when no excluded keys are given (CASSANDRA-934)
 * keep the replica set constant throughout the read repair process
   (CASSANDRA-937)
 * allow querying getAllRanges with empty token list (CASSANDRA-933)
 * fix command line arguments inversion in clustertool (CASSANDRA-942)
 * fix race condition that could trigger a false-positive assertion
   during post-flush discard of old commitlog segments (CASSANDRA-936)
 * fix neighbor calculation for anti-entropy repair (CASSANDRA-924)
 * perform repair even for small entropy differences (CASSANDRA-924)
 * Use hostnames in CFInputFormat to allow Hadoop's naive string-based
   locality comparisons to work (CASSANDRA-955)
 * cache read-only BufferedRandomAccessFile length to avoid
   3 system calls per invocation (CASSANDRA-950)
 * nodes with IPv6 (and no IPv4) addresses could not join cluster
   (CASSANDRA-969)
 * Retrieve the correct number of undeleted columns, if any, from
   a supercolumn in a row that had been deleted previously (CASSANDRA-920)
 * fix index scans that cross the 2GB mmap boundaries for both mmap
   and standard i/o modes (CASSANDRA-866)
 * expose drain via nodetool (CASSANDRA-978)


0.6.0-RC1
 * JMX drain to flush memtables and run through commit log (CASSANDRA-880)
 * Bootstrapping can skip ranges under the right conditions (CASSANDRA-902)
 * fix merging row versions in range_slice for CL > ONE (CASSANDRA-884)
 * default write ConsistencyLeven chaned from ZERO to ONE
 * fix for index entries spanning mmap buffer boundaries (CASSANDRA-857)
 * use lexical comparison if time part of TimeUUIDs are the same
   (CASSANDRA-907)
 * bound read, mutation, and response stages to fix possible OOM
   during log replay (CASSANDRA-885)
 * Use microseconds-since-epoch (UTC) in cli, instead of milliseconds
 * Treat batch_mutate Deletion with null supercolumn as "apply this predicate
   to top level supercolumns" (CASSANDRA-834)
 * Streaming destination nodes do not update their JMX status (CASSANDRA-916)
 * Fix internal RPC timeout calculation (CASSANDRA-911)
 * Added Pig loadfunc to contrib/pig (CASSANDRA-910)


0.6.0-beta3
 * fix compaction bucketing bug (CASSANDRA-814)
 * update windows batch file (CASSANDRA-824)
 * deprecate KeysCachedFraction configuration directive in favor
   of KeysCached; move to unified-per-CF key cache (CASSANDRA-801)
 * add invalidateRowCache to ColumnFamilyStoreMBean (CASSANDRA-761)
 * send Handoff hints to natural locations to reduce load on
   remaining nodes in a failure scenario (CASSANDRA-822)
 * Add RowWarningThresholdInMB configuration option to warn before very
   large rows get big enough to threaten node stability, and -x option to
   be able to remove them with sstable2json if the warning is unheeded
   until it's too late (CASSANDRA-843)
 * Add logging of GC activity (CASSANDRA-813)
 * fix ConcurrentModificationException in commitlog discard (CASSANDRA-853)
 * Fix hardcoded row count in Hadoop RecordReader (CASSANDRA-837)
 * Add a jmx status to the streaming service and change several DEBUG
   messages to INFO (CASSANDRA-845)
 * fix classpath in cassandra-cli.bat for Windows (CASSANDRA-858)
 * allow re-specifying host, port to cassandra-cli if invalid ones
   are first tried (CASSANDRA-867)
 * fix race condition handling rpc timeout in the coordinator
   (CASSANDRA-864)
 * Remove CalloutLocation and StagingFileDirectory from storage-conf files
   since those settings are no longer used (CASSANDRA-878)
 * Parse a long from RowWarningThresholdInMB instead of an int (CASSANDRA-882)
 * Remove obsolete ControlPort code from DatabaseDescriptor (CASSANDRA-886)
 * move skipBytes side effect out of assert (CASSANDRA-899)
 * add "double getLoad" to StorageServiceMBean (CASSANDRA-898)
 * track row stats per CF at compaction time (CASSANDRA-870)
 * disallow CommitLogDirectory matching a DataFileDirectory (CASSANDRA-888)
 * default key cache size is 200k entries, changed from 10% (CASSANDRA-863)
 * add -Dcassandra-foreground=yes to cassandra.bat
 * exit if cluster name is changed unexpectedly (CASSANDRA-769)


0.6.0-beta1/beta2
 * add batch_mutate thrift command, deprecating batch_insert (CASSANDRA-336)
 * remove get_key_range Thrift API, deprecated in 0.5 (CASSANDRA-710)
 * add optional login() Thrift call for authentication (CASSANDRA-547)
 * support fat clients using gossiper and StorageProxy to perform
   replication in-process [jvm-only] (CASSANDRA-535)
 * support mmapped I/O for reads, on by default on 64bit JVMs
   (CASSANDRA-408, CASSANDRA-669)
 * improve insert concurrency, particularly during Hinted Handoff
   (CASSANDRA-658)
 * faster network code (CASSANDRA-675)
 * stress.py moved to contrib (CASSANDRA-635)
 * row caching [must be explicitly enabled per-CF in config] (CASSANDRA-678)
 * present a useful measure of compaction progress in JMX (CASSANDRA-599)
 * add bin/sstablekeys (CASSNADRA-679)
 * add ConsistencyLevel.ANY (CASSANDRA-687)
 * make removetoken remove nodes from gossip entirely (CASSANDRA-644)
 * add ability to set cache sizes at runtime (CASSANDRA-708)
 * report latency and cache hit rate statistics with lifetime totals
   instead of average over the last minute (CASSANDRA-702)
 * support get_range_slice for RandomPartitioner (CASSANDRA-745)
 * per-keyspace replication factory and replication strategy (CASSANDRA-620)
 * track latency in microseconds (CASSANDRA-733)
 * add describe_ Thrift methods, deprecating get_string_property and
   get_string_list_property
 * jmx interface for tracking operation mode and streams in general.
   (CASSANDRA-709)
 * keep memtables in sorted order to improve range query performance
   (CASSANDRA-799)
 * use while loop instead of recursion when trimming sstables compaction list
   to avoid blowing stack in pathological cases (CASSANDRA-804)
 * basic Hadoop map/reduce support (CASSANDRA-342)


0.5.1
 * ensure all files for an sstable are streamed to the same directory.
   (CASSANDRA-716)
 * more accurate load estimate for bootstrapping (CASSANDRA-762)
 * tolerate dead or unavailable bootstrap target on write (CASSANDRA-731)
 * allow larger numbers of keys (> 140M) in a sstable bloom filter
   (CASSANDRA-790)
 * include jvm argument improvements from CASSANDRA-504 in debian package
 * change streaming chunk size to 32MB to accomodate Windows XP limitations
   (was 64MB) (CASSANDRA-795)
 * fix get_range_slice returning results in the wrong order (CASSANDRA-781)


0.5.0 final
 * avoid attempting to delete temporary bootstrap files twice (CASSANDRA-681)
 * fix bogus NaN in nodeprobe cfstats output (CASSANDRA-646)
 * provide a policy for dealing with single thread executors w/ a full queue
   (CASSANDRA-694)
 * optimize inner read in MessagingService, vastly improving multiple-node
   performance (CASSANDRA-675)
 * wait for table flush before streaming data back to a bootstrapping node.
   (CASSANDRA-696)
 * keep track of bootstrapping sources by table so that bootstrapping doesn't
   give the indication of finishing early (CASSANDRA-673)


0.5.0 RC3
 * commit the correct version of the patch for CASSANDRA-663


0.5.0 RC2 (unreleased)
 * fix bugs in converting get_range_slice results to Thrift
   (CASSANDRA-647, CASSANDRA-649)
 * expose java.util.concurrent.TimeoutException in StorageProxy methods
   (CASSANDRA-600)
 * TcpConnectionManager was holding on to disconnected connections,
   giving the false indication they were being used. (CASSANDRA-651)
 * Remove duplicated write. (CASSANDRA-662)
 * Abort bootstrap if IP is already in the token ring (CASSANDRA-663)
 * increase default commitlog sync period, and wait for last sync to
   finish before submitting another (CASSANDRA-668)


0.5.0 RC1
 * Fix potential NPE in get_range_slice (CASSANDRA-623)
 * add CRC32 to commitlog entries (CASSANDRA-605)
 * fix data streaming on windows (CASSANDRA-630)
 * GC compacted sstables after cleanup and compaction (CASSANDRA-621)
 * Speed up anti-entropy validation (CASSANDRA-629)
 * Fix anti-entropy assertion error (CASSANDRA-639)
 * Fix pending range conflicts when bootstapping or moving
   multiple nodes at once (CASSANDRA-603)
 * Handle obsolete gossip related to node movement in the case where
   one or more nodes is down when the movement occurs (CASSANDRA-572)
 * Include dead nodes in gossip to avoid a variety of problems
   and fix HH to removed nodes (CASSANDRA-634)
 * return an InvalidRequestException for mal-formed SlicePredicates
   (CASSANDRA-643)
 * fix bug determining closest neighbor for use in multiple datacenters
   (CASSANDRA-648)
 * Vast improvements in anticompaction speed (CASSANDRA-607)
 * Speed up log replay and writes by avoiding redundant serializations
   (CASSANDRA-652)


0.5.0 beta 2
 * Bootstrap improvements (several tickets)
 * add nodeprobe repair anti-entropy feature (CASSANDRA-193, CASSANDRA-520)
 * fix possibility of partition when many nodes restart at once
   in clusters with multiple seeds (CASSANDRA-150)
 * fix NPE in get_range_slice when no data is found (CASSANDRA-578)
 * fix potential NPE in hinted handoff (CASSANDRA-585)
 * fix cleanup of local "system" keyspace (CASSANDRA-576)
 * improve computation of cluster load balance (CASSANDRA-554)
 * added super column read/write, column count, and column/row delete to
   cassandra-cli (CASSANDRA-567, CASSANDRA-594)
 * fix returning live subcolumns of deleted supercolumns (CASSANDRA-583)
 * respect JAVA_HOME in bin/ scripts (several tickets)
 * add StorageService.initClient for fat clients on the JVM (CASSANDRA-535)
   (see contrib/client_only for an example of use)
 * make consistency_level functional in get_range_slice (CASSANDRA-568)
 * optimize key deserialization for RandomPartitioner (CASSANDRA-581)
 * avoid GCing tombstones except on major compaction (CASSANDRA-604)
 * increase failure conviction threshold, resulting in less nodes
   incorrectly (and temporarily) marked as down (CASSANDRA-610)
 * respect memtable thresholds during log replay (CASSANDRA-609)
 * support ConsistencyLevel.ALL on read (CASSANDRA-584)
 * add nodeprobe removetoken command (CASSANDRA-564)


0.5.0 beta
 * Allow multiple simultaneous flushes, improving flush throughput
   on multicore systems (CASSANDRA-401)
 * Split up locks to improve write and read throughput on multicore systems
   (CASSANDRA-444, CASSANDRA-414)
 * More efficient use of memory during compaction (CASSANDRA-436)
 * autobootstrap option: when enabled, all non-seed nodes will attempt
   to bootstrap when started, until bootstrap successfully
   completes. -b option is removed.  (CASSANDRA-438)
 * Unless a token is manually specified in the configuration xml,
   a bootstraping node will use a token that gives it half the
   keys from the most-heavily-loaded node in the cluster,
   instead of generating a random token.
   (CASSANDRA-385, CASSANDRA-517)
 * Miscellaneous bootstrap fixes (several tickets)
 * Ability to change a node's token even after it has data on it
   (CASSANDRA-541)
 * Ability to decommission a live node from the ring (CASSANDRA-435)
 * Semi-automatic loadbalancing via nodeprobe (CASSANDRA-192)
 * Add ability to set compaction thresholds at runtime via
   JMX / nodeprobe.  (CASSANDRA-465)
 * Add "comment" field to ColumnFamily definition. (CASSANDRA-481)
 * Additional JMX metrics (CASSANDRA-482)
 * JSON based export and import tools (several tickets)
 * Hinted Handoff fixes (several tickets)
 * Add key cache to improve read performance (CASSANDRA-423)
 * Simplified construction of custom ReplicationStrategy classes
   (CASSANDRA-497)
 * Graphical application (Swing) for ring integrity verification and
   visualization was added to contrib (CASSANDRA-252)
 * Add DCQUORUM, DCQUORUMSYNC consistency levels and corresponding
   ReplicationStrategy / EndpointSnitch classes.  Experimental.
   (CASSANDRA-492)
 * Web client interface added to contrib (CASSANDRA-457)
 * More-efficient flush for Random, CollatedOPP partitioners
   for normal writes (CASSANDRA-446) and bulk load (CASSANDRA-420)
 * Add MemtableFlushAfterMinutes, a global replacement for the old
   per-CF FlushPeriodInMinutes setting (CASSANDRA-463)
 * optimizations to slice reading (CASSANDRA-350) and supercolumn
   queries (CASSANDRA-510)
 * force binding to given listenaddress for nodes with multiple
   interfaces (CASSANDRA-546)
 * stress.py benchmarking tool improvements (several tickets)
 * optimized replica placement code (CASSANDRA-525)
 * faster log replay on restart (CASSANDRA-539, CASSANDRA-540)
 * optimized local-node writes (CASSANDRA-558)
 * added get_range_slice, deprecating get_key_range (CASSANDRA-344)
 * expose TimedOutException to thrift (CASSANDRA-563)


0.4.2
 * Add validation disallowing null keys (CASSANDRA-486)
 * Fix race conditions in TCPConnectionManager (CASSANDRA-487)
 * Fix using non-utf8-aware comparison as a sanity check.
   (CASSANDRA-493)
 * Improve default garbage collector options (CASSANDRA-504)
 * Add "nodeprobe flush" (CASSANDRA-505)
 * remove NotFoundException from get_slice throws list (CASSANDRA-518)
 * fix get (not get_slice) of entire supercolumn (CASSANDRA-508)
 * fix null token during bootstrap (CASSANDRA-501)


0.4.1
 * Fix FlushPeriod columnfamily configuration regression
   (CASSANDRA-455)
 * Fix long column name support (CASSANDRA-460)
 * Fix for serializing a row that only contains tombstones
   (CASSANDRA-458)
 * Fix for discarding unneeded commitlog segments (CASSANDRA-459)
 * Add SnapshotBeforeCompaction configuration option (CASSANDRA-426)
 * Fix compaction abort under insufficient disk space (CASSANDRA-473)
 * Fix reading subcolumn slice from tombstoned CF (CASSANDRA-484)
 * Fix race condition in RVH causing occasional NPE (CASSANDRA-478)


0.4.0
 * fix get_key_range problems when a node is down (CASSANDRA-440)
   and add UnavailableException to more Thrift methods
 * Add example EndPointSnitch contrib code (several tickets)


0.4.0 RC2
 * fix SSTable generation clash during compaction (CASSANDRA-418)
 * reject method calls with null parameters (CASSANDRA-308)
 * properly order ranges in nodeprobe output (CASSANDRA-421)
 * fix logging of certain errors on executor threads (CASSANDRA-425)


0.4.0 RC1
 * Bootstrap feature is live; use -b on startup (several tickets)
 * Added multiget api (CASSANDRA-70)
 * fix Deadlock with SelectorManager.doProcess and TcpConnection.write
   (CASSANDRA-392)
 * remove key cache b/c of concurrency bugs in third-party
   CLHM library (CASSANDRA-405)
 * update non-major compaction logic to use two threshold values
   (CASSANDRA-407)
 * add periodic / batch commitlog sync modes (several tickets)
 * inline BatchMutation into batch_insert params (CASSANDRA-403)
 * allow setting the logging level at runtime via mbean (CASSANDRA-402)
 * change default comparator to BytesType (CASSANDRA-400)
 * add forwards-compatible ConsistencyLevel parameter to get_key_range
   (CASSANDRA-322)
 * r/m special case of blocking for local destination when writing with
   ConsistencyLevel.ZERO (CASSANDRA-399)
 * Fixes to make BinaryMemtable [bulk load interface] useful (CASSANDRA-337);
   see contrib/bmt_example for an example of using it.
 * More JMX properties added (several tickets)
 * Thrift changes (several tickets)
    - Merged _super get methods with the normal ones; return values
      are now of ColumnOrSuperColumn.
    - Similarly, merged batch_insert_super into batch_insert.



0.4.0 beta
 * On-disk data format has changed to allow billions of keys/rows per
   node instead of only millions
 * Multi-keyspace support
 * Scan all sstables for all queries to avoid situations where
   different types of operation on the same ColumnFamily could
   disagree on what data was present
 * Snapshot support via JMX
 * Thrift API has changed a _lot_:
    - removed time-sorted CFs; instead, user-defined comparators
      may be defined on the column names, which are now byte arrays.
      Default comparators are provided for UTF8, Bytes, Ascii, Long (i64),
      and UUID types.
    - removed colon-delimited strings in thrift api in favor of explicit
      structs such as ColumnPath, ColumnParent, etc.  Also normalized
      thrift struct and argument naming.
    - Added columnFamily argument to get_key_range.
    - Change signature of get_slice to accept starting and ending
      columns as well as an offset.  (This allows use of indexes.)
      Added "ascending" flag to allow reasonably-efficient reverse
      scans as well.  Removed get_slice_by_range as redundant.
    - get_key_range operates on one CF at a time
    - changed `block` boolean on insert methods to ConsistencyLevel enum,
      with options of NONE, ONE, QUORUM, and ALL.
    - added similar consistency_level parameter to read methods
    - column-name-set slice with no names given now returns zero columns
      instead of all of them.  ("all" can run your server out of memory.
      use a range-based slice with a high max column count instead.)
 * Removed the web interface. Node information can now be obtained by
   using the newly introduced nodeprobe utility.
 * More JMX stats
 * Remove magic values from internals (e.g. special key to indicate
   when to flush memtables)
 * Rename configuration "table" to "keyspace"
 * Moved to crash-only design; no more shutdown (just kill the process)
 * Lots of bug fixes

Full list of issues resolved in 0.4 is at https://issues.apache.org/jira/secure/IssueNavigator.jspa?reset=true&&pid=12310865&fixfor=12313862&resolution=1&sorter/field=issuekey&sorter/order=DESC


0.3.0 RC3
 * Fix potential deadlock under load in TCPConnection.
   (CASSANDRA-220)


0.3.0 RC2
 * Fix possible data loss when server is stopped after replaying
   log but before new inserts force memtable flush.
   (CASSANDRA-204)
 * Added BUGS file


0.3.0 RC1
 * Range queries on keys, including user-defined key collation
 * Remove support
 * Workarounds for a weird bug in JDK select/register that seems
   particularly common on VM environments. Cassandra should deploy
   fine on EC2 now
 * Much improved infrastructure: the beginnings of a decent test suite
   ("ant test" for unit tests; "nosetests" for system tests), code
   coverage reporting, etc.
 * Expanded node status reporting via JMX
 * Improved error reporting/logging on both server and client
 * Reduced memory footprint in default configuration
 * Combined blocking and non-blocking versions of insert APIs
 * Added FlushPeriodInMinutes configuration parameter to force
   flushing of infrequently-updated ColumnFamilies<|MERGE_RESOLUTION|>--- conflicted
+++ resolved
@@ -136,15 +136,11 @@
  * Fix exceptions when enabling gossip on nodes that haven't joined the ring (CASSANDRA-12253)
  * Fix authentication problem when invoking cqlsh copy from a SOURCE command (CASSANDRA-12642)
  * Decrement pending range calculator jobs counter in finally block
-<<<<<<< HEAD
  * cqlshlib tests: increase default execute timeout (CASSANDRA-12481)
  * Forward writes to replacement node when replace_address != broadcast_address (CASSANDRA-8523)
  * Fail repair on non-existing table (CASSANDRA-12279)
  * Enable repair -pr and -local together (fix regression of CASSANDRA-7450) (CASSANDRA-12522)
-=======
-  (CASSANDRA-12554)
  * Split consistent range movement flag correction (CASSANDRA-12786)
->>>>>>> 5883e435
 Merged from 2.1:
  * Don't skip sstables based on maxLocalDeletionTime (CASSANDRA-12765)
 
