2.1.3
 * Duplicate rows returned when in clause has repeated values (CASSANDRA-6707)
 * Add tooling to detect hot partitions (CASSANDRA-7974)
 * Fix cassandra-stress user-mode truncation of partition generation (CASSANDRA-8608)
 * Only stream from unrepaired sstables during inc repair (CASSANDRA-8267)
 * Don't allow starting multiple inc repairs on the same sstables (CASSANDRA-8316)
 * Invalidate prepared BATCH statements when related tables
   or keyspaces are dropped (CASSANDRA-8652)
 * Fix missing results in secondary index queries on collections
   with ALLOW FILTERING (CASSANDRA-8421)
 * Expose EstimatedHistogram metrics for range slices (CASSANDRA-8627)
 * (cqlsh) Escape clqshrc passwords properly (CASSANDRA-8618)
 * Fix NPE when passing wrong argument in ALTER TABLE statement (CASSANDRA-8355)
 * Pig: Refactor and deprecate CqlStorage (CASSANDRA-8599)
 * Don't reuse the same cleanup strategy for all sstables (CASSANDRA-8537)
 * Fix case-sensitivity of index name on CREATE and DROP INDEX
   statements (CASSANDRA-8365)
 * Better detection/logging for corruption in compressed sstables (CASSANDRA-8192)
 * Use the correct repairedAt value when closing writer (CASSANDRA-8570)
 * (cqlsh) Handle a schema mismatch being detected on startup (CASSANDRA-8512)
 * Properly calculate expected write size during compaction (CASSANDRA-8532)
 * Invalidate affected prepared statements when a table's columns
   are altered (CASSANDRA-7910)
 * Stress - user defined writes should populate sequentally (CASSANDRA-8524)
 * Fix regression in SSTableRewriter causing some rows to become unreadable 
   during compaction (CASSANDRA-8429)
 * Run major compactions for repaired/unrepaired in parallel (CASSANDRA-8510)
 * (cqlsh) Fix compression options in DESCRIBE TABLE output when compression
   is disabled (CASSANDRA-8288)
 * (cqlsh) Fix DESCRIBE output after keyspaces are altered (CASSANDRA-7623)
 * Make sure we set lastCompactedKey correctly (CASSANDRA-8463)
 * (cqlsh) Fix output of CONSISTENCY command (CASSANDRA-8507)
 * (cqlsh) Fixed the handling of LIST statements (CASSANDRA-8370)
 * Make sstablescrub check leveled manifest again (CASSANDRA-8432)
 * Check first/last keys in sstable when giving out positions (CASSANDRA-8458)
 * Disable mmap on Windows (CASSANDRA-6993)
 * Add missing ConsistencyLevels to cassandra-stress (CASSANDRA-8253)
 * Add auth support to cassandra-stress (CASSANDRA-7985)
 * Fix ArrayIndexOutOfBoundsException when generating error message
   for some CQL syntax errors (CASSANDRA-8455)
 * Scale memtable slab allocation logarithmically (CASSANDRA-7882)
 * cassandra-stress simultaneous inserts over same seed (CASSANDRA-7964)
 * Reduce cassandra-stress sampling memory requirements (CASSANDRA-7926)
 * Ensure memtable flush cannot expire commit log entries from its future (CASSANDRA-8383)
 * Make read "defrag" async to reclaim memtables (CASSANDRA-8459)
 * Remove tmplink files for offline compactions (CASSANDRA-8321)
 * Reduce maxHintsInProgress (CASSANDRA-8415)
 * BTree updates may call provided update function twice (CASSANDRA-8018)
 * Release sstable references after anticompaction (CASSANDRA-8386)
 * Handle abort() in SSTableRewriter properly (CASSANDRA-8320)
 * Fix high size calculations for prepared statements (CASSANDRA-8231)
 * Centralize shared executors (CASSANDRA-8055)
 * Fix filtering for CONTAINS (KEY) relations on frozen collection
   clustering columns when the query is restricted to a single
   partition (CASSANDRA-8203)
 * Do more aggressive entire-sstable TTL expiry checks (CASSANDRA-8243)
 * Add more log info if readMeter is null (CASSANDRA-8238)
 * add check of the system wall clock time at startup (CASSANDRA-8305)
 * Support for frozen collections (CASSANDRA-7859)
 * Fix overflow on histogram computation (CASSANDRA-8028)
 * Have paxos reuse the timestamp generation of normal queries (CASSANDRA-7801)
 * Fix incremental repair not remove parent session on remote (CASSANDRA-8291)
 * Improve JBOD disk utilization (CASSANDRA-7386)
 * Log failed host when preparing incremental repair (CASSANDRA-8228)
 * Force config client mode in CQLSSTableWriter (CASSANDRA-8281)
Merged from 2.0:
 * Round up time deltas lower than 1ms in BulkLoader (CASSANDRA-8645)
<<<<<<< HEAD
=======
 * Add batch remove iterator to ABSC (CASSANDRA-8414)


2.0.12:
>>>>>>> cc5fb19e
 * Use more efficient slice size for querying internal secondary
   index tables (CASSANDRA-8550)
 * Fix potentially returning deleted rows with range tombstone (CASSANDRA-8558)
 * Check for available disk space before starting a compaction (CASSANDRA-8562)
 * Fix DISTINCT queries with LIMITs or paging when some partitions
   contain only tombstones (CASSANDRA-8490)
 * Introduce background cache refreshing to permissions cache
   (CASSANDRA-8194)
 * Fix race condition in StreamTransferTask that could lead to
   infinite loops and premature sstable deletion (CASSANDRA-7704)
 * Add an extra version check to MigrationTask (CASSANDRA-8462)
 * Ensure SSTableWriter cleans up properly after failure (CASSANDRA-8499)
 * Increase bf true positive count on key cache hit (CASSANDRA-8525)
 * Move MeteredFlusher to its own thread (CASSANDRA-8485)
 * Fix non-distinct results in DISTNCT queries on static columns when
   paging is enabled (CASSANDRA-8087)
 * Move all hints related tasks to hints internal executor (CASSANDRA-8285)
 * Fix paging for multi-partition IN queries (CASSANDRA-8408)
 * Fix MOVED_NODE topology event never being emitted when a node
   moves its token (CASSANDRA-8373)
 * Fix validation of indexes in COMPACT tables (CASSANDRA-8156)
 * Avoid StackOverflowError when a large list of IN values
   is used for a clustering column (CASSANDRA-8410)
 * Fix NPE when writetime() or ttl() calls are wrapped by
   another function call (CASSANDRA-8451)
 * Fix NPE after dropping a keyspace (CASSANDRA-8332)
 * Fix error message on read repair timeouts (CASSANDRA-7947)
 * Default DTCS base_time_seconds changed to 60 (CASSANDRA-8417)
 * Refuse Paxos operation with more than one pending endpoint (CASSANDRA-8346, 8640)
 * Throw correct exception when trying to bind a keyspace or table
   name (CASSANDRA-6952)
 * Make HHOM.compact synchronized (CASSANDRA-8416)
 * cancel latency-sampling task when CF is dropped (CASSANDRA-8401)
 * don't block SocketThread for MessagingService (CASSANDRA-8188)
 * Increase quarantine delay on replacement (CASSANDRA-8260)
 * Expose off-heap memory usage stats (CASSANDRA-7897)
 * Ignore Paxos commits for truncated tables (CASSANDRA-7538)
 * Validate size of indexed column values (CASSANDRA-8280)
 * Make LCS split compaction results over all data directories (CASSANDRA-8329)
 * Fix some failing queries that use multi-column relations
   on COMPACT STORAGE tables (CASSANDRA-8264)
 * Fix InvalidRequestException with ORDER BY (CASSANDRA-8286)
 * Disable SSLv3 for POODLE (CASSANDRA-8265)
 * Fix millisecond timestamps in Tracing (CASSANDRA-8297)
 * Include keyspace name in error message when there are insufficient
   live nodes to stream from (CASSANDRA-8221)
 * Avoid overlap in L1 when L0 contains many nonoverlapping
   sstables (CASSANDRA-8211)
 * Improve PropertyFileSnitch logging (CASSANDRA-8183)
 * Add DC-aware sequential repair (CASSANDRA-8193)
 * Use live sstables in snapshot repair if possible (CASSANDRA-8312)
 * Fix hints serialized size calculation (CASSANDRA-8587)

2.1.2
 * (cqlsh) parse_for_table_meta errors out on queries with undefined
   grammars (CASSANDRA-8262)
 * (cqlsh) Fix SELECT ... TOKEN() function broken in C* 2.1.1 (CASSANDRA-8258)
 * Fix Cassandra crash when running on JDK8 update 40 (CASSANDRA-8209)
 * Optimize partitioner tokens (CASSANDRA-8230)
 * Improve compaction of repaired/unrepaired sstables (CASSANDRA-8004)
 * Make cache serializers pluggable (CASSANDRA-8096)
 * Fix issues with CONTAINS (KEY) queries on secondary indexes
   (CASSANDRA-8147)
 * Fix read-rate tracking of sstables for some queries (CASSANDRA-8239)
 * Fix default timestamp in QueryOptions (CASSANDRA-8246)
 * Set socket timeout when reading remote version (CASSANDRA-8188)
 * Refactor how we track live size (CASSANDRA-7852)
 * Make sure unfinished compaction files are removed (CASSANDRA-8124)
 * Fix shutdown when run as Windows service (CASSANDRA-8136)
 * Fix DESCRIBE TABLE with custom indexes (CASSANDRA-8031)
 * Fix race in RecoveryManagerTest (CASSANDRA-8176)
 * Avoid IllegalArgumentException while sorting sstables in
   IndexSummaryManager (CASSANDRA-8182)
 * Shutdown JVM on file descriptor exhaustion (CASSANDRA-7579)
 * Add 'die' policy for commit log and disk failure (CASSANDRA-7927)
 * Fix installing as service on Windows (CASSANDRA-8115)
 * Fix CREATE TABLE for CQL2 (CASSANDRA-8144)
 * Avoid boxing in ColumnStats min/max trackers (CASSANDRA-8109)
Merged from 2.0:
 * Correctly handle non-text column names in cql3 (CASSANDRA-8178)
 * Fix deletion for indexes on primary key columns (CASSANDRA-8206)
 * Add 'nodetool statusgossip' (CASSANDRA-8125)
 * Improve client notification that nodes are ready for requests (CASSANDRA-7510)
 * Handle negative timestamp in writetime method (CASSANDRA-8139)
 * Pig: Remove errant LIMIT clause in CqlNativeStorage (CASSANDRA-8166)
 * Throw ConfigurationException when hsha is used with the default
   rpc_max_threads setting of 'unlimited' (CASSANDRA-8116)
 * Allow concurrent writing of the same table in the same JVM using
   CQLSSTableWriter (CASSANDRA-7463)
 * Fix totalDiskSpaceUsed calculation (CASSANDRA-8205)


2.1.1
 * Fix spin loop in AtomicSortedColumns (CASSANDRA-7546)
 * Dont notify when replacing tmplink files (CASSANDRA-8157)
 * Fix validation with multiple CONTAINS clause (CASSANDRA-8131)
 * Fix validation of collections in TriggerExecutor (CASSANDRA-8146)
 * Fix IllegalArgumentException when a list of IN values containing tuples
   is passed as a single arg to a prepared statement with the v1 or v2
   protocol (CASSANDRA-8062)
 * Fix ClassCastException in DISTINCT query on static columns with
   query paging (CASSANDRA-8108)
 * Fix NPE on null nested UDT inside a set (CASSANDRA-8105)
 * Fix exception when querying secondary index on set items or map keys
   when some clustering columns are specified (CASSANDRA-8073)
 * Send proper error response when there is an error during native
   protocol message decode (CASSANDRA-8118)
 * Gossip should ignore generation numbers too far in the future (CASSANDRA-8113)
 * Fix NPE when creating a table with frozen sets, lists (CASSANDRA-8104)
 * Fix high memory use due to tracking reads on incrementally opened sstable
   readers (CASSANDRA-8066)
 * Fix EXECUTE request with skipMetadata=false returning no metadata
   (CASSANDRA-8054)
 * Allow concurrent use of CQLBulkOutputFormat (CASSANDRA-7776)
 * Shutdown JVM on OOM (CASSANDRA-7507)
 * Upgrade netty version and enable epoll event loop (CASSANDRA-7761)
 * Don't duplicate sstables smaller than split size when using
   the sstablesplitter tool (CASSANDRA-7616)
 * Avoid re-parsing already prepared statements (CASSANDRA-7923)
 * Fix some Thrift slice deletions and updates of COMPACT STORAGE
   tables with some clustering columns omitted (CASSANDRA-7990)
 * Fix filtering for CONTAINS on sets (CASSANDRA-8033)
 * Properly track added size (CASSANDRA-7239)
 * Allow compilation in java 8 (CASSANDRA-7208)
 * Fix Assertion error on RangeTombstoneList diff (CASSANDRA-8013)
 * Release references to overlapping sstables during compaction (CASSANDRA-7819)
 * Send notification when opening compaction results early (CASSANDRA-8034)
 * Make native server start block until properly bound (CASSANDRA-7885)
 * (cqlsh) Fix IPv6 support (CASSANDRA-7988)
 * Ignore fat clients when checking for endpoint collision (CASSANDRA-7939)
 * Make sstablerepairedset take a list of files (CASSANDRA-7995)
 * (cqlsh) Tab completeion for indexes on map keys (CASSANDRA-7972)
 * (cqlsh) Fix UDT field selection in select clause (CASSANDRA-7891)
 * Fix resource leak in event of corrupt sstable
 * (cqlsh) Add command line option for cqlshrc file path (CASSANDRA-7131)
 * Provide visibility into prepared statements churn (CASSANDRA-7921, CASSANDRA-7930)
 * Invalidate prepared statements when their keyspace or table is
   dropped (CASSANDRA-7566)
 * cassandra-stress: fix support for NetworkTopologyStrategy (CASSANDRA-7945)
 * Fix saving caches when a table is dropped (CASSANDRA-7784)
 * Add better error checking of new stress profile (CASSANDRA-7716)
 * Use ThreadLocalRandom and remove FBUtilities.threadLocalRandom (CASSANDRA-7934)
 * Prevent operator mistakes due to simultaneous bootstrap (CASSANDRA-7069)
 * cassandra-stress supports whitelist mode for node config (CASSANDRA-7658)
 * GCInspector more closely tracks GC; cassandra-stress and nodetool report it (CASSANDRA-7916)
 * nodetool won't output bogus ownership info without a keyspace (CASSANDRA-7173)
 * Add human readable option to nodetool commands (CASSANDRA-5433)
 * Don't try to set repairedAt on old sstables (CASSANDRA-7913)
 * Add metrics for tracking PreparedStatement use (CASSANDRA-7719)
 * (cqlsh) tab-completion for triggers (CASSANDRA-7824)
 * (cqlsh) Support for query paging (CASSANDRA-7514)
 * (cqlsh) Show progress of COPY operations (CASSANDRA-7789)
 * Add syntax to remove multiple elements from a map (CASSANDRA-6599)
 * Support non-equals conditions in lightweight transactions (CASSANDRA-6839)
 * Add IF [NOT] EXISTS to create/drop triggers (CASSANDRA-7606)
 * (cqlsh) Display the current logged-in user (CASSANDRA-7785)
 * (cqlsh) Don't ignore CTRL-C during COPY FROM execution (CASSANDRA-7815)
 * (cqlsh) Order UDTs according to cross-type dependencies in DESCRIBE
   output (CASSANDRA-7659)
 * (cqlsh) Fix handling of CAS statement results (CASSANDRA-7671)
 * (cqlsh) COPY TO/FROM improvements (CASSANDRA-7405)
 * Support list index operations with conditions (CASSANDRA-7499)
 * Add max live/tombstoned cells to nodetool cfstats output (CASSANDRA-7731)
 * Validate IPv6 wildcard addresses properly (CASSANDRA-7680)
 * (cqlsh) Error when tracing query (CASSANDRA-7613)
 * Avoid IOOBE when building SyntaxError message snippet (CASSANDRA-7569)
 * SSTableExport uses correct validator to create string representation of partition
   keys (CASSANDRA-7498)
 * Avoid NPEs when receiving type changes for an unknown keyspace (CASSANDRA-7689)
 * Add support for custom 2i validation (CASSANDRA-7575)
 * Pig support for hadoop CqlInputFormat (CASSANDRA-6454)
 * Add listen_interface and rpc_interface options (CASSANDRA-7417)
 * Improve schema merge performance (CASSANDRA-7444)
 * Adjust MT depth based on # of partition validating (CASSANDRA-5263)
 * Optimise NativeCell comparisons (CASSANDRA-6755)
 * Configurable client timeout for cqlsh (CASSANDRA-7516)
 * Include snippet of CQL query near syntax error in messages (CASSANDRA-7111)
 * Make repair -pr work with -local (CASSANDRA-7450)
 * Fix error in sstableloader with -cph > 1 (CASSANDRA-8007)
 * Fix snapshot repair error on indexed tables (CASSANDRA-8020)
 * Do not exit nodetool repair when receiving JMX NOTIF_LOST (CASSANDRA-7909)
 * Stream to private IP when available (CASSANDRA-8084)
Merged from 2.0:
 * Reject conditions on DELETE unless full PK is given (CASSANDRA-6430)
 * Properly reject the token function DELETE (CASSANDRA-7747)
 * Force batchlog replay before decommissioning a node (CASSANDRA-7446)
 * Fix hint replay with many accumulated expired hints (CASSANDRA-6998)
 * Fix duplicate results in DISTINCT queries on static columns with query
   paging (CASSANDRA-8108)
 * Add DateTieredCompactionStrategy (CASSANDRA-6602)
 * Properly validate ascii and utf8 string literals in CQL queries (CASSANDRA-8101)
 * (cqlsh) Fix autocompletion for alter keyspace (CASSANDRA-8021)
 * Create backup directories for commitlog archiving during startup (CASSANDRA-8111)
 * Reduce totalBlockFor() for LOCAL_* consistency levels (CASSANDRA-8058)
 * Fix merging schemas with re-dropped keyspaces (CASSANDRA-7256)
 * Fix counters in supercolumns during live upgrades from 1.2 (CASSANDRA-7188)
 * Notify DT subscribers when a column family is truncated (CASSANDRA-8088)
 * Add sanity check of $JAVA on startup (CASSANDRA-7676)
 * Schedule fat client schema pull on join (CASSANDRA-7993)
 * Don't reset nodes' versions when closing IncomingTcpConnections
   (CASSANDRA-7734)
 * Record the real messaging version in all cases in OutboundTcpConnection
   (CASSANDRA-8057)
 * SSL does not work in cassandra-cli (CASSANDRA-7899)
 * Fix potential exception when using ReversedType in DynamicCompositeType
   (CASSANDRA-7898)
 * Better validation of collection values (CASSANDRA-7833)
 * Track min/max timestamps correctly (CASSANDRA-7969)
 * Fix possible overflow while sorting CL segments for replay (CASSANDRA-7992)
 * Increase nodetool Xmx (CASSANDRA-7956)
 * Archive any commitlog segments present at startup (CASSANDRA-6904)
 * CrcCheckChance should adjust based on live CFMetadata not 
   sstable metadata (CASSANDRA-7978)
 * token() should only accept columns in the partitioning
   key order (CASSANDRA-6075)
 * Add method to invalidate permission cache via JMX (CASSANDRA-7977)
 * Allow propagating multiple gossip states atomically (CASSANDRA-6125)
 * Log exceptions related to unclean native protocol client disconnects
   at DEBUG or INFO (CASSANDRA-7849)
 * Allow permissions cache to be set via JMX (CASSANDRA-7698)
 * Include schema_triggers CF in readable system resources (CASSANDRA-7967)
 * Fix RowIndexEntry to report correct serializedSize (CASSANDRA-7948)
 * Make CQLSSTableWriter sync within partitions (CASSANDRA-7360)
 * Potentially use non-local replicas in CqlConfigHelper (CASSANDRA-7906)
 * Explicitly disallow mixing multi-column and single-column
   relations on clustering columns (CASSANDRA-7711)
 * Better error message when condition is set on PK column (CASSANDRA-7804)
 * Don't send schema change responses and events for no-op DDL
   statements (CASSANDRA-7600)
 * (Hadoop) fix cluster initialisation for a split fetching (CASSANDRA-7774)
 * Throw InvalidRequestException when queries contain relations on entire
   collection columns (CASSANDRA-7506)
 * (cqlsh) enable CTRL-R history search with libedit (CASSANDRA-7577)
 * (Hadoop) allow ACFRW to limit nodes to local DC (CASSANDRA-7252)
 * (cqlsh) cqlsh should automatically disable tracing when selecting
   from system_traces (CASSANDRA-7641)
 * (Hadoop) Add CqlOutputFormat (CASSANDRA-6927)
 * Don't depend on cassandra config for nodetool ring (CASSANDRA-7508)
 * (cqlsh) Fix failing cqlsh formatting tests (CASSANDRA-7703)
 * Fix IncompatibleClassChangeError from hadoop2 (CASSANDRA-7229)
 * Add 'nodetool sethintedhandoffthrottlekb' (CASSANDRA-7635)
 * (cqlsh) Add tab-completion for CREATE/DROP USER IF [NOT] EXISTS (CASSANDRA-7611)
 * Catch errors when the JVM pulls the rug out from GCInspector (CASSANDRA-5345)
 * cqlsh fails when version number parts are not int (CASSANDRA-7524)
 * Fix NPE when table dropped during streaming (CASSANDRA-7946)
 * Fix wrong progress when streaming uncompressed (CASSANDRA-7878)
 * Fix possible infinite loop in creating repair range (CASSANDRA-7983)
 * Fix unit in nodetool for streaming throughput (CASSANDRA-7375)
Merged from 1.2:
 * Don't index tombstones (CASSANDRA-7828)
 * Improve PasswordAuthenticator default super user setup (CASSANDRA-7788)


2.1.0
 * (cqlsh) Removed "ALTER TYPE <name> RENAME TO <name>" from tab-completion
   (CASSANDRA-7895)
 * Fixed IllegalStateException in anticompaction (CASSANDRA-7892)
 * cqlsh: DESCRIBE support for frozen UDTs, tuples (CASSANDRA-7863)
 * Avoid exposing internal classes over JMX (CASSANDRA-7879)
 * Add null check for keys when freezing collection (CASSANDRA-7869)
 * Improve stress workload realism (CASSANDRA-7519)


2.1.0-rc7
 * Add frozen keyword and require UDT to be frozen (CASSANDRA-7857)
 * Track added sstable size correctly (CASSANDRA-7239)
 * (cqlsh) Fix case insensitivity (CASSANDRA-7834)
 * Fix failure to stream ranges when moving (CASSANDRA-7836)
 * Correctly remove tmplink files (CASSANDRA-7803)
 * (cqlsh) Fix column name formatting for functions, CAS operations,
   and UDT field selections (CASSANDRA-7806)
 * (cqlsh) Fix COPY FROM handling of null/empty primary key
   values (CASSANDRA-7792)
 * Fix ordering of static cells (CASSANDRA-7763)
Merged from 2.0:
 * Forbid re-adding dropped counter columns (CASSANDRA-7831)
 * Fix CFMetaData#isThriftCompatible() for PK-only tables (CASSANDRA-7832)
 * Always reject inequality on the partition key without token()
   (CASSANDRA-7722)
 * Always send Paxos commit to all replicas (CASSANDRA-7479)
 * Make disruptor_thrift_server invocation pool configurable (CASSANDRA-7594)
 * Make repair no-op when RF=1 (CASSANDRA-7864)


2.0.10
 * Don't send schema change responses and events for no-op DDL
   statements (CASSANDRA-7600)
 * (Hadoop) fix cluster initialisation for a split fetching (CASSANDRA-7774)
 * Configure system.paxos with LeveledCompactionStrategy (CASSANDRA-7753)
 * Fix ALTER clustering column type from DateType to TimestampType when
   using DESC clustering order (CASSANRDA-7797)
 * Throw EOFException if we run out of chunks in compressed datafile
   (CASSANDRA-7664)
 * Fix PRSI handling of CQL3 row markers for row cleanup (CASSANDRA-7787)
 * Fix dropping collection when it's the last regular column (CASSANDRA-7744)
 * Properly reject operations on list index with conditions (CASSANDRA-7499)
 * Make StreamReceiveTask thread safe and gc friendly (CASSANDRA-7795)
 * Validate empty cell names from counter updates (CASSANDRA-7798)
Merged from 1.2:
 * Don't allow compacted sstables to be marked as compacting (CASSANDRA-7145)
 * Track expired tombstones (CASSANDRA-7810)


2.1.0-rc6
 * Fix OOM issue from netty caching over time (CASSANDRA-7743)
 * json2sstable couldn't import JSON for CQL table (CASSANDRA-7477)
 * Invalidate all caches on table drop (CASSANDRA-7561)
 * Skip strict endpoint selection for ranges if RF == nodes (CASSANRA-7765)
 * Fix Thrift range filtering without 2ary index lookups (CASSANDRA-7741)
 * Add tracing entries about concurrent range requests (CASSANDRA-7599)
 * (cqlsh) Fix DESCRIBE for NTS keyspaces (CASSANDRA-7729)
 * Remove netty buffer ref-counting (CASSANDRA-7735)
 * Pass mutated cf to index updater for use by PRSI (CASSANDRA-7742)
 * Include stress yaml example in release and deb (CASSANDRA-7717)
 * workaround for netty issue causing corrupted data off the wire (CASSANDRA-7695)
 * cqlsh DESC CLUSTER fails retrieving ring information (CASSANDRA-7687)
 * Fix binding null values inside UDT (CASSANDRA-7685)
 * Fix UDT field selection with empty fields (CASSANDRA-7670)
 * Bogus deserialization of static cells from sstable (CASSANDRA-7684)
 * Fix NPE on compaction leftover cleanup for dropped table (CASSANDRA-7770)
Merged from 2.0:
 * (cqlsh) Wait up to 10 sec for a tracing session (CASSANDRA-7222)
 * Fix NPE in FileCacheService.sizeInBytes (CASSANDRA-7756)
 * Remove duplicates from StorageService.getJoiningNodes (CASSANDRA-7478)
 * Clone token map outside of hot gossip loops (CASSANDRA-7758)
 * Fix MS expiring map timeout for Paxos messages (CASSANDRA-7752)
 * Do not flush on truncate if durable_writes is false (CASSANDRA-7750)
 * Give CRR a default input_cql Statement (CASSANDRA-7226)
 * Better error message when adding a collection with the same name
   than a previously dropped one (CASSANDRA-6276)
 * Fix validation when adding static columns (CASSANDRA-7730)
 * (Thrift) fix range deletion of supercolumns (CASSANDRA-7733)
 * Fix potential AssertionError in RangeTombstoneList (CASSANDRA-7700)
 * Validate arguments of blobAs* functions (CASSANDRA-7707)
 * Fix potential AssertionError with 2ndary indexes (CASSANDRA-6612)
 * Avoid logging CompactionInterrupted at ERROR (CASSANDRA-7694)
 * Minor leak in sstable2jon (CASSANDRA-7709)
 * Add cassandra.auto_bootstrap system property (CASSANDRA-7650)
 * Update java driver (for hadoop) (CASSANDRA-7618)
 * Remove CqlPagingRecordReader/CqlPagingInputFormat (CASSANDRA-7570)
 * Support connecting to ipv6 jmx with nodetool (CASSANDRA-7669)


2.1.0-rc5
 * Reject counters inside user types (CASSANDRA-7672)
 * Switch to notification-based GCInspector (CASSANDRA-7638)
 * (cqlsh) Handle nulls in UDTs and tuples correctly (CASSANDRA-7656)
 * Don't use strict consistency when replacing (CASSANDRA-7568)
 * Fix min/max cell name collection on 2.0 SSTables with range
   tombstones (CASSANDRA-7593)
 * Tolerate min/max cell names of different lengths (CASSANDRA-7651)
 * Filter cached results correctly (CASSANDRA-7636)
 * Fix tracing on the new SEPExecutor (CASSANDRA-7644)
 * Remove shuffle and taketoken (CASSANDRA-7601)
 * Clean up Windows batch scripts (CASSANDRA-7619)
 * Fix native protocol drop user type notification (CASSANDRA-7571)
 * Give read access to system.schema_usertypes to all authenticated users
   (CASSANDRA-7578)
 * (cqlsh) Fix cqlsh display when zero rows are returned (CASSANDRA-7580)
 * Get java version correctly when JAVA_TOOL_OPTIONS is set (CASSANDRA-7572)
 * Fix NPE when dropping index from non-existent keyspace, AssertionError when
   dropping non-existent index with IF EXISTS (CASSANDRA-7590)
 * Fix sstablelevelresetter hang (CASSANDRA-7614)
 * (cqlsh) Fix deserialization of blobs (CASSANDRA-7603)
 * Use "keyspace updated" schema change message for UDT changes in v1 and
   v2 protocols (CASSANDRA-7617)
 * Fix tracing of range slices and secondary index lookups that are local
   to the coordinator (CASSANDRA-7599)
 * Set -Dcassandra.storagedir for all tool shell scripts (CASSANDRA-7587)
 * Don't swap max/min col names when mutating sstable metadata (CASSANDRA-7596)
 * (cqlsh) Correctly handle paged result sets (CASSANDRA-7625)
 * (cqlsh) Improve waiting for a trace to complete (CASSANDRA-7626)
 * Fix tracing of concurrent range slices and 2ary index queries (CASSANDRA-7626)
 * Fix scrub against collection type (CASSANDRA-7665)
Merged from 2.0:
 * Set gc_grace_seconds to seven days for system schema tables (CASSANDRA-7668)
 * SimpleSeedProvider no longer caches seeds forever (CASSANDRA-7663)
 * Always flush on truncate (CASSANDRA-7511)
 * Fix ReversedType(DateType) mapping to native protocol (CASSANDRA-7576)
 * Always merge ranges owned by a single node (CASSANDRA-6930)
 * Track max/min timestamps for range tombstones (CASSANDRA-7647)
 * Fix NPE when listing saved caches dir (CASSANDRA-7632)


2.1.0-rc4
 * Fix word count hadoop example (CASSANDRA-7200)
 * Updated memtable_cleanup_threshold and memtable_flush_writers defaults 
   (CASSANDRA-7551)
 * (Windows) fix startup when WMI memory query fails (CASSANDRA-7505)
 * Anti-compaction proceeds if any part of the repair failed (CASANDRA-7521)
 * Add missing table name to DROP INDEX responses and notifications (CASSANDRA-7539)
 * Bump CQL version to 3.2.0 and update CQL documentation (CASSANDRA-7527)
 * Fix configuration error message when running nodetool ring (CASSANDRA-7508)
 * Support conditional updates, tuple type, and the v3 protocol in cqlsh (CASSANDRA-7509)
 * Handle queries on multiple secondary index types (CASSANDRA-7525)
 * Fix cqlsh authentication with v3 native protocol (CASSANDRA-7564)
 * Fix NPE when unknown prepared statement ID is used (CASSANDRA-7454)
Merged from 2.0:
 * (Windows) force range-based repair to non-sequential mode (CASSANDRA-7541)
 * Fix range merging when DES scores are zero (CASSANDRA-7535)
 * Warn when SSL certificates have expired (CASSANDRA-7528)
 * Fix error when doing reversed queries with static columns (CASSANDRA-7490)
Merged from 1.2:
 * Set correct stream ID on responses when non-Exception Throwables
   are thrown while handling native protocol messages (CASSANDRA-7470)


2.1.0-rc3
 * Consider expiry when reconciling otherwise equal cells (CASSANDRA-7403)
 * Introduce CQL support for stress tool (CASSANDRA-6146)
 * Fix ClassCastException processing expired messages (CASSANDRA-7496)
 * Fix prepared marker for collections inside UDT (CASSANDRA-7472)
 * Remove left-over populate_io_cache_on_flush and replicate_on_write
   uses (CASSANDRA-7493)
 * (Windows) handle spaces in path names (CASSANDRA-7451)
 * Ensure writes have completed after dropping a table, before recycling
   commit log segments (CASSANDRA-7437)
 * Remove left-over rows_per_partition_to_cache (CASSANDRA-7493)
 * Fix error when CONTAINS is used with a bind marker (CASSANDRA-7502)
 * Properly reject unknown UDT field (CASSANDRA-7484)
Merged from 2.0:
 * Fix CC#collectTimeOrderedData() tombstone optimisations (CASSANDRA-7394)
 * Support DISTINCT for static columns and fix behaviour when DISTINC is
   not use (CASSANDRA-7305).
 * Workaround JVM NPE on JMX bind failure (CASSANDRA-7254)
 * Fix race in FileCacheService RemovalListener (CASSANDRA-7278)
 * Fix inconsistent use of consistencyForCommit that allowed LOCAL_QUORUM
   operations to incorrect become full QUORUM (CASSANDRA-7345)
 * Properly handle unrecognized opcodes and flags (CASSANDRA-7440)
 * (Hadoop) close CqlRecordWriter clients when finished (CASSANDRA-7459)
 * Commit disk failure policy (CASSANDRA-7429)
 * Make sure high level sstables get compacted (CASSANDRA-7414)
 * Fix AssertionError when using empty clustering columns and static columns
   (CASSANDRA-7455)
 * Add option to disable STCS in L0 (CASSANDRA-6621)
 * Upgrade to snappy-java 1.0.5.2 (CASSANDRA-7476)


2.1.0-rc2
 * Fix heap size calculation for CompoundSparseCellName and 
   CompoundSparseCellName.WithCollection (CASSANDRA-7421)
 * Allow counter mutations in UNLOGGED batches (CASSANDRA-7351)
 * Modify reconcile logic to always pick a tombstone over a counter cell
   (CASSANDRA-7346)
 * Avoid incremental compaction on Windows (CASSANDRA-7365)
 * Fix exception when querying a composite-keyed table with a collection index
   (CASSANDRA-7372)
 * Use node's host id in place of counter ids (CASSANDRA-7366)
 * Fix error when doing reversed queries with static columns (CASSANDRA-7490)
 * Backport CASSANDRA-6747 (CASSANDRA-7560)
 * Track max/min timestamps for range tombstones (CASSANDRA-7647)
 * Fix NPE when listing saved caches dir (CASSANDRA-7632)
 * Fix sstableloader unable to connect encrypted node (CASSANDRA-7585)
Merged from 1.2:
 * Clone token map outside of hot gossip loops (CASSANDRA-7758)
 * Add stop method to EmbeddedCassandraService (CASSANDRA-7595)
 * Support connecting to ipv6 jmx with nodetool (CASSANDRA-7669)
 * Set gc_grace_seconds to seven days for system schema tables (CASSANDRA-7668)
 * SimpleSeedProvider no longer caches seeds forever (CASSANDRA-7663)
 * Set correct stream ID on responses when non-Exception Throwables
   are thrown while handling native protocol messages (CASSANDRA-7470)
 * Fix row size miscalculation in LazilyCompactedRow (CASSANDRA-7543)
 * Fix race in background compaction check (CASSANDRA-7745)
 * Don't clear out range tombstones during compaction (CASSANDRA-7808)


2.1.0-rc1
 * Revert flush directory (CASSANDRA-6357)
 * More efficient executor service for fast operations (CASSANDRA-4718)
 * Move less common tools into a new cassandra-tools package (CASSANDRA-7160)
 * Support more concurrent requests in native protocol (CASSANDRA-7231)
 * Add tab-completion to debian nodetool packaging (CASSANDRA-6421)
 * Change concurrent_compactors defaults (CASSANDRA-7139)
 * Add PowerShell Windows launch scripts (CASSANDRA-7001)
 * Make commitlog archive+restore more robust (CASSANDRA-6974)
 * Fix marking commitlogsegments clean (CASSANDRA-6959)
 * Add snapshot "manifest" describing files included (CASSANDRA-6326)
 * Parallel streaming for sstableloader (CASSANDRA-3668)
 * Fix bugs in supercolumns handling (CASSANDRA-7138)
 * Fix ClassClassException on composite dense tables (CASSANDRA-7112)
 * Cleanup and optimize collation and slice iterators (CASSANDRA-7107)
 * Upgrade NBHM lib (CASSANDRA-7128)
 * Optimize netty server (CASSANDRA-6861)
 * Fix repair hang when given CF does not exist (CASSANDRA-7189)
 * Allow c* to be shutdown in an embedded mode (CASSANDRA-5635)
 * Add server side batching to native transport (CASSANDRA-5663)
 * Make batchlog replay asynchronous (CASSANDRA-6134)
 * remove unused classes (CASSANDRA-7197)
 * Limit user types to the keyspace they are defined in (CASSANDRA-6643)
 * Add validate method to CollectionType (CASSANDRA-7208)
 * New serialization format for UDT values (CASSANDRA-7209, CASSANDRA-7261)
 * Fix nodetool netstats (CASSANDRA-7270)
 * Fix potential ClassCastException in HintedHandoffManager (CASSANDRA-7284)
 * Use prepared statements internally (CASSANDRA-6975)
 * Fix broken paging state with prepared statement (CASSANDRA-7120)
 * Fix IllegalArgumentException in CqlStorage (CASSANDRA-7287)
 * Allow nulls/non-existant fields in UDT (CASSANDRA-7206)
 * Backport Thrift MultiSliceRequest (CASSANDRA-7027)
 * Handle overlapping MultiSlices (CASSANDRA-7279)
 * Fix DataOutputTest on Windows (CASSANDRA-7265)
 * Embedded sets in user defined data-types are not updating (CASSANDRA-7267)
 * Add tuple type to CQL/native protocol (CASSANDRA-7248)
 * Fix CqlPagingRecordReader on tables with few rows (CASSANDRA-7322)
Merged from 2.0:
 * Copy compaction options to make sure they are reloaded (CASSANDRA-7290)
 * Add option to do more aggressive tombstone compactions (CASSANDRA-6563)
 * Don't try to compact already-compacting files in HHOM (CASSANDRA-7288)
 * Always reallocate buffers in HSHA (CASSANDRA-6285)
 * (Hadoop) support authentication in CqlRecordReader (CASSANDRA-7221)
 * (Hadoop) Close java driver Cluster in CQLRR.close (CASSANDRA-7228)
 * Warn when 'USING TIMESTAMP' is used on a CAS BATCH (CASSANDRA-7067)
 * return all cpu values from BackgroundActivityMonitor.readAndCompute (CASSANDRA-7183)
 * Correctly delete scheduled range xfers (CASSANDRA-7143)
 * return all cpu values from BackgroundActivityMonitor.readAndCompute (CASSANDRA-7183)  
 * reduce garbage creation in calculatePendingRanges (CASSANDRA-7191)
 * fix c* launch issues on Russian os's due to output of linux 'free' cmd (CASSANDRA-6162)
 * Fix disabling autocompaction (CASSANDRA-7187)
 * Fix potential NumberFormatException when deserializing IntegerType (CASSANDRA-7088)
 * cqlsh can't tab-complete disabling compaction (CASSANDRA-7185)
 * cqlsh: Accept and execute CQL statement(s) from command-line parameter (CASSANDRA-7172)
 * Fix IllegalStateException in CqlPagingRecordReader (CASSANDRA-7198)
 * Fix the InvertedIndex trigger example (CASSANDRA-7211)
 * Add --resolve-ip option to 'nodetool ring' (CASSANDRA-7210)
 * reduce garbage on codec flag deserialization (CASSANDRA-7244) 
 * Fix duplicated error messages on directory creation error at startup (CASSANDRA-5818)
 * Proper null handle for IF with map element access (CASSANDRA-7155)
 * Improve compaction visibility (CASSANDRA-7242)
 * Correctly delete scheduled range xfers (CASSANDRA-7143)
 * Make batchlog replica selection rack-aware (CASSANDRA-6551)
 * Fix CFMetaData#getColumnDefinitionFromColumnName() (CASSANDRA-7074)
 * Fix writetime/ttl functions for static columns (CASSANDRA-7081)
 * Suggest CTRL-C or semicolon after three blank lines in cqlsh (CASSANDRA-7142)
 * Fix 2ndary index queries with DESC clustering order (CASSANDRA-6950)
 * Invalid key cache entries on DROP (CASSANDRA-6525)
 * Fix flapping RecoveryManagerTest (CASSANDRA-7084)
 * Add missing iso8601 patterns for date strings (CASSANDRA-6973)
 * Support selecting multiple rows in a partition using IN (CASSANDRA-6875)
 * Add authentication support to shuffle (CASSANDRA-6484)
 * Swap local and global default read repair chances (CASSANDRA-7320)
 * Add conditional CREATE/DROP USER support (CASSANDRA-7264)
 * Cqlsh counts non-empty lines for "Blank lines" warning (CASSANDRA-7325)
Merged from 1.2:
 * Add Cloudstack snitch (CASSANDRA-7147)
 * Update system.peers correctly when relocating tokens (CASSANDRA-7126)
 * Add Google Compute Engine snitch (CASSANDRA-7132)
 * remove duplicate query for local tokens (CASSANDRA-7182)
 * exit CQLSH with error status code if script fails (CASSANDRA-6344)
 * Fix bug with some IN queries missig results (CASSANDRA-7105)
 * Fix availability validation for LOCAL_ONE CL (CASSANDRA-7319)
 * Hint streaming can cause decommission to fail (CASSANDRA-7219)


2.1.0-beta2
 * Increase default CL space to 8GB (CASSANDRA-7031)
 * Add range tombstones to read repair digests (CASSANDRA-6863)
 * Fix BTree.clear for large updates (CASSANDRA-6943)
 * Fail write instead of logging a warning when unable to append to CL
   (CASSANDRA-6764)
 * Eliminate possibility of CL segment appearing twice in active list 
   (CASSANDRA-6557)
 * Apply DONTNEED fadvise to commitlog segments (CASSANDRA-6759)
 * Switch CRC component to Adler and include it for compressed sstables 
   (CASSANDRA-4165)
 * Allow cassandra-stress to set compaction strategy options (CASSANDRA-6451)
 * Add broadcast_rpc_address option to cassandra.yaml (CASSANDRA-5899)
 * Auto reload GossipingPropertyFileSnitch config (CASSANDRA-5897)
 * Fix overflow of memtable_total_space_in_mb (CASSANDRA-6573)
 * Fix ABTC NPE and apply update function correctly (CASSANDRA-6692)
 * Allow nodetool to use a file or prompt for password (CASSANDRA-6660)
 * Fix AIOOBE when concurrently accessing ABSC (CASSANDRA-6742)
 * Fix assertion error in ALTER TYPE RENAME (CASSANDRA-6705)
 * Scrub should not always clear out repaired status (CASSANDRA-5351)
 * Improve handling of range tombstone for wide partitions (CASSANDRA-6446)
 * Fix ClassCastException for compact table with composites (CASSANDRA-6738)
 * Fix potentially repairing with wrong nodes (CASSANDRA-6808)
 * Change caching option syntax (CASSANDRA-6745)
 * Fix stress to do proper counter reads (CASSANDRA-6835)
 * Fix help message for stress counter_write (CASSANDRA-6824)
 * Fix stress smart Thrift client to pick servers correctly (CASSANDRA-6848)
 * Add logging levels (minimal, normal or verbose) to stress tool (CASSANDRA-6849)
 * Fix race condition in Batch CLE (CASSANDRA-6860)
 * Improve cleanup/scrub/upgradesstables failure handling (CASSANDRA-6774)
 * ByteBuffer write() methods for serializing sstables (CASSANDRA-6781)
 * Proper compare function for CollectionType (CASSANDRA-6783)
 * Update native server to Netty 4 (CASSANDRA-6236)
 * Fix off-by-one error in stress (CASSANDRA-6883)
 * Make OpOrder AutoCloseable (CASSANDRA-6901)
 * Remove sync repair JMX interface (CASSANDRA-6900)
 * Add multiple memory allocation options for memtables (CASSANDRA-6689, 6694)
 * Remove adjusted op rate from stress output (CASSANDRA-6921)
 * Add optimized CF.hasColumns() implementations (CASSANDRA-6941)
 * Serialize batchlog mutations with the version of the target node
   (CASSANDRA-6931)
 * Optimize CounterColumn#reconcile() (CASSANDRA-6953)
 * Properly remove 1.2 sstable support in 2.1 (CASSANDRA-6869)
 * Lock counter cells, not partitions (CASSANDRA-6880)
 * Track presence of legacy counter shards in sstables (CASSANDRA-6888)
 * Ensure safe resource cleanup when replacing sstables (CASSANDRA-6912)
 * Add failure handler to async callback (CASSANDRA-6747)
 * Fix AE when closing SSTable without releasing reference (CASSANDRA-7000)
 * Clean up IndexInfo on keyspace/table drops (CASSANDRA-6924)
 * Only snapshot relative SSTables when sequential repair (CASSANDRA-7024)
 * Require nodetool rebuild_index to specify index names (CASSANDRA-7038)
 * fix cassandra stress errors on reads with native protocol (CASSANDRA-7033)
 * Use OpOrder to guard sstable references for reads (CASSANDRA-6919)
 * Preemptive opening of compaction result (CASSANDRA-6916)
 * Multi-threaded scrub/cleanup/upgradesstables (CASSANDRA-5547)
 * Optimize cellname comparison (CASSANDRA-6934)
 * Native protocol v3 (CASSANDRA-6855)
 * Optimize Cell liveness checks and clean up Cell (CASSANDRA-7119)
 * Support consistent range movements (CASSANDRA-2434)
Merged from 2.0:
 * Avoid race-prone second "scrub" of system keyspace (CASSANDRA-6797)
 * Pool CqlRecordWriter clients by inetaddress rather than Range
   (CASSANDRA-6665)
 * Fix compaction_history timestamps (CASSANDRA-6784)
 * Compare scores of full replica ordering in DES (CASSANDRA-6683)
 * fix CME in SessionInfo updateProgress affecting netstats (CASSANDRA-6577)
 * Allow repairing between specific replicas (CASSANDRA-6440)
 * Allow per-dc enabling of hints (CASSANDRA-6157)
 * Add compatibility for Hadoop 0.2.x (CASSANDRA-5201)
 * Fix EstimatedHistogram races (CASSANDRA-6682)
 * Failure detector correctly converts initial value to nanos (CASSANDRA-6658)
 * Add nodetool taketoken to relocate vnodes (CASSANDRA-4445)
 * Expose bulk loading progress over JMX (CASSANDRA-4757)
 * Correctly handle null with IF conditions and TTL (CASSANDRA-6623)
 * Account for range/row tombstones in tombstone drop
   time histogram (CASSANDRA-6522)
 * Stop CommitLogSegment.close() from calling sync() (CASSANDRA-6652)
 * Make commitlog failure handling configurable (CASSANDRA-6364)
 * Avoid overlaps in LCS (CASSANDRA-6688)
 * Improve support for paginating over composites (CASSANDRA-4851)
 * Fix count(*) queries in a mixed cluster (CASSANDRA-6707)
 * Improve repair tasks(snapshot, differencing) concurrency (CASSANDRA-6566)
 * Fix replaying pre-2.0 commit logs (CASSANDRA-6714)
 * Add static columns to CQL3 (CASSANDRA-6561)
 * Optimize single partition batch statements (CASSANDRA-6737)
 * Disallow post-query re-ordering when paging (CASSANDRA-6722)
 * Fix potential paging bug with deleted columns (CASSANDRA-6748)
 * Fix NPE on BulkLoader caused by losing StreamEvent (CASSANDRA-6636)
 * Fix truncating compression metadata (CASSANDRA-6791)
 * Add CMSClassUnloadingEnabled JVM option (CASSANDRA-6541)
 * Catch memtable flush exceptions during shutdown (CASSANDRA-6735)
 * Fix upgradesstables NPE for non-CF-based indexes (CASSANDRA-6645)
 * Fix UPDATE updating PRIMARY KEY columns implicitly (CASSANDRA-6782)
 * Fix IllegalArgumentException when updating from 1.2 with SuperColumns
   (CASSANDRA-6733)
 * FBUtilities.singleton() should use the CF comparator (CASSANDRA-6778)
 * Fix CQLSStableWriter.addRow(Map<String, Object>) (CASSANDRA-6526)
 * Fix HSHA server introducing corrupt data (CASSANDRA-6285)
 * Fix CAS conditions for COMPACT STORAGE tables (CASSANDRA-6813)
 * Starting threads in OutboundTcpConnectionPool constructor causes race conditions (CASSANDRA-7177)
 * Allow overriding cassandra-rackdc.properties file (CASSANDRA-7072)
 * Set JMX RMI port to 7199 (CASSANDRA-7087)
 * Use LOCAL_QUORUM for data reads at LOCAL_SERIAL (CASSANDRA-6939)
 * Log a warning for large batches (CASSANDRA-6487)
 * Put nodes in hibernate when join_ring is false (CASSANDRA-6961)
 * Avoid early loading of non-system keyspaces before compaction-leftovers 
   cleanup at startup (CASSANDRA-6913)
 * Restrict Windows to parallel repairs (CASSANDRA-6907)
 * (Hadoop) Allow manually specifying start/end tokens in CFIF (CASSANDRA-6436)
 * Fix NPE in MeteredFlusher (CASSANDRA-6820)
 * Fix race processing range scan responses (CASSANDRA-6820)
 * Allow deleting snapshots from dropped keyspaces (CASSANDRA-6821)
 * Add uuid() function (CASSANDRA-6473)
 * Omit tombstones from schema digests (CASSANDRA-6862)
 * Include correct consistencyLevel in LWT timeout (CASSANDRA-6884)
 * Lower chances for losing new SSTables during nodetool refresh and
   ColumnFamilyStore.loadNewSSTables (CASSANDRA-6514)
 * Add support for DELETE ... IF EXISTS to CQL3 (CASSANDRA-5708)
 * Update hadoop_cql3_word_count example (CASSANDRA-6793)
 * Fix handling of RejectedExecution in sync Thrift server (CASSANDRA-6788)
 * Log more information when exceeding tombstone_warn_threshold (CASSANDRA-6865)
 * Fix truncate to not abort due to unreachable fat clients (CASSANDRA-6864)
 * Fix schema concurrency exceptions (CASSANDRA-6841)
 * Fix leaking validator FH in StreamWriter (CASSANDRA-6832)
 * Fix saving triggers to schema (CASSANDRA-6789)
 * Fix trigger mutations when base mutation list is immutable (CASSANDRA-6790)
 * Fix accounting in FileCacheService to allow re-using RAR (CASSANDRA-6838)
 * Fix static counter columns (CASSANDRA-6827)
 * Restore expiring->deleted (cell) compaction optimization (CASSANDRA-6844)
 * Fix CompactionManager.needsCleanup (CASSANDRA-6845)
 * Correctly compare BooleanType values other than 0 and 1 (CASSANDRA-6779)
 * Read message id as string from earlier versions (CASSANDRA-6840)
 * Properly use the Paxos consistency for (non-protocol) batch (CASSANDRA-6837)
 * Add paranoid disk failure option (CASSANDRA-6646)
 * Improve PerRowSecondaryIndex performance (CASSANDRA-6876)
 * Extend triggers to support CAS updates (CASSANDRA-6882)
 * Static columns with IF NOT EXISTS don't always work as expected (CASSANDRA-6873)
 * Fix paging with SELECT DISTINCT (CASSANDRA-6857)
 * Fix UnsupportedOperationException on CAS timeout (CASSANDRA-6923)
 * Improve MeteredFlusher handling of MF-unaffected column families
   (CASSANDRA-6867)
 * Add CqlRecordReader using native pagination (CASSANDRA-6311)
 * Add QueryHandler interface (CASSANDRA-6659)
 * Track liveRatio per-memtable, not per-CF (CASSANDRA-6945)
 * Make sure upgradesstables keeps sstable level (CASSANDRA-6958)
 * Fix LIMIT with static columns (CASSANDRA-6956)
 * Fix clash with CQL column name in thrift validation (CASSANDRA-6892)
 * Fix error with super columns in mixed 1.2-2.0 clusters (CASSANDRA-6966)
 * Fix bad skip of sstables on slice query with composite start/finish (CASSANDRA-6825)
 * Fix unintended update with conditional statement (CASSANDRA-6893)
 * Fix map element access in IF (CASSANDRA-6914)
 * Avoid costly range calculations for range queries on system keyspaces
   (CASSANDRA-6906)
 * Fix SSTable not released if stream session fails (CASSANDRA-6818)
 * Avoid build failure due to ANTLR timeout (CASSANDRA-6991)
 * Queries on compact tables can return more rows that requested (CASSANDRA-7052)
 * USING TIMESTAMP for batches does not work (CASSANDRA-7053)
 * Fix performance regression from CASSANDRA-5614 (CASSANDRA-6949)
 * Ensure that batchlog and hint timeouts do not produce hints (CASSANDRA-7058)
 * Merge groupable mutations in TriggerExecutor#execute() (CASSANDRA-7047)
 * Plug holes in resource release when wiring up StreamSession (CASSANDRA-7073)
 * Re-add parameter columns to tracing session (CASSANDRA-6942)
 * Preserves CQL metadata when updating table from thrift (CASSANDRA-6831)
Merged from 1.2:
 * Fix nodetool display with vnodes (CASSANDRA-7082)
 * Add UNLOGGED, COUNTER options to BATCH documentation (CASSANDRA-6816)
 * add extra SSL cipher suites (CASSANDRA-6613)
 * fix nodetool getsstables for blob PK (CASSANDRA-6803)
 * Fix BatchlogManager#deleteBatch() use of millisecond timestamps
   (CASSANDRA-6822)
 * Continue assassinating even if the endpoint vanishes (CASSANDRA-6787)
 * Schedule schema pulls on change (CASSANDRA-6971)
 * Non-droppable verbs shouldn't be dropped from OTC (CASSANDRA-6980)
 * Shutdown batchlog executor in SS#drain() (CASSANDRA-7025)
 * Fix batchlog to account for CF truncation records (CASSANDRA-6999)
 * Fix CQLSH parsing of functions and BLOB literals (CASSANDRA-7018)
 * Properly load trustore in the native protocol (CASSANDRA-6847)
 * Always clean up references in SerializingCache (CASSANDRA-6994)
 * Don't shut MessagingService down when replacing a node (CASSANDRA-6476)
 * fix npe when doing -Dcassandra.fd_initial_value_ms (CASSANDRA-6751)


2.1.0-beta1
 * Add flush directory distinct from compaction directories (CASSANDRA-6357)
 * Require JNA by default (CASSANDRA-6575)
 * add listsnapshots command to nodetool (CASSANDRA-5742)
 * Introduce AtomicBTreeColumns (CASSANDRA-6271, 6692)
 * Multithreaded commitlog (CASSANDRA-3578)
 * allocate fixed index summary memory pool and resample cold index summaries 
   to use less memory (CASSANDRA-5519)
 * Removed multithreaded compaction (CASSANDRA-6142)
 * Parallelize fetching rows for low-cardinality indexes (CASSANDRA-1337)
 * change logging from log4j to logback (CASSANDRA-5883)
 * switch to LZ4 compression for internode communication (CASSANDRA-5887)
 * Stop using Thrift-generated Index* classes internally (CASSANDRA-5971)
 * Remove 1.2 network compatibility code (CASSANDRA-5960)
 * Remove leveled json manifest migration code (CASSANDRA-5996)
 * Remove CFDefinition (CASSANDRA-6253)
 * Use AtomicIntegerFieldUpdater in RefCountedMemory (CASSANDRA-6278)
 * User-defined types for CQL3 (CASSANDRA-5590)
 * Use of o.a.c.metrics in nodetool (CASSANDRA-5871, 6406)
 * Batch read from OTC's queue and cleanup (CASSANDRA-1632)
 * Secondary index support for collections (CASSANDRA-4511, 6383)
 * SSTable metadata(Stats.db) format change (CASSANDRA-6356)
 * Push composites support in the storage engine
   (CASSANDRA-5417, CASSANDRA-6520)
 * Add snapshot space used to cfstats (CASSANDRA-6231)
 * Add cardinality estimator for key count estimation (CASSANDRA-5906)
 * CF id is changed to be non-deterministic. Data dir/key cache are created
   uniquely for CF id (CASSANDRA-5202)
 * New counters implementation (CASSANDRA-6504)
 * Replace UnsortedColumns, EmptyColumns, TreeMapBackedSortedColumns with new
   ArrayBackedSortedColumns (CASSANDRA-6630, CASSANDRA-6662, CASSANDRA-6690)
 * Add option to use row cache with a given amount of rows (CASSANDRA-5357)
 * Avoid repairing already repaired data (CASSANDRA-5351)
 * Reject counter updates with USING TTL/TIMESTAMP (CASSANDRA-6649)
 * Replace index_interval with min/max_index_interval (CASSANDRA-6379)
 * Lift limitation that order by columns must be selected for IN queries (CASSANDRA-4911)


2.0.5
 * Reduce garbage generated by bloom filter lookups (CASSANDRA-6609)
 * Add ks.cf names to tombstone logging (CASSANDRA-6597)
 * Use LOCAL_QUORUM for LWT operations at LOCAL_SERIAL (CASSANDRA-6495)
 * Wait for gossip to settle before accepting client connections (CASSANDRA-4288)
 * Delete unfinished compaction incrementally (CASSANDRA-6086)
 * Allow specifying custom secondary index options in CQL3 (CASSANDRA-6480)
 * Improve replica pinning for cache efficiency in DES (CASSANDRA-6485)
 * Fix LOCAL_SERIAL from thrift (CASSANDRA-6584)
 * Don't special case received counts in CAS timeout exceptions (CASSANDRA-6595)
 * Add support for 2.1 global counter shards (CASSANDRA-6505)
 * Fix NPE when streaming connection is not yet established (CASSANDRA-6210)
 * Avoid rare duplicate read repair triggering (CASSANDRA-6606)
 * Fix paging discardFirst (CASSANDRA-6555)
 * Fix ArrayIndexOutOfBoundsException in 2ndary index query (CASSANDRA-6470)
 * Release sstables upon rebuilding 2i (CASSANDRA-6635)
 * Add AbstractCompactionStrategy.startup() method (CASSANDRA-6637)
 * SSTableScanner may skip rows during cleanup (CASSANDRA-6638)
 * sstables from stalled repair sessions can resurrect deleted data (CASSANDRA-6503)
 * Switch stress to use ITransportFactory (CASSANDRA-6641)
 * Fix IllegalArgumentException during prepare (CASSANDRA-6592)
 * Fix possible loss of 2ndary index entries during compaction (CASSANDRA-6517)
 * Fix direct Memory on architectures that do not support unaligned long access
   (CASSANDRA-6628)
 * Let scrub optionally skip broken counter partitions (CASSANDRA-5930)
Merged from 1.2:
 * fsync compression metadata (CASSANDRA-6531)
 * Validate CF existence on execution for prepared statement (CASSANDRA-6535)
 * Add ability to throttle batchlog replay (CASSANDRA-6550)
 * Fix executing LOCAL_QUORUM with SimpleStrategy (CASSANDRA-6545)
 * Avoid StackOverflow when using large IN queries (CASSANDRA-6567)
 * Nodetool upgradesstables includes secondary indexes (CASSANDRA-6598)
 * Paginate batchlog replay (CASSANDRA-6569)
 * skip blocking on streaming during drain (CASSANDRA-6603)
 * Improve error message when schema doesn't match loaded sstable (CASSANDRA-6262)
 * Add properties to adjust FD initial value and max interval (CASSANDRA-4375)
 * Fix preparing with batch and delete from collection (CASSANDRA-6607)
 * Fix ABSC reverse iterator's remove() method (CASSANDRA-6629)
 * Handle host ID conflicts properly (CASSANDRA-6615)
 * Move handling of migration event source to solve bootstrap race. (CASSANDRA-6648)
 * Make sure compaction throughput value doesn't overflow with int math (CASSANDRA-6647)


2.0.4
 * Allow removing snapshots of no-longer-existing CFs (CASSANDRA-6418)
 * add StorageService.stopDaemon() (CASSANDRA-4268)
 * add IRE for invalid CF supplied to get_count (CASSANDRA-5701)
 * add client encryption support to sstableloader (CASSANDRA-6378)
 * Fix accept() loop for SSL sockets post-shutdown (CASSANDRA-6468)
 * Fix size-tiered compaction in LCS L0 (CASSANDRA-6496)
 * Fix assertion failure in filterColdSSTables (CASSANDRA-6483)
 * Fix row tombstones in larger-than-memory compactions (CASSANDRA-6008)
 * Fix cleanup ClassCastException (CASSANDRA-6462)
 * Reduce gossip memory use by interning VersionedValue strings (CASSANDRA-6410)
 * Allow specifying datacenters to participate in a repair (CASSANDRA-6218)
 * Fix divide-by-zero in PCI (CASSANDRA-6403)
 * Fix setting last compacted key in the wrong level for LCS (CASSANDRA-6284)
 * Add millisecond precision formats to the timestamp parser (CASSANDRA-6395)
 * Expose a total memtable size metric for a CF (CASSANDRA-6391)
 * cqlsh: handle symlinks properly (CASSANDRA-6425)
 * Fix potential infinite loop when paging query with IN (CASSANDRA-6464)
 * Fix assertion error in AbstractQueryPager.discardFirst (CASSANDRA-6447)
 * Fix streaming older SSTable yields unnecessary tombstones (CASSANDRA-6527)
Merged from 1.2:
 * Improved error message on bad properties in DDL queries (CASSANDRA-6453)
 * Randomize batchlog candidates selection (CASSANDRA-6481)
 * Fix thundering herd on endpoint cache invalidation (CASSANDRA-6345, 6485)
 * Improve batchlog write performance with vnodes (CASSANDRA-6488)
 * cqlsh: quote single quotes in strings inside collections (CASSANDRA-6172)
 * Improve gossip performance for typical messages (CASSANDRA-6409)
 * Throw IRE if a prepared statement has more markers than supported 
   (CASSANDRA-5598)
 * Expose Thread metrics for the native protocol server (CASSANDRA-6234)
 * Change snapshot response message verb to INTERNAL to avoid dropping it 
   (CASSANDRA-6415)
 * Warn when collection read has > 65K elements (CASSANDRA-5428)
 * Fix cache persistence when both row and key cache are enabled 
   (CASSANDRA-6413)
 * (Hadoop) add describe_local_ring (CASSANDRA-6268)
 * Fix handling of concurrent directory creation failure (CASSANDRA-6459)
 * Allow executing CREATE statements multiple times (CASSANDRA-6471)
 * Don't send confusing info with timeouts (CASSANDRA-6491)
 * Don't resubmit counter mutation runnables internally (CASSANDRA-6427)
 * Don't drop local mutations without a hint (CASSANDRA-6510)
 * Don't allow null max_hint_window_in_ms (CASSANDRA-6419)
 * Validate SliceRange start and finish lengths (CASSANDRA-6521)


2.0.3
 * Fix FD leak on slice read path (CASSANDRA-6275)
 * Cancel read meter task when closing SSTR (CASSANDRA-6358)
 * free off-heap IndexSummary during bulk (CASSANDRA-6359)
 * Recover from IOException in accept() thread (CASSANDRA-6349)
 * Improve Gossip tolerance of abnormally slow tasks (CASSANDRA-6338)
 * Fix trying to hint timed out counter writes (CASSANDRA-6322)
 * Allow restoring specific columnfamilies from archived CL (CASSANDRA-4809)
 * Avoid flushing compaction_history after each operation (CASSANDRA-6287)
 * Fix repair assertion error when tombstones expire (CASSANDRA-6277)
 * Skip loading corrupt key cache (CASSANDRA-6260)
 * Fixes for compacting larger-than-memory rows (CASSANDRA-6274)
 * Compact hottest sstables first and optionally omit coldest from
   compaction entirely (CASSANDRA-6109)
 * Fix modifying column_metadata from thrift (CASSANDRA-6182)
 * cqlsh: fix LIST USERS output (CASSANDRA-6242)
 * Add IRequestSink interface (CASSANDRA-6248)
 * Update memtable size while flushing (CASSANDRA-6249)
 * Provide hooks around CQL2/CQL3 statement execution (CASSANDRA-6252)
 * Require Permission.SELECT for CAS updates (CASSANDRA-6247)
 * New CQL-aware SSTableWriter (CASSANDRA-5894)
 * Reject CAS operation when the protocol v1 is used (CASSANDRA-6270)
 * Correctly throw error when frame too large (CASSANDRA-5981)
 * Fix serialization bug in PagedRange with 2ndary indexes (CASSANDRA-6299)
 * Fix CQL3 table validation in Thrift (CASSANDRA-6140)
 * Fix bug missing results with IN clauses (CASSANDRA-6327)
 * Fix paging with reversed slices (CASSANDRA-6343)
 * Set minTimestamp correctly to be able to drop expired sstables (CASSANDRA-6337)
 * Support NaN and Infinity as float literals (CASSANDRA-6003)
 * Remove RF from nodetool ring output (CASSANDRA-6289)
 * Fix attempting to flush empty rows (CASSANDRA-6374)
 * Fix potential out of bounds exception when paging (CASSANDRA-6333)
Merged from 1.2:
 * Optimize FD phi calculation (CASSANDRA-6386)
 * Improve initial FD phi estimate when starting up (CASSANDRA-6385)
 * Don't list CQL3 table in CLI describe even if named explicitely 
   (CASSANDRA-5750)
 * Invalidate row cache when dropping CF (CASSANDRA-6351)
 * add non-jamm path for cached statements (CASSANDRA-6293)
 * add windows bat files for shell commands (CASSANDRA-6145)
 * Require logging in for Thrift CQL2/3 statement preparation (CASSANDRA-6254)
 * restrict max_num_tokens to 1536 (CASSANDRA-6267)
 * Nodetool gets default JMX port from cassandra-env.sh (CASSANDRA-6273)
 * make calculatePendingRanges asynchronous (CASSANDRA-6244)
 * Remove blocking flushes in gossip thread (CASSANDRA-6297)
 * Fix potential socket leak in connectionpool creation (CASSANDRA-6308)
 * Allow LOCAL_ONE/LOCAL_QUORUM to work with SimpleStrategy (CASSANDRA-6238)
 * cqlsh: handle 'null' as session duration (CASSANDRA-6317)
 * Fix json2sstable handling of range tombstones (CASSANDRA-6316)
 * Fix missing one row in reverse query (CASSANDRA-6330)
 * Fix reading expired row value from row cache (CASSANDRA-6325)
 * Fix AssertionError when doing set element deletion (CASSANDRA-6341)
 * Make CL code for the native protocol match the one in C* 2.0
   (CASSANDRA-6347)
 * Disallow altering CQL3 table from thrift (CASSANDRA-6370)
 * Fix size computation of prepared statement (CASSANDRA-6369)


2.0.2
 * Update FailureDetector to use nanontime (CASSANDRA-4925)
 * Fix FileCacheService regressions (CASSANDRA-6149)
 * Never return WriteTimeout for CL.ANY (CASSANDRA-6132)
 * Fix race conditions in bulk loader (CASSANDRA-6129)
 * Add configurable metrics reporting (CASSANDRA-4430)
 * drop queries exceeding a configurable number of tombstones (CASSANDRA-6117)
 * Track and persist sstable read activity (CASSANDRA-5515)
 * Fixes for speculative retry (CASSANDRA-5932, CASSANDRA-6194)
 * Improve memory usage of metadata min/max column names (CASSANDRA-6077)
 * Fix thrift validation refusing row markers on CQL3 tables (CASSANDRA-6081)
 * Fix insertion of collections with CAS (CASSANDRA-6069)
 * Correctly send metadata on SELECT COUNT (CASSANDRA-6080)
 * Track clients' remote addresses in ClientState (CASSANDRA-6070)
 * Create snapshot dir if it does not exist when migrating
   leveled manifest (CASSANDRA-6093)
 * make sequential nodetool repair the default (CASSANDRA-5950)
 * Add more hooks for compaction strategy implementations (CASSANDRA-6111)
 * Fix potential NPE on composite 2ndary indexes (CASSANDRA-6098)
 * Delete can potentially be skipped in batch (CASSANDRA-6115)
 * Allow alter keyspace on system_traces (CASSANDRA-6016)
 * Disallow empty column names in cql (CASSANDRA-6136)
 * Use Java7 file-handling APIs and fix file moving on Windows (CASSANDRA-5383)
 * Save compaction history to system keyspace (CASSANDRA-5078)
 * Fix NPE if StorageService.getOperationMode() is executed before full startup (CASSANDRA-6166)
 * CQL3: support pre-epoch longs for TimestampType (CASSANDRA-6212)
 * Add reloadtriggers command to nodetool (CASSANDRA-4949)
 * cqlsh: ignore empty 'value alias' in DESCRIBE (CASSANDRA-6139)
 * Fix sstable loader (CASSANDRA-6205)
 * Reject bootstrapping if the node already exists in gossip (CASSANDRA-5571)
 * Fix NPE while loading paxos state (CASSANDRA-6211)
 * cqlsh: add SHOW SESSION <tracing-session> command (CASSANDRA-6228)
Merged from 1.2:
 * (Hadoop) Require CFRR batchSize to be at least 2 (CASSANDRA-6114)
 * Add a warning for small LCS sstable size (CASSANDRA-6191)
 * Add ability to list specific KS/CF combinations in nodetool cfstats (CASSANDRA-4191)
 * Mark CF clean if a mutation raced the drop and got it marked dirty (CASSANDRA-5946)
 * Add a LOCAL_ONE consistency level (CASSANDRA-6202)
 * Limit CQL prepared statement cache by size instead of count (CASSANDRA-6107)
 * Tracing should log write failure rather than raw exceptions (CASSANDRA-6133)
 * lock access to TM.endpointToHostIdMap (CASSANDRA-6103)
 * Allow estimated memtable size to exceed slab allocator size (CASSANDRA-6078)
 * Start MeteredFlusher earlier to prevent OOM during CL replay (CASSANDRA-6087)
 * Avoid sending Truncate command to fat clients (CASSANDRA-6088)
 * Allow where clause conditions to be in parenthesis (CASSANDRA-6037)
 * Do not open non-ssl storage port if encryption option is all (CASSANDRA-3916)
 * Move batchlog replay to its own executor (CASSANDRA-6079)
 * Add tombstone debug threshold and histogram (CASSANDRA-6042, 6057)
 * Enable tcp keepalive on incoming connections (CASSANDRA-4053)
 * Fix fat client schema pull NPE (CASSANDRA-6089)
 * Fix memtable flushing for indexed tables (CASSANDRA-6112)
 * Fix skipping columns with multiple slices (CASSANDRA-6119)
 * Expose connected thrift + native client counts (CASSANDRA-5084)
 * Optimize auth setup (CASSANDRA-6122)
 * Trace index selection (CASSANDRA-6001)
 * Update sstablesPerReadHistogram to use biased sampling (CASSANDRA-6164)
 * Log UnknownColumnfamilyException when closing socket (CASSANDRA-5725)
 * Properly error out on CREATE INDEX for counters table (CASSANDRA-6160)
 * Handle JMX notification failure for repair (CASSANDRA-6097)
 * (Hadoop) Fetch no more than 128 splits in parallel (CASSANDRA-6169)
 * stress: add username/password authentication support (CASSANDRA-6068)
 * Fix indexed queries with row cache enabled on parent table (CASSANDRA-5732)
 * Fix compaction race during columnfamily drop (CASSANDRA-5957)
 * Fix validation of empty column names for compact tables (CASSANDRA-6152)
 * Skip replaying mutations that pass CRC but fail to deserialize (CASSANDRA-6183)
 * Rework token replacement to use replace_address (CASSANDRA-5916)
 * Fix altering column types (CASSANDRA-6185)
 * cqlsh: fix CREATE/ALTER WITH completion (CASSANDRA-6196)
 * add windows bat files for shell commands (CASSANDRA-6145)
 * Fix potential stack overflow during range tombstones insertion (CASSANDRA-6181)
 * (Hadoop) Make LOCAL_ONE the default consistency level (CASSANDRA-6214)


2.0.1
 * Fix bug that could allow reading deleted data temporarily (CASSANDRA-6025)
 * Improve memory use defaults (CASSANDRA-6059)
 * Make ThriftServer more easlly extensible (CASSANDRA-6058)
 * Remove Hadoop dependency from ITransportFactory (CASSANDRA-6062)
 * add file_cache_size_in_mb setting (CASSANDRA-5661)
 * Improve error message when yaml contains invalid properties (CASSANDRA-5958)
 * Improve leveled compaction's ability to find non-overlapping L0 compactions
   to work on concurrently (CASSANDRA-5921)
 * Notify indexer of columns shadowed by range tombstones (CASSANDRA-5614)
 * Log Merkle tree stats (CASSANDRA-2698)
 * Switch from crc32 to adler32 for compressed sstable checksums (CASSANDRA-5862)
 * Improve offheap memcpy performance (CASSANDRA-5884)
 * Use a range aware scanner for cleanup (CASSANDRA-2524)
 * Cleanup doesn't need to inspect sstables that contain only local data
   (CASSANDRA-5722)
 * Add ability for CQL3 to list partition keys (CASSANDRA-4536)
 * Improve native protocol serialization (CASSANDRA-5664)
 * Upgrade Thrift to 0.9.1 (CASSANDRA-5923)
 * Require superuser status for adding triggers (CASSANDRA-5963)
 * Make standalone scrubber handle old and new style leveled manifest
   (CASSANDRA-6005)
 * Fix paxos bugs (CASSANDRA-6012, 6013, 6023)
 * Fix paged ranges with multiple replicas (CASSANDRA-6004)
 * Fix potential AssertionError during tracing (CASSANDRA-6041)
 * Fix NPE in sstablesplit (CASSANDRA-6027)
 * Migrate pre-2.0 key/value/column aliases to system.schema_columns
   (CASSANDRA-6009)
 * Paging filter empty rows too agressively (CASSANDRA-6040)
 * Support variadic parameters for IN clauses (CASSANDRA-4210)
 * cqlsh: return the result of CAS writes (CASSANDRA-5796)
 * Fix validation of IN clauses with 2ndary indexes (CASSANDRA-6050)
 * Support named bind variables in CQL (CASSANDRA-6033)
Merged from 1.2:
 * Allow cache-keys-to-save to be set at runtime (CASSANDRA-5980)
 * Avoid second-guessing out-of-space state (CASSANDRA-5605)
 * Tuning knobs for dealing with large blobs and many CFs (CASSANDRA-5982)
 * (Hadoop) Fix CQLRW for thrift tables (CASSANDRA-6002)
 * Fix possible divide-by-zero in HHOM (CASSANDRA-5990)
 * Allow local batchlog writes for CL.ANY (CASSANDRA-5967)
 * Upgrade metrics-core to version 2.2.0 (CASSANDRA-5947)
 * Fix CqlRecordWriter with composite keys (CASSANDRA-5949)
 * Add snitch, schema version, cluster, partitioner to JMX (CASSANDRA-5881)
 * Allow disabling SlabAllocator (CASSANDRA-5935)
 * Make user-defined compaction JMX blocking (CASSANDRA-4952)
 * Fix streaming does not transfer wrapped range (CASSANDRA-5948)
 * Fix loading index summary containing empty key (CASSANDRA-5965)
 * Correctly handle limits in CompositesSearcher (CASSANDRA-5975)
 * Pig: handle CQL collections (CASSANDRA-5867)
 * Pass the updated cf to the PRSI index() method (CASSANDRA-5999)
 * Allow empty CQL3 batches (as no-op) (CASSANDRA-5994)
 * Support null in CQL3 functions (CASSANDRA-5910)
 * Replace the deprecated MapMaker with CacheLoader (CASSANDRA-6007)
 * Add SSTableDeletingNotification to DataTracker (CASSANDRA-6010)
 * Fix snapshots in use get deleted during snapshot repair (CASSANDRA-6011)
 * Move hints and exception count to o.a.c.metrics (CASSANDRA-6017)
 * Fix memory leak in snapshot repair (CASSANDRA-6047)
 * Fix sstable2sjon for CQL3 tables (CASSANDRA-5852)


2.0.0
 * Fix thrift validation when inserting into CQL3 tables (CASSANDRA-5138)
 * Fix periodic memtable flushing behavior with clean memtables (CASSANDRA-5931)
 * Fix dateOf() function for pre-2.0 timestamp columns (CASSANDRA-5928)
 * Fix SSTable unintentionally loads BF when opened for batch (CASSANDRA-5938)
 * Add stream session progress to JMX (CASSANDRA-4757)
 * Fix NPE during CAS operation (CASSANDRA-5925)
Merged from 1.2:
 * Fix getBloomFilterDiskSpaceUsed for AlwaysPresentFilter (CASSANDRA-5900)
 * Don't announce schema version until we've loaded the changes locally
   (CASSANDRA-5904)
 * Fix to support off heap bloom filters size greater than 2 GB (CASSANDRA-5903)
 * Properly handle parsing huge map and set literals (CASSANDRA-5893)


2.0.0-rc2
 * enable vnodes by default (CASSANDRA-5869)
 * fix CAS contention timeout (CASSANDRA-5830)
 * fix HsHa to respect max frame size (CASSANDRA-4573)
 * Fix (some) 2i on composite components omissions (CASSANDRA-5851)
 * cqlsh: add DESCRIBE FULL SCHEMA variant (CASSANDRA-5880)
Merged from 1.2:
 * Correctly validate sparse composite cells in scrub (CASSANDRA-5855)
 * Add KeyCacheHitRate metric to CF metrics (CASSANDRA-5868)
 * cqlsh: add support for multiline comments (CASSANDRA-5798)
 * Handle CQL3 SELECT duplicate IN restrictions on clustering columns
   (CASSANDRA-5856)


2.0.0-rc1
 * improve DecimalSerializer performance (CASSANDRA-5837)
 * fix potential spurious wakeup in AsyncOneResponse (CASSANDRA-5690)
 * fix schema-related trigger issues (CASSANDRA-5774)
 * Better validation when accessing CQL3 table from thrift (CASSANDRA-5138)
 * Fix assertion error during repair (CASSANDRA-5801)
 * Fix range tombstone bug (CASSANDRA-5805)
 * DC-local CAS (CASSANDRA-5797)
 * Add a native_protocol_version column to the system.local table (CASSANRDA-5819)
 * Use index_interval from cassandra.yaml when upgraded (CASSANDRA-5822)
 * Fix buffer underflow on socket close (CASSANDRA-5792)
Merged from 1.2:
 * Fix reading DeletionTime from 1.1-format sstables (CASSANDRA-5814)
 * cqlsh: add collections support to COPY (CASSANDRA-5698)
 * retry important messages for any IOException (CASSANDRA-5804)
 * Allow empty IN relations in SELECT/UPDATE/DELETE statements (CASSANDRA-5626)
 * cqlsh: fix crashing on Windows due to libedit detection (CASSANDRA-5812)
 * fix bulk-loading compressed sstables (CASSANDRA-5820)
 * (Hadoop) fix quoting in CqlPagingRecordReader and CqlRecordWriter 
   (CASSANDRA-5824)
 * update default LCS sstable size to 160MB (CASSANDRA-5727)
 * Allow compacting 2Is via nodetool (CASSANDRA-5670)
 * Hex-encode non-String keys in OPP (CASSANDRA-5793)
 * nodetool history logging (CASSANDRA-5823)
 * (Hadoop) fix support for Thrift tables in CqlPagingRecordReader 
   (CASSANDRA-5752)
 * add "all time blocked" to StatusLogger output (CASSANDRA-5825)
 * Future-proof inter-major-version schema migrations (CASSANDRA-5845)
 * (Hadoop) add CqlPagingRecordReader support for ReversedType in Thrift table
   (CASSANDRA-5718)
 * Add -no-snapshot option to scrub (CASSANDRA-5891)
 * Fix to support off heap bloom filters size greater than 2 GB (CASSANDRA-5903)
 * Properly handle parsing huge map and set literals (CASSANDRA-5893)
 * Fix LCS L0 compaction may overlap in L1 (CASSANDRA-5907)
 * New sstablesplit tool to split large sstables offline (CASSANDRA-4766)
 * Fix potential deadlock in native protocol server (CASSANDRA-5926)
 * Disallow incompatible type change in CQL3 (CASSANDRA-5882)
Merged from 1.1:
 * Correctly validate sparse composite cells in scrub (CASSANDRA-5855)


2.0.0-beta2
 * Replace countPendingHints with Hints Created metric (CASSANDRA-5746)
 * Allow nodetool with no args, and with help to run without a server (CASSANDRA-5734)
 * Cleanup AbstractType/TypeSerializer classes (CASSANDRA-5744)
 * Remove unimplemented cli option schema-mwt (CASSANDRA-5754)
 * Support range tombstones in thrift (CASSANDRA-5435)
 * Normalize table-manipulating CQL3 statements' class names (CASSANDRA-5759)
 * cqlsh: add missing table options to DESCRIBE output (CASSANDRA-5749)
 * Fix assertion error during repair (CASSANDRA-5757)
 * Fix bulkloader (CASSANDRA-5542)
 * Add LZ4 compression to the native protocol (CASSANDRA-5765)
 * Fix bugs in the native protocol v2 (CASSANDRA-5770)
 * CAS on 'primary key only' table (CASSANDRA-5715)
 * Support streaming SSTables of old versions (CASSANDRA-5772)
 * Always respect protocol version in native protocol (CASSANDRA-5778)
 * Fix ConcurrentModificationException during streaming (CASSANDRA-5782)
 * Update deletion timestamp in Commit#updatesWithPaxosTime (CASSANDRA-5787)
 * Thrift cas() method crashes if input columns are not sorted (CASSANDRA-5786)
 * Order columns names correctly when querying for CAS (CASSANDRA-5788)
 * Fix streaming retry (CASSANDRA-5775)
Merged from 1.2:
 * if no seeds can be a reached a node won't start in a ring by itself (CASSANDRA-5768)
 * add cassandra.unsafesystem property (CASSANDRA-5704)
 * (Hadoop) quote identifiers in CqlPagingRecordReader (CASSANDRA-5763)
 * Add replace_node functionality for vnodes (CASSANDRA-5337)
 * Add timeout events to query traces (CASSANDRA-5520)
 * Fix serialization of the LEFT gossip value (CASSANDRA-5696)
 * Pig: support for cql3 tables (CASSANDRA-5234)
 * Fix skipping range tombstones with reverse queries (CASSANDRA-5712)
 * Expire entries out of ThriftSessionManager (CASSANDRA-5719)
 * Don't keep ancestor information in memory (CASSANDRA-5342)
 * Expose native protocol server status in nodetool info (CASSANDRA-5735)
 * Fix pathetic performance of range tombstones (CASSANDRA-5677)
 * Fix querying with an empty (impossible) range (CASSANDRA-5573)
 * cqlsh: handle CUSTOM 2i in DESCRIBE output (CASSANDRA-5760)
 * Fix minor bug in Range.intersects(Bound) (CASSANDRA-5771)
 * cqlsh: handle disabled compression in DESCRIBE output (CASSANDRA-5766)
 * Ensure all UP events are notified on the native protocol (CASSANDRA-5769)
 * Fix formatting of sstable2json with multiple -k arguments (CASSANDRA-5781)
 * Don't rely on row marker for queries in general to hide lost markers
   after TTL expires (CASSANDRA-5762)
 * Sort nodetool help output (CASSANDRA-5776)
 * Fix column expiring during 2 phases compaction (CASSANDRA-5799)
 * now() is being rejected in INSERTs when inside collections (CASSANDRA-5795)


2.0.0-beta1
 * Add support for indexing clustered columns (CASSANDRA-5125)
 * Removed on-heap row cache (CASSANDRA-5348)
 * use nanotime consistently for node-local timeouts (CASSANDRA-5581)
 * Avoid unnecessary second pass on name-based queries (CASSANDRA-5577)
 * Experimental triggers (CASSANDRA-1311)
 * JEMalloc support for off-heap allocation (CASSANDRA-3997)
 * Single-pass compaction (CASSANDRA-4180)
 * Removed token range bisection (CASSANDRA-5518)
 * Removed compatibility with pre-1.2.5 sstables and network messages
   (CASSANDRA-5511)
 * removed PBSPredictor (CASSANDRA-5455)
 * CAS support (CASSANDRA-5062, 5441, 5442, 5443, 5619, 5667)
 * Leveled compaction performs size-tiered compactions in L0 
   (CASSANDRA-5371, 5439)
 * Add yaml network topology snitch for mixed ec2/other envs (CASSANDRA-5339)
 * Log when a node is down longer than the hint window (CASSANDRA-4554)
 * Optimize tombstone creation for ExpiringColumns (CASSANDRA-4917)
 * Improve LeveledScanner work estimation (CASSANDRA-5250, 5407)
 * Replace compaction lock with runWithCompactionsDisabled (CASSANDRA-3430)
 * Change Message IDs to ints (CASSANDRA-5307)
 * Move sstable level information into the Stats component, removing the
   need for a separate Manifest file (CASSANDRA-4872)
 * avoid serializing to byte[] on commitlog append (CASSANDRA-5199)
 * make index_interval configurable per columnfamily (CASSANDRA-3961, CASSANDRA-5650)
 * add default_time_to_live (CASSANDRA-3974)
 * add memtable_flush_period_in_ms (CASSANDRA-4237)
 * replace supercolumns internally by composites (CASSANDRA-3237, 5123)
 * upgrade thrift to 0.9.0 (CASSANDRA-3719)
 * drop unnecessary keyspace parameter from user-defined compaction API 
   (CASSANDRA-5139)
 * more robust solution to incomplete compactions + counters (CASSANDRA-5151)
 * Change order of directory searching for c*.in.sh (CASSANDRA-3983)
 * Add tool to reset SSTable compaction level for LCS (CASSANDRA-5271)
 * Allow custom configuration loader (CASSANDRA-5045)
 * Remove memory emergency pressure valve logic (CASSANDRA-3534)
 * Reduce request latency with eager retry (CASSANDRA-4705)
 * cqlsh: Remove ASSUME command (CASSANDRA-5331)
 * Rebuild BF when loading sstables if bloom_filter_fp_chance
   has changed since compaction (CASSANDRA-5015)
 * remove row-level bloom filters (CASSANDRA-4885)
 * Change Kernel Page Cache skipping into row preheating (disabled by default)
   (CASSANDRA-4937)
 * Improve repair by deciding on a gcBefore before sending
   out TreeRequests (CASSANDRA-4932)
 * Add an official way to disable compactions (CASSANDRA-5074)
 * Reenable ALTER TABLE DROP with new semantics (CASSANDRA-3919)
 * Add binary protocol versioning (CASSANDRA-5436)
 * Swap THshaServer for TThreadedSelectorServer (CASSANDRA-5530)
 * Add alias support to SELECT statement (CASSANDRA-5075)
 * Don't create empty RowMutations in CommitLogReplayer (CASSANDRA-5541)
 * Use range tombstones when dropping cfs/columns from schema (CASSANDRA-5579)
 * cqlsh: drop CQL2/CQL3-beta support (CASSANDRA-5585)
 * Track max/min column names in sstables to be able to optimize slice
   queries (CASSANDRA-5514, CASSANDRA-5595, CASSANDRA-5600)
 * Binary protocol: allow batching already prepared statements (CASSANDRA-4693)
 * Allow preparing timestamp, ttl and limit in CQL3 queries (CASSANDRA-4450)
 * Support native link w/o JNA in Java7 (CASSANDRA-3734)
 * Use SASL authentication in binary protocol v2 (CASSANDRA-5545)
 * Replace Thrift HsHa with LMAX Disruptor based implementation (CASSANDRA-5582)
 * cqlsh: Add row count to SELECT output (CASSANDRA-5636)
 * Include a timestamp with all read commands to determine column expiration
   (CASSANDRA-5149)
 * Streaming 2.0 (CASSANDRA-5286, 5699)
 * Conditional create/drop ks/table/index statements in CQL3 (CASSANDRA-2737)
 * more pre-table creation property validation (CASSANDRA-5693)
 * Redesign repair messages (CASSANDRA-5426)
 * Fix ALTER RENAME post-5125 (CASSANDRA-5702)
 * Disallow renaming a 2ndary indexed column (CASSANDRA-5705)
 * Rename Table to Keyspace (CASSANDRA-5613)
 * Ensure changing column_index_size_in_kb on different nodes don't corrupt the
   sstable (CASSANDRA-5454)
 * Move resultset type information into prepare, not execute (CASSANDRA-5649)
 * Auto paging in binary protocol (CASSANDRA-4415, 5714)
 * Don't tie client side use of AbstractType to JDBC (CASSANDRA-4495)
 * Adds new TimestampType to replace DateType (CASSANDRA-5723, CASSANDRA-5729)
Merged from 1.2:
 * make starting native protocol server idempotent (CASSANDRA-5728)
 * Fix loading key cache when a saved entry is no longer valid (CASSANDRA-5706)
 * Fix serialization of the LEFT gossip value (CASSANDRA-5696)
 * cqlsh: Don't show 'null' in place of empty values (CASSANDRA-5675)
 * Race condition in detecting version on a mixed 1.1/1.2 cluster
   (CASSANDRA-5692)
 * Fix skipping range tombstones with reverse queries (CASSANDRA-5712)
 * Expire entries out of ThriftSessionManager (CASSANRDA-5719)
 * Don't keep ancestor information in memory (CASSANDRA-5342)
 * cqlsh: fix handling of semicolons inside BATCH queries (CASSANDRA-5697)


1.2.6
 * Fix tracing when operation completes before all responses arrive 
   (CASSANDRA-5668)
 * Fix cross-DC mutation forwarding (CASSANDRA-5632)
 * Reduce SSTableLoader memory usage (CASSANDRA-5555)
 * Scale hinted_handoff_throttle_in_kb to cluster size (CASSANDRA-5272)
 * (Hadoop) Add CQL3 input/output formats (CASSANDRA-4421, 5622)
 * (Hadoop) Fix InputKeyRange in CFIF (CASSANDRA-5536)
 * Fix dealing with ridiculously large max sstable sizes in LCS (CASSANDRA-5589)
 * Ignore pre-truncate hints (CASSANDRA-4655)
 * Move System.exit on OOM into a separate thread (CASSANDRA-5273)
 * Write row markers when serializing schema (CASSANDRA-5572)
 * Check only SSTables for the requested range when streaming (CASSANDRA-5569)
 * Improve batchlog replay behavior and hint ttl handling (CASSANDRA-5314)
 * Exclude localTimestamp from validation for tombstones (CASSANDRA-5398)
 * cqlsh: add custom prompt support (CASSANDRA-5539)
 * Reuse prepared statements in hot auth queries (CASSANDRA-5594)
 * cqlsh: add vertical output option (see EXPAND) (CASSANDRA-5597)
 * Add a rate limit option to stress (CASSANDRA-5004)
 * have BulkLoader ignore snapshots directories (CASSANDRA-5587) 
 * fix SnitchProperties logging context (CASSANDRA-5602)
 * Expose whether jna is enabled and memory is locked via JMX (CASSANDRA-5508)
 * cqlsh: fix COPY FROM with ReversedType (CASSANDRA-5610)
 * Allow creating CUSTOM indexes on collections (CASSANDRA-5615)
 * Evaluate now() function at execution time (CASSANDRA-5616)
 * Expose detailed read repair metrics (CASSANDRA-5618)
 * Correct blob literal + ReversedType parsing (CASSANDRA-5629)
 * Allow GPFS to prefer the internal IP like EC2MRS (CASSANDRA-5630)
 * fix help text for -tspw cassandra-cli (CASSANDRA-5643)
 * don't throw away initial causes exceptions for internode encryption issues 
   (CASSANDRA-5644)
 * Fix message spelling errors for cql select statements (CASSANDRA-5647)
 * Suppress custom exceptions thru jmx (CASSANDRA-5652)
 * Update CREATE CUSTOM INDEX syntax (CASSANDRA-5639)
 * Fix PermissionDetails.equals() method (CASSANDRA-5655)
 * Never allow partition key ranges in CQL3 without token() (CASSANDRA-5666)
 * Gossiper incorrectly drops AppState for an upgrading node (CASSANDRA-5660)
 * Connection thrashing during multi-region ec2 during upgrade, due to 
   messaging version (CASSANDRA-5669)
 * Avoid over reconnecting in EC2MRS (CASSANDRA-5678)
 * Fix ReadResponseSerializer.serializedSize() for digest reads (CASSANDRA-5476)
 * allow sstable2json on 2i CFs (CASSANDRA-5694)
Merged from 1.1:
 * Remove buggy thrift max message length option (CASSANDRA-5529)
 * Fix NPE in Pig's widerow mode (CASSANDRA-5488)
 * Add split size parameter to Pig and disable split combination (CASSANDRA-5544)


1.2.5
 * make BytesToken.toString only return hex bytes (CASSANDRA-5566)
 * Ensure that submitBackground enqueues at least one task (CASSANDRA-5554)
 * fix 2i updates with identical values and timestamps (CASSANDRA-5540)
 * fix compaction throttling bursty-ness (CASSANDRA-4316)
 * reduce memory consumption of IndexSummary (CASSANDRA-5506)
 * remove per-row column name bloom filters (CASSANDRA-5492)
 * Include fatal errors in trace events (CASSANDRA-5447)
 * Ensure that PerRowSecondaryIndex is notified of row-level deletes
   (CASSANDRA-5445)
 * Allow empty blob literals in CQL3 (CASSANDRA-5452)
 * Fix streaming RangeTombstones at column index boundary (CASSANDRA-5418)
 * Fix preparing statements when current keyspace is not set (CASSANDRA-5468)
 * Fix SemanticVersion.isSupportedBy minor/patch handling (CASSANDRA-5496)
 * Don't provide oldCfId for post-1.1 system cfs (CASSANDRA-5490)
 * Fix primary range ignores replication strategy (CASSANDRA-5424)
 * Fix shutdown of binary protocol server (CASSANDRA-5507)
 * Fix repair -snapshot not working (CASSANDRA-5512)
 * Set isRunning flag later in binary protocol server (CASSANDRA-5467)
 * Fix use of CQL3 functions with descending clustering order (CASSANDRA-5472)
 * Disallow renaming columns one at a time for thrift table in CQL3
   (CASSANDRA-5531)
 * cqlsh: add CLUSTERING ORDER BY support to DESCRIBE (CASSANDRA-5528)
 * Add custom secondary index support to CQL3 (CASSANDRA-5484)
 * Fix repair hanging silently on unexpected error (CASSANDRA-5229)
 * Fix Ec2Snitch regression introduced by CASSANDRA-5171 (CASSANDRA-5432)
 * Add nodetool enablebackup/disablebackup (CASSANDRA-5556)
 * cqlsh: fix DESCRIBE after case insensitive USE (CASSANDRA-5567)
Merged from 1.1
 * Add retry mechanism to OTC for non-droppable_verbs (CASSANDRA-5393)
 * Use allocator information to improve memtable memory usage estimate
   (CASSANDRA-5497)
 * Fix trying to load deleted row into row cache on startup (CASSANDRA-4463)
 * fsync leveled manifest to avoid corruption (CASSANDRA-5535)
 * Fix Bound intersection computation (CASSANDRA-5551)
 * sstablescrub now respects max memory size in cassandra.in.sh (CASSANDRA-5562)


1.2.4
 * Ensure that PerRowSecondaryIndex updates see the most recent values
   (CASSANDRA-5397)
 * avoid duplicate index entries ind PrecompactedRow and 
   ParallelCompactionIterable (CASSANDRA-5395)
 * remove the index entry on oldColumn when new column is a tombstone 
   (CASSANDRA-5395)
 * Change default stream throughput from 400 to 200 mbps (CASSANDRA-5036)
 * Gossiper logs DOWN for symmetry with UP (CASSANDRA-5187)
 * Fix mixing prepared statements between keyspaces (CASSANDRA-5352)
 * Fix consistency level during bootstrap - strike 3 (CASSANDRA-5354)
 * Fix transposed arguments in AlreadyExistsException (CASSANDRA-5362)
 * Improve asynchronous hint delivery (CASSANDRA-5179)
 * Fix Guava dependency version (12.0 -> 13.0.1) for Maven (CASSANDRA-5364)
 * Validate that provided CQL3 collection value are < 64K (CASSANDRA-5355)
 * Make upgradeSSTable skip current version sstables by default (CASSANDRA-5366)
 * Optimize min/max timestamp collection (CASSANDRA-5373)
 * Invalid streamId in cql binary protocol when using invalid CL 
   (CASSANDRA-5164)
 * Fix validation for IN where clauses with collections (CASSANDRA-5376)
 * Copy resultSet on count query to avoid ConcurrentModificationException 
   (CASSANDRA-5382)
 * Correctly typecheck in CQL3 even with ReversedType (CASSANDRA-5386)
 * Fix streaming compressed files when using encryption (CASSANDRA-5391)
 * cassandra-all 1.2.0 pom missing netty dependency (CASSANDRA-5392)
 * Fix writetime/ttl functions on null values (CASSANDRA-5341)
 * Fix NPE during cql3 select with token() (CASSANDRA-5404)
 * IndexHelper.skipBloomFilters won't skip non-SHA filters (CASSANDRA-5385)
 * cqlsh: Print maps ordered by key, sort sets (CASSANDRA-5413)
 * Add null syntax support in CQL3 for inserts (CASSANDRA-3783)
 * Allow unauthenticated set_keyspace() calls (CASSANDRA-5423)
 * Fix potential incremental backups race (CASSANDRA-5410)
 * Fix prepared BATCH statements with batch-level timestamps (CASSANDRA-5415)
 * Allow overriding superuser setup delay (CASSANDRA-5430)
 * cassandra-shuffle with JMX usernames and passwords (CASSANDRA-5431)
Merged from 1.1:
 * cli: Quote ks and cf names in schema output when needed (CASSANDRA-5052)
 * Fix bad default for min/max timestamp in SSTableMetadata (CASSANDRA-5372)
 * Fix cf name extraction from manifest in Directories.migrateFile() 
   (CASSANDRA-5242)
 * Support pluggable internode authentication (CASSANDRA-5401)


1.2.3
 * add check for sstable overlap within a level on startup (CASSANDRA-5327)
 * replace ipv6 colons in jmx object names (CASSANDRA-5298, 5328)
 * Avoid allocating SSTableBoundedScanner during repair when the range does 
   not intersect the sstable (CASSANDRA-5249)
 * Don't lowercase property map keys (this breaks NTS) (CASSANDRA-5292)
 * Fix composite comparator with super columns (CASSANDRA-5287)
 * Fix insufficient validation of UPDATE queries against counter cfs
   (CASSANDRA-5300)
 * Fix PropertyFileSnitch default DC/Rack behavior (CASSANDRA-5285)
 * Handle null values when executing prepared statement (CASSANDRA-5081)
 * Add netty to pom dependencies (CASSANDRA-5181)
 * Include type arguments in Thrift CQLPreparedResult (CASSANDRA-5311)
 * Fix compaction not removing columns when bf_fp_ratio is 1 (CASSANDRA-5182)
 * cli: Warn about missing CQL3 tables in schema descriptions (CASSANDRA-5309)
 * Re-enable unknown option in replication/compaction strategies option for
   backward compatibility (CASSANDRA-4795)
 * Add binary protocol support to stress (CASSANDRA-4993)
 * cqlsh: Fix COPY FROM value quoting and null handling (CASSANDRA-5305)
 * Fix repair -pr for vnodes (CASSANDRA-5329)
 * Relax CL for auth queries for non-default users (CASSANDRA-5310)
 * Fix AssertionError during repair (CASSANDRA-5245)
 * Don't announce migrations to pre-1.2 nodes (CASSANDRA-5334)
Merged from 1.1:
 * Update offline scrub for 1.0 -> 1.1 directory structure (CASSANDRA-5195)
 * add tmp flag to Descriptor hashcode (CASSANDRA-4021)
 * fix logging of "Found table data in data directories" when only system tables
   are present (CASSANDRA-5289)
 * cli: Add JMX authentication support (CASSANDRA-5080)
 * nodetool: ability to repair specific range (CASSANDRA-5280)
 * Fix possible assertion triggered in SliceFromReadCommand (CASSANDRA-5284)
 * cqlsh: Add inet type support on Windows (ipv4-only) (CASSANDRA-4801)
 * Fix race when initializing ColumnFamilyStore (CASSANDRA-5350)
 * Add UseTLAB JVM flag (CASSANDRA-5361)


1.2.2
 * fix potential for multiple concurrent compactions of the same sstables
   (CASSANDRA-5256)
 * avoid no-op caching of byte[] on commitlog append (CASSANDRA-5199)
 * fix symlinks under data dir not working (CASSANDRA-5185)
 * fix bug in compact storage metadata handling (CASSANDRA-5189)
 * Validate login for USE queries (CASSANDRA-5207)
 * cli: remove default username and password (CASSANDRA-5208)
 * configure populate_io_cache_on_flush per-CF (CASSANDRA-4694)
 * allow configuration of internode socket buffer (CASSANDRA-3378)
 * Make sstable directory picking blacklist-aware again (CASSANDRA-5193)
 * Correctly expire gossip states for edge cases (CASSANDRA-5216)
 * Improve handling of directory creation failures (CASSANDRA-5196)
 * Expose secondary indicies to the rest of nodetool (CASSANDRA-4464)
 * Binary protocol: avoid sending notification for 0.0.0.0 (CASSANDRA-5227)
 * add UseCondCardMark XX jvm settings on jdk 1.7 (CASSANDRA-4366)
 * CQL3 refactor to allow conversion function (CASSANDRA-5226)
 * Fix drop of sstables in some circumstance (CASSANDRA-5232)
 * Implement caching of authorization results (CASSANDRA-4295)
 * Add support for LZ4 compression (CASSANDRA-5038)
 * Fix missing columns in wide rows queries (CASSANDRA-5225)
 * Simplify auth setup and make system_auth ks alterable (CASSANDRA-5112)
 * Stop compactions from hanging during bootstrap (CASSANDRA-5244)
 * fix compressed streaming sending extra chunk (CASSANDRA-5105)
 * Add CQL3-based implementations of IAuthenticator and IAuthorizer
   (CASSANDRA-4898)
 * Fix timestamp-based tomstone removal logic (CASSANDRA-5248)
 * cli: Add JMX authentication support (CASSANDRA-5080)
 * Fix forceFlush behavior (CASSANDRA-5241)
 * cqlsh: Add username autocompletion (CASSANDRA-5231)
 * Fix CQL3 composite partition key error (CASSANDRA-5240)
 * Allow IN clause on last clustering key (CASSANDRA-5230)
Merged from 1.1:
 * fix start key/end token validation for wide row iteration (CASSANDRA-5168)
 * add ConfigHelper support for Thrift frame and max message sizes (CASSANDRA-5188)
 * fix nodetool repair not fail on node down (CASSANDRA-5203)
 * always collect tombstone hints (CASSANDRA-5068)
 * Fix error when sourcing file in cqlsh (CASSANDRA-5235)


1.2.1
 * stream undelivered hints on decommission (CASSANDRA-5128)
 * GossipingPropertyFileSnitch loads saved dc/rack info if needed (CASSANDRA-5133)
 * drain should flush system CFs too (CASSANDRA-4446)
 * add inter_dc_tcp_nodelay setting (CASSANDRA-5148)
 * re-allow wrapping ranges for start_token/end_token range pairitspwng (CASSANDRA-5106)
 * fix validation compaction of empty rows (CASSANDRA-5136)
 * nodetool methods to enable/disable hint storage/delivery (CASSANDRA-4750)
 * disallow bloom filter false positive chance of 0 (CASSANDRA-5013)
 * add threadpool size adjustment methods to JMXEnabledThreadPoolExecutor and 
   CompactionManagerMBean (CASSANDRA-5044)
 * fix hinting for dropped local writes (CASSANDRA-4753)
 * off-heap cache doesn't need mutable column container (CASSANDRA-5057)
 * apply disk_failure_policy to bad disks on initial directory creation 
   (CASSANDRA-4847)
 * Optimize name-based queries to use ArrayBackedSortedColumns (CASSANDRA-5043)
 * Fall back to old manifest if most recent is unparseable (CASSANDRA-5041)
 * pool [Compressed]RandomAccessReader objects on the partitioned read path
   (CASSANDRA-4942)
 * Add debug logging to list filenames processed by Directories.migrateFile 
   method (CASSANDRA-4939)
 * Expose black-listed directories via JMX (CASSANDRA-4848)
 * Log compaction merge counts (CASSANDRA-4894)
 * Minimize byte array allocation by AbstractData{Input,Output} (CASSANDRA-5090)
 * Add SSL support for the binary protocol (CASSANDRA-5031)
 * Allow non-schema system ks modification for shuffle to work (CASSANDRA-5097)
 * cqlsh: Add default limit to SELECT statements (CASSANDRA-4972)
 * cqlsh: fix DESCRIBE for 1.1 cfs in CQL3 (CASSANDRA-5101)
 * Correctly gossip with nodes >= 1.1.7 (CASSANDRA-5102)
 * Ensure CL guarantees on digest mismatch (CASSANDRA-5113)
 * Validate correctly selects on composite partition key (CASSANDRA-5122)
 * Fix exception when adding collection (CASSANDRA-5117)
 * Handle states for non-vnode clusters correctly (CASSANDRA-5127)
 * Refuse unrecognized replication and compaction strategy options (CASSANDRA-4795)
 * Pick the correct value validator in sstable2json for cql3 tables (CASSANDRA-5134)
 * Validate login for describe_keyspace, describe_keyspaces and set_keyspace
   (CASSANDRA-5144)
 * Fix inserting empty maps (CASSANDRA-5141)
 * Don't remove tokens from System table for node we know (CASSANDRA-5121)
 * fix streaming progress report for compresed files (CASSANDRA-5130)
 * Coverage analysis for low-CL queries (CASSANDRA-4858)
 * Stop interpreting dates as valid timeUUID value (CASSANDRA-4936)
 * Adds E notation for floating point numbers (CASSANDRA-4927)
 * Detect (and warn) unintentional use of the cql2 thrift methods when cql3 was
   intended (CASSANDRA-5172)
 * cli: Quote ks and cf names in schema output when needed (CASSANDRA-5052)
 * Fix cf name extraction from manifest in Directories.migrateFile() (CASSANDRA-5242)
 * Replace mistaken usage of commons-logging with slf4j (CASSANDRA-5464)
 * Ensure Jackson dependency matches lib (CASSANDRA-5126)
 * Expose droppable tombstone ratio stats over JMX (CASSANDRA-5159)
Merged from 1.1:
 * Simplify CompressedRandomAccessReader to work around JDK FD bug (CASSANDRA-5088)
 * Improve handling a changing target throttle rate mid-compaction (CASSANDRA-5087)
 * Pig: correctly decode row keys in widerow mode (CASSANDRA-5098)
 * nodetool repair command now prints progress (CASSANDRA-4767)
 * fix user defined compaction to run against 1.1 data directory (CASSANDRA-5118)
 * Fix CQL3 BATCH authorization caching (CASSANDRA-5145)
 * fix get_count returns incorrect value with TTL (CASSANDRA-5099)
 * better handling for mid-compaction failure (CASSANDRA-5137)
 * convert default marshallers list to map for better readability (CASSANDRA-5109)
 * fix ConcurrentModificationException in getBootstrapSource (CASSANDRA-5170)
 * fix sstable maxtimestamp for row deletes and pre-1.1.1 sstables (CASSANDRA-5153)
 * Fix thread growth on node removal (CASSANDRA-5175)
 * Make Ec2Region's datacenter name configurable (CASSANDRA-5155)


1.2.0
 * Disallow counters in collections (CASSANDRA-5082)
 * cqlsh: add unit tests (CASSANDRA-3920)
 * fix default bloom_filter_fp_chance for LeveledCompactionStrategy (CASSANDRA-5093)
Merged from 1.1:
 * add validation for get_range_slices with start_key and end_token (CASSANDRA-5089)


1.2.0-rc2
 * fix nodetool ownership display with vnodes (CASSANDRA-5065)
 * cqlsh: add DESCRIBE KEYSPACES command (CASSANDRA-5060)
 * Fix potential infinite loop when reloading CFS (CASSANDRA-5064)
 * Fix SimpleAuthorizer example (CASSANDRA-5072)
 * cqlsh: force CL.ONE for tracing and system.schema* queries (CASSANDRA-5070)
 * Includes cassandra-shuffle in the debian package (CASSANDRA-5058)
Merged from 1.1:
 * fix multithreaded compaction deadlock (CASSANDRA-4492)
 * fix temporarily missing schema after upgrade from pre-1.1.5 (CASSANDRA-5061)
 * Fix ALTER TABLE overriding compression options with defaults
   (CASSANDRA-4996, 5066)
 * fix specifying and altering crc_check_chance (CASSANDRA-5053)
 * fix Murmur3Partitioner ownership% calculation (CASSANDRA-5076)
 * Don't expire columns sooner than they should in 2ndary indexes (CASSANDRA-5079)


1.2-rc1
 * rename rpc_timeout settings to request_timeout (CASSANDRA-5027)
 * add BF with 0.1 FP to LCS by default (CASSANDRA-5029)
 * Fix preparing insert queries (CASSANDRA-5016)
 * Fix preparing queries with counter increment (CASSANDRA-5022)
 * Fix preparing updates with collections (CASSANDRA-5017)
 * Don't generate UUID based on other node address (CASSANDRA-5002)
 * Fix message when trying to alter a clustering key type (CASSANDRA-5012)
 * Update IAuthenticator to match the new IAuthorizer (CASSANDRA-5003)
 * Fix inserting only a key in CQL3 (CASSANDRA-5040)
 * Fix CQL3 token() function when used with strings (CASSANDRA-5050)
Merged from 1.1:
 * reduce log spam from invalid counter shards (CASSANDRA-5026)
 * Improve schema propagation performance (CASSANDRA-5025)
 * Fix for IndexHelper.IndexFor throws OOB Exception (CASSANDRA-5030)
 * cqlsh: make it possible to describe thrift CFs (CASSANDRA-4827)
 * cqlsh: fix timestamp formatting on some platforms (CASSANDRA-5046)


1.2-beta3
 * make consistency level configurable in cqlsh (CASSANDRA-4829)
 * fix cqlsh rendering of blob fields (CASSANDRA-4970)
 * fix cqlsh DESCRIBE command (CASSANDRA-4913)
 * save truncation position in system table (CASSANDRA-4906)
 * Move CompressionMetadata off-heap (CASSANDRA-4937)
 * allow CLI to GET cql3 columnfamily data (CASSANDRA-4924)
 * Fix rare race condition in getExpireTimeForEndpoint (CASSANDRA-4402)
 * acquire references to overlapping sstables during compaction so bloom filter
   doesn't get free'd prematurely (CASSANDRA-4934)
 * Don't share slice query filter in CQL3 SelectStatement (CASSANDRA-4928)
 * Separate tracing from Log4J (CASSANDRA-4861)
 * Exclude gcable tombstones from merkle-tree computation (CASSANDRA-4905)
 * Better printing of AbstractBounds for tracing (CASSANDRA-4931)
 * Optimize mostRecentTombstone check in CC.collectAllData (CASSANDRA-4883)
 * Change stream session ID to UUID to avoid collision from same node (CASSANDRA-4813)
 * Use Stats.db when bulk loading if present (CASSANDRA-4957)
 * Skip repair on system_trace and keyspaces with RF=1 (CASSANDRA-4956)
 * (cql3) Remove arbitrary SELECT limit (CASSANDRA-4918)
 * Correctly handle prepared operation on collections (CASSANDRA-4945)
 * Fix CQL3 LIMIT (CASSANDRA-4877)
 * Fix Stress for CQL3 (CASSANDRA-4979)
 * Remove cassandra specific exceptions from JMX interface (CASSANDRA-4893)
 * (CQL3) Force using ALLOW FILTERING on potentially inefficient queries (CASSANDRA-4915)
 * (cql3) Fix adding column when the table has collections (CASSANDRA-4982)
 * (cql3) Fix allowing collections with compact storage (CASSANDRA-4990)
 * (cql3) Refuse ttl/writetime function on collections (CASSANDRA-4992)
 * Replace IAuthority with new IAuthorizer (CASSANDRA-4874)
 * clqsh: fix KEY pseudocolumn escaping when describing Thrift tables
   in CQL3 mode (CASSANDRA-4955)
 * add basic authentication support for Pig CassandraStorage (CASSANDRA-3042)
 * fix CQL2 ALTER TABLE compaction_strategy_class altering (CASSANDRA-4965)
Merged from 1.1:
 * Fall back to old describe_splits if d_s_ex is not available (CASSANDRA-4803)
 * Improve error reporting when streaming ranges fail (CASSANDRA-5009)
 * Fix cqlsh timestamp formatting of timezone info (CASSANDRA-4746)
 * Fix assertion failure with leveled compaction (CASSANDRA-4799)
 * Check for null end_token in get_range_slice (CASSANDRA-4804)
 * Remove all remnants of removed nodes (CASSANDRA-4840)
 * Add aut-reloading of the log4j file in debian package (CASSANDRA-4855)
 * Fix estimated row cache entry size (CASSANDRA-4860)
 * reset getRangeSlice filter after finishing a row for get_paged_slice
   (CASSANDRA-4919)
 * expunge row cache post-truncate (CASSANDRA-4940)
 * Allow static CF definition with compact storage (CASSANDRA-4910)
 * Fix endless loop/compaction of schema_* CFs due to broken timestamps (CASSANDRA-4880)
 * Fix 'wrong class type' assertion in CounterColumn (CASSANDRA-4976)


1.2-beta2
 * fp rate of 1.0 disables BF entirely; LCS defaults to 1.0 (CASSANDRA-4876)
 * off-heap bloom filters for row keys (CASSANDRA_4865)
 * add extension point for sstable components (CASSANDRA-4049)
 * improve tracing output (CASSANDRA-4852, 4862)
 * make TRACE verb droppable (CASSANDRA-4672)
 * fix BulkLoader recognition of CQL3 columnfamilies (CASSANDRA-4755)
 * Sort commitlog segments for replay by id instead of mtime (CASSANDRA-4793)
 * Make hint delivery asynchronous (CASSANDRA-4761)
 * Pluggable Thrift transport factories for CLI and cqlsh (CASSANDRA-4609, 4610)
 * cassandra-cli: allow Double value type to be inserted to a column (CASSANDRA-4661)
 * Add ability to use custom TServerFactory implementations (CASSANDRA-4608)
 * optimize batchlog flushing to skip successful batches (CASSANDRA-4667)
 * include metadata for system keyspace itself in schema tables (CASSANDRA-4416)
 * add check to PropertyFileSnitch to verify presence of location for
   local node (CASSANDRA-4728)
 * add PBSPredictor consistency modeler (CASSANDRA-4261)
 * remove vestiges of Thrift unframed mode (CASSANDRA-4729)
 * optimize single-row PK lookups (CASSANDRA-4710)
 * adjust blockFor calculation to account for pending ranges due to node 
   movement (CASSANDRA-833)
 * Change CQL version to 3.0.0 and stop accepting 3.0.0-beta1 (CASSANDRA-4649)
 * (CQL3) Make prepared statement global instead of per connection 
   (CASSANDRA-4449)
 * Fix scrubbing of CQL3 created tables (CASSANDRA-4685)
 * (CQL3) Fix validation when using counter and regular columns in the same 
   table (CASSANDRA-4706)
 * Fix bug starting Cassandra with simple authentication (CASSANDRA-4648)
 * Add support for batchlog in CQL3 (CASSANDRA-4545, 4738)
 * Add support for multiple column family outputs in CFOF (CASSANDRA-4208)
 * Support repairing only the local DC nodes (CASSANDRA-4747)
 * Use rpc_address for binary protocol and change default port (CASSANDRA-4751)
 * Fix use of collections in prepared statements (CASSANDRA-4739)
 * Store more information into peers table (CASSANDRA-4351, 4814)
 * Configurable bucket size for size tiered compaction (CASSANDRA-4704)
 * Run leveled compaction in parallel (CASSANDRA-4310)
 * Fix potential NPE during CFS reload (CASSANDRA-4786)
 * Composite indexes may miss results (CASSANDRA-4796)
 * Move consistency level to the protocol level (CASSANDRA-4734, 4824)
 * Fix Subcolumn slice ends not respected (CASSANDRA-4826)
 * Fix Assertion error in cql3 select (CASSANDRA-4783)
 * Fix list prepend logic (CQL3) (CASSANDRA-4835)
 * Add booleans as literals in CQL3 (CASSANDRA-4776)
 * Allow renaming PK columns in CQL3 (CASSANDRA-4822)
 * Fix binary protocol NEW_NODE event (CASSANDRA-4679)
 * Fix potential infinite loop in tombstone compaction (CASSANDRA-4781)
 * Remove system tables accounting from schema (CASSANDRA-4850)
 * (cql3) Force provided columns in clustering key order in 
   'CLUSTERING ORDER BY' (CASSANDRA-4881)
 * Fix composite index bug (CASSANDRA-4884)
 * Fix short read protection for CQL3 (CASSANDRA-4882)
 * Add tracing support to the binary protocol (CASSANDRA-4699)
 * (cql3) Don't allow prepared marker inside collections (CASSANDRA-4890)
 * Re-allow order by on non-selected columns (CASSANDRA-4645)
 * Bug when composite index is created in a table having collections (CASSANDRA-4909)
 * log index scan subject in CompositesSearcher (CASSANDRA-4904)
Merged from 1.1:
 * add get[Row|Key]CacheEntries to CacheServiceMBean (CASSANDRA-4859)
 * fix get_paged_slice to wrap to next row correctly (CASSANDRA-4816)
 * fix indexing empty column values (CASSANDRA-4832)
 * allow JdbcDate to compose null Date objects (CASSANDRA-4830)
 * fix possible stackoverflow when compacting 1000s of sstables
   (CASSANDRA-4765)
 * fix wrong leveled compaction progress calculation (CASSANDRA-4807)
 * add a close() method to CRAR to prevent leaking file descriptors (CASSANDRA-4820)
 * fix potential infinite loop in get_count (CASSANDRA-4833)
 * fix compositeType.{get/from}String methods (CASSANDRA-4842)
 * (CQL) fix CREATE COLUMNFAMILY permissions check (CASSANDRA-4864)
 * Fix DynamicCompositeType same type comparison (CASSANDRA-4711)
 * Fix duplicate SSTable reference when stream session failed (CASSANDRA-3306)
 * Allow static CF definition with compact storage (CASSANDRA-4910)
 * Fix endless loop/compaction of schema_* CFs due to broken timestamps (CASSANDRA-4880)
 * Fix 'wrong class type' assertion in CounterColumn (CASSANDRA-4976)


1.2-beta1
 * add atomic_batch_mutate (CASSANDRA-4542, -4635)
 * increase default max_hint_window_in_ms to 3h (CASSANDRA-4632)
 * include message initiation time to replicas so they can more
   accurately drop timed-out requests (CASSANDRA-2858)
 * fix clientutil.jar dependencies (CASSANDRA-4566)
 * optimize WriteResponse (CASSANDRA-4548)
 * new metrics (CASSANDRA-4009)
 * redesign KEYS indexes to avoid read-before-write (CASSANDRA-2897)
 * debug tracing (CASSANDRA-1123)
 * parallelize row cache loading (CASSANDRA-4282)
 * Make compaction, flush JBOD-aware (CASSANDRA-4292)
 * run local range scans on the read stage (CASSANDRA-3687)
 * clean up ioexceptions (CASSANDRA-2116)
 * add disk_failure_policy (CASSANDRA-2118)
 * Introduce new json format with row level deletion (CASSANDRA-4054)
 * remove redundant "name" column from schema_keyspaces (CASSANDRA-4433)
 * improve "nodetool ring" handling of multi-dc clusters (CASSANDRA-3047)
 * update NTS calculateNaturalEndpoints to be O(N log N) (CASSANDRA-3881)
 * split up rpc timeout by operation type (CASSANDRA-2819)
 * rewrite key cache save/load to use only sequential i/o (CASSANDRA-3762)
 * update MS protocol with a version handshake + broadcast address id
   (CASSANDRA-4311)
 * multithreaded hint replay (CASSANDRA-4189)
 * add inter-node message compression (CASSANDRA-3127)
 * remove COPP (CASSANDRA-2479)
 * Track tombstone expiration and compact when tombstone content is
   higher than a configurable threshold, default 20% (CASSANDRA-3442, 4234)
 * update MurmurHash to version 3 (CASSANDRA-2975)
 * (CLI) track elapsed time for `delete' operation (CASSANDRA-4060)
 * (CLI) jline version is bumped to 1.0 to properly  support
   'delete' key function (CASSANDRA-4132)
 * Save IndexSummary into new SSTable 'Summary' component (CASSANDRA-2392, 4289)
 * Add support for range tombstones (CASSANDRA-3708)
 * Improve MessagingService efficiency (CASSANDRA-3617)
 * Avoid ID conflicts from concurrent schema changes (CASSANDRA-3794)
 * Set thrift HSHA server thread limit to unlimited by default (CASSANDRA-4277)
 * Avoids double serialization of CF id in RowMutation messages
   (CASSANDRA-4293)
 * stream compressed sstables directly with java nio (CASSANDRA-4297)
 * Support multiple ranges in SliceQueryFilter (CASSANDRA-3885)
 * Add column metadata to system column families (CASSANDRA-4018)
 * (cql3) Always use composite types by default (CASSANDRA-4329)
 * (cql3) Add support for set, map and list (CASSANDRA-3647)
 * Validate date type correctly (CASSANDRA-4441)
 * (cql3) Allow definitions with only a PK (CASSANDRA-4361)
 * (cql3) Add support for row key composites (CASSANDRA-4179)
 * improve DynamicEndpointSnitch by using reservoir sampling (CASSANDRA-4038)
 * (cql3) Add support for 2ndary indexes (CASSANDRA-3680)
 * (cql3) fix defining more than one PK to be invalid (CASSANDRA-4477)
 * remove schema agreement checking from all external APIs (Thrift, CQL and CQL3) (CASSANDRA-4487)
 * add Murmur3Partitioner and make it default for new installations (CASSANDRA-3772, 4621)
 * (cql3) update pseudo-map syntax to use map syntax (CASSANDRA-4497)
 * Finer grained exceptions hierarchy and provides error code with exceptions (CASSANDRA-3979)
 * Adds events push to binary protocol (CASSANDRA-4480)
 * Rewrite nodetool help (CASSANDRA-2293)
 * Make CQL3 the default for CQL (CASSANDRA-4640)
 * update stress tool to be able to use CQL3 (CASSANDRA-4406)
 * Accept all thrift update on CQL3 cf but don't expose their metadata (CASSANDRA-4377)
 * Replace Throttle with Guava's RateLimiter for HintedHandOff (CASSANDRA-4541)
 * fix counter add/get using CQL2 and CQL3 in stress tool (CASSANDRA-4633)
 * Add sstable count per level to cfstats (CASSANDRA-4537)
 * (cql3) Add ALTER KEYSPACE statement (CASSANDRA-4611)
 * (cql3) Allow defining default consistency levels (CASSANDRA-4448)
 * (cql3) Fix queries using LIMIT missing results (CASSANDRA-4579)
 * fix cross-version gossip messaging (CASSANDRA-4576)
 * added inet data type (CASSANDRA-4627)


1.1.6
 * Wait for writes on synchronous read digest mismatch (CASSANDRA-4792)
 * fix commitlog replay for nanotime-infected sstables (CASSANDRA-4782)
 * preflight check ttl for maximum of 20 years (CASSANDRA-4771)
 * (Pig) fix widerow input with single column rows (CASSANDRA-4789)
 * Fix HH to compact with correct gcBefore, which avoids wiping out
   undelivered hints (CASSANDRA-4772)
 * LCS will merge up to 32 L0 sstables as intended (CASSANDRA-4778)
 * NTS will default unconfigured DC replicas to zero (CASSANDRA-4675)
 * use default consistency level in counter validation if none is
   explicitly provide (CASSANDRA-4700)
 * Improve IAuthority interface by introducing fine-grained
   access permissions and grant/revoke commands (CASSANDRA-4490, 4644)
 * fix assumption error in CLI when updating/describing keyspace 
   (CASSANDRA-4322)
 * Adds offline sstablescrub to debian packaging (CASSANDRA-4642)
 * Automatic fixing of overlapping leveled sstables (CASSANDRA-4644)
 * fix error when using ORDER BY with extended selections (CASSANDRA-4689)
 * (CQL3) Fix validation for IN queries for non-PK cols (CASSANDRA-4709)
 * fix re-created keyspace disappering after 1.1.5 upgrade 
   (CASSANDRA-4698, 4752)
 * (CLI) display elapsed time in 2 fraction digits (CASSANDRA-3460)
 * add authentication support to sstableloader (CASSANDRA-4712)
 * Fix CQL3 'is reversed' logic (CASSANDRA-4716, 4759)
 * (CQL3) Don't return ReversedType in result set metadata (CASSANDRA-4717)
 * Backport adding AlterKeyspace statement (CASSANDRA-4611)
 * (CQL3) Correcty accept upper-case data types (CASSANDRA-4770)
 * Add binary protocol events for schema changes (CASSANDRA-4684)
Merged from 1.0:
 * Switch from NBHM to CHM in MessagingService's callback map, which
   prevents OOM in long-running instances (CASSANDRA-4708)


1.1.5
 * add SecondaryIndex.reload API (CASSANDRA-4581)
 * use millis + atomicint for commitlog segment creation instead of
   nanotime, which has issues under some hypervisors (CASSANDRA-4601)
 * fix FD leak in slice queries (CASSANDRA-4571)
 * avoid recursion in leveled compaction (CASSANDRA-4587)
 * increase stack size under Java7 to 180K
 * Log(info) schema changes (CASSANDRA-4547)
 * Change nodetool setcachecapcity to manipulate global caches (CASSANDRA-4563)
 * (cql3) fix setting compaction strategy (CASSANDRA-4597)
 * fix broken system.schema_* timestamps on system startup (CASSANDRA-4561)
 * fix wrong skip of cache saving (CASSANDRA-4533)
 * Avoid NPE when lost+found is in data dir (CASSANDRA-4572)
 * Respect five-minute flush moratorium after initial CL replay (CASSANDRA-4474)
 * Adds ntp as recommended in debian packaging (CASSANDRA-4606)
 * Configurable transport in CF Record{Reader|Writer} (CASSANDRA-4558)
 * (cql3) fix potential NPE with both equal and unequal restriction (CASSANDRA-4532)
 * (cql3) improves ORDER BY validation (CASSANDRA-4624)
 * Fix potential deadlock during counter writes (CASSANDRA-4578)
 * Fix cql error with ORDER BY when using IN (CASSANDRA-4612)
Merged from 1.0:
 * increase Xss to 160k to accomodate latest 1.6 JVMs (CASSANDRA-4602)
 * fix toString of hint destination tokens (CASSANDRA-4568)
 * Fix multiple values for CurrentLocal NodeID (CASSANDRA-4626)


1.1.4
 * fix offline scrub to catch >= out of order rows (CASSANDRA-4411)
 * fix cassandra-env.sh on RHEL and other non-dash-based systems 
   (CASSANDRA-4494)
Merged from 1.0:
 * (Hadoop) fix setting key length for old-style mapred api (CASSANDRA-4534)
 * (Hadoop) fix iterating through a resultset consisting entirely
   of tombstoned rows (CASSANDRA-4466)


1.1.3
 * (cqlsh) add COPY TO (CASSANDRA-4434)
 * munmap commitlog segments before rename (CASSANDRA-4337)
 * (JMX) rename getRangeKeySample to sampleKeyRange to avoid returning
   multi-MB results as an attribute (CASSANDRA-4452)
 * flush based on data size, not throughput; overwritten columns no 
   longer artificially inflate liveRatio (CASSANDRA-4399)
 * update default commitlog segment size to 32MB and total commitlog
   size to 32/1024 MB for 32/64 bit JVMs, respectively (CASSANDRA-4422)
 * avoid using global partitioner to estimate ranges in index sstables
   (CASSANDRA-4403)
 * restore pre-CASSANDRA-3862 approach to removing expired tombstones
   from row cache during compaction (CASSANDRA-4364)
 * (stress) support for CQL prepared statements (CASSANDRA-3633)
 * Correctly catch exception when Snappy cannot be loaded (CASSANDRA-4400)
 * (cql3) Support ORDER BY when IN condition is given in WHERE clause (CASSANDRA-4327)
 * (cql3) delete "component_index" column on DROP TABLE call (CASSANDRA-4420)
 * change nanoTime() to currentTimeInMillis() in schema related code (CASSANDRA-4432)
 * add a token generation tool (CASSANDRA-3709)
 * Fix LCS bug with sstable containing only 1 row (CASSANDRA-4411)
 * fix "Can't Modify Index Name" problem on CF update (CASSANDRA-4439)
 * Fix assertion error in getOverlappingSSTables during repair (CASSANDRA-4456)
 * fix nodetool's setcompactionthreshold command (CASSANDRA-4455)
 * Ensure compacted files are never used, to avoid counter overcount (CASSANDRA-4436)
Merged from 1.0:
 * Push the validation of secondary index values to the SecondaryIndexManager (CASSANDRA-4240)
 * allow dropping columns shadowed by not-yet-expired supercolumn or row
   tombstones in PrecompactedRow (CASSANDRA-4396)


1.1.2
 * Fix cleanup not deleting index entries (CASSANDRA-4379)
 * Use correct partitioner when saving + loading caches (CASSANDRA-4331)
 * Check schema before trying to export sstable (CASSANDRA-2760)
 * Raise a meaningful exception instead of NPE when PFS encounters
   an unconfigured node + no default (CASSANDRA-4349)
 * fix bug in sstable blacklisting with LCS (CASSANDRA-4343)
 * LCS no longer promotes tiny sstables out of L0 (CASSANDRA-4341)
 * skip tombstones during hint replay (CASSANDRA-4320)
 * fix NPE in compactionstats (CASSANDRA-4318)
 * enforce 1m min keycache for auto (CASSANDRA-4306)
 * Have DeletedColumn.isMFD always return true (CASSANDRA-4307)
 * (cql3) exeption message for ORDER BY constraints said primary filter can be
    an IN clause, which is misleading (CASSANDRA-4319)
 * (cql3) Reject (not yet supported) creation of 2ndardy indexes on tables with
   composite primary keys (CASSANDRA-4328)
 * Set JVM stack size to 160k for java 7 (CASSANDRA-4275)
 * cqlsh: add COPY command to load data from CSV flat files (CASSANDRA-4012)
 * CFMetaData.fromThrift to throw ConfigurationException upon error (CASSANDRA-4353)
 * Use CF comparator to sort indexed columns in SecondaryIndexManager
   (CASSANDRA-4365)
 * add strategy_options to the KSMetaData.toString() output (CASSANDRA-4248)
 * (cql3) fix range queries containing unqueried results (CASSANDRA-4372)
 * (cql3) allow updating column_alias types (CASSANDRA-4041)
 * (cql3) Fix deletion bug (CASSANDRA-4193)
 * Fix computation of overlapping sstable for leveled compaction (CASSANDRA-4321)
 * Improve scrub and allow to run it offline (CASSANDRA-4321)
 * Fix assertionError in StorageService.bulkLoad (CASSANDRA-4368)
 * (cqlsh) add option to authenticate to a keyspace at startup (CASSANDRA-4108)
 * (cqlsh) fix ASSUME functionality (CASSANDRA-4352)
 * Fix ColumnFamilyRecordReader to not return progress > 100% (CASSANDRA-3942)
Merged from 1.0:
 * Set gc_grace on index CF to 0 (CASSANDRA-4314)


1.1.1
 * add populate_io_cache_on_flush option (CASSANDRA-2635)
 * allow larger cache capacities than 2GB (CASSANDRA-4150)
 * add getsstables command to nodetool (CASSANDRA-4199)
 * apply parent CF compaction settings to secondary index CFs (CASSANDRA-4280)
 * preserve commitlog size cap when recycling segments at startup
   (CASSANDRA-4201)
 * (Hadoop) fix split generation regression (CASSANDRA-4259)
 * ignore min/max compactions settings in LCS, while preserving
   behavior that min=max=0 disables autocompaction (CASSANDRA-4233)
 * log number of rows read from saved cache (CASSANDRA-4249)
 * calculate exact size required for cleanup operations (CASSANDRA-1404)
 * avoid blocking additional writes during flush when the commitlog
   gets behind temporarily (CASSANDRA-1991)
 * enable caching on index CFs based on data CF cache setting (CASSANDRA-4197)
 * warn on invalid replication strategy creation options (CASSANDRA-4046)
 * remove [Freeable]Memory finalizers (CASSANDRA-4222)
 * include tombstone size in ColumnFamily.size, which can prevent OOM
   during sudden mass delete operations by yielding a nonzero liveRatio
   (CASSANDRA-3741)
 * Open 1 sstableScanner per level for leveled compaction (CASSANDRA-4142)
 * Optimize reads when row deletion timestamps allow us to restrict
   the set of sstables we check (CASSANDRA-4116)
 * add support for commitlog archiving and point-in-time recovery
   (CASSANDRA-3690)
 * avoid generating redundant compaction tasks during streaming
   (CASSANDRA-4174)
 * add -cf option to nodetool snapshot, and takeColumnFamilySnapshot to
   StorageService mbean (CASSANDRA-556)
 * optimize cleanup to drop entire sstables where possible (CASSANDRA-4079)
 * optimize truncate when autosnapshot is disabled (CASSANDRA-4153)
 * update caches to use byte[] keys to reduce memory overhead (CASSANDRA-3966)
 * add column limit to cli (CASSANDRA-3012, 4098)
 * clean up and optimize DataOutputBuffer, used by CQL compression and
   CompositeType (CASSANDRA-4072)
 * optimize commitlog checksumming (CASSANDRA-3610)
 * identify and blacklist corrupted SSTables from future compactions 
   (CASSANDRA-2261)
 * Move CfDef and KsDef validation out of thrift (CASSANDRA-4037)
 * Expose API to repair a user provided range (CASSANDRA-3912)
 * Add way to force the cassandra-cli to refresh its schema (CASSANDRA-4052)
 * Avoid having replicate on write tasks stacking up at CL.ONE (CASSANDRA-2889)
 * (cql3) Backwards compatibility for composite comparators in non-cql3-aware
   clients (CASSANDRA-4093)
 * (cql3) Fix order by for reversed queries (CASSANDRA-4160)
 * (cql3) Add ReversedType support (CASSANDRA-4004)
 * (cql3) Add timeuuid type (CASSANDRA-4194)
 * (cql3) Minor fixes (CASSANDRA-4185)
 * (cql3) Fix prepared statement in BATCH (CASSANDRA-4202)
 * (cql3) Reduce the list of reserved keywords (CASSANDRA-4186)
 * (cql3) Move max/min compaction thresholds to compaction strategy options
   (CASSANDRA-4187)
 * Fix exception during move when localhost is the only source (CASSANDRA-4200)
 * (cql3) Allow paging through non-ordered partitioner results (CASSANDRA-3771)
 * (cql3) Fix drop index (CASSANDRA-4192)
 * (cql3) Don't return range ghosts anymore (CASSANDRA-3982)
 * fix re-creating Keyspaces/ColumnFamilies with the same name as dropped
   ones (CASSANDRA-4219)
 * fix SecondaryIndex LeveledManifest save upon snapshot (CASSANDRA-4230)
 * fix missing arrayOffset in FBUtilities.hash (CASSANDRA-4250)
 * (cql3) Add name of parameters in CqlResultSet (CASSANDRA-4242)
 * (cql3) Correctly validate order by queries (CASSANDRA-4246)
 * rename stress to cassandra-stress for saner packaging (CASSANDRA-4256)
 * Fix exception on colum metadata with non-string comparator (CASSANDRA-4269)
 * Check for unknown/invalid compression options (CASSANDRA-4266)
 * (cql3) Adds simple access to column timestamp and ttl (CASSANDRA-4217)
 * (cql3) Fix range queries with secondary indexes (CASSANDRA-4257)
 * Better error messages from improper input in cli (CASSANDRA-3865)
 * Try to stop all compaction upon Keyspace or ColumnFamily drop (CASSANDRA-4221)
 * (cql3) Allow keyspace properties to contain hyphens (CASSANDRA-4278)
 * (cql3) Correctly validate keyspace access in create table (CASSANDRA-4296)
 * Avoid deadlock in migration stage (CASSANDRA-3882)
 * Take supercolumn names and deletion info into account in memtable throughput
   (CASSANDRA-4264)
 * Add back backward compatibility for old style replication factor (CASSANDRA-4294)
 * Preserve compatibility with pre-1.1 index queries (CASSANDRA-4262)
Merged from 1.0:
 * Fix super columns bug where cache is not updated (CASSANDRA-4190)
 * fix maxTimestamp to include row tombstones (CASSANDRA-4116)
 * (CLI) properly handle quotes in create/update keyspace commands (CASSANDRA-4129)
 * Avoids possible deadlock during bootstrap (CASSANDRA-4159)
 * fix stress tool that hangs forever on timeout or error (CASSANDRA-4128)
 * stress tool to return appropriate exit code on failure (CASSANDRA-4188)
 * fix compaction NPE when out of disk space and assertions disabled
   (CASSANDRA-3985)
 * synchronize LCS getEstimatedTasks to avoid CME (CASSANDRA-4255)
 * ensure unique streaming session id's (CASSANDRA-4223)
 * kick off background compaction when min/max thresholds change 
   (CASSANDRA-4279)
 * improve ability of STCS.getBuckets to deal with 100s of 1000s of
   sstables, such as when convertinb back from LCS (CASSANDRA-4287)
 * Oversize integer in CQL throws NumberFormatException (CASSANDRA-4291)
 * fix 1.0.x node join to mixed version cluster, other nodes >= 1.1 (CASSANDRA-4195)
 * Fix LCS splitting sstable base on uncompressed size (CASSANDRA-4419)
 * Push the validation of secondary index values to the SecondaryIndexManager (CASSANDRA-4240)
 * Don't purge columns during upgradesstables (CASSANDRA-4462)
 * Make cqlsh work with piping (CASSANDRA-4113)
 * Validate arguments for nodetool decommission (CASSANDRA-4061)
 * Report thrift status in nodetool info (CASSANDRA-4010)


1.1.0-final
 * average a reduced liveRatio estimate with the previous one (CASSANDRA-4065)
 * Allow KS and CF names up to 48 characters (CASSANDRA-4157)
 * fix stress build (CASSANDRA-4140)
 * add time remaining estimate to nodetool compactionstats (CASSANDRA-4167)
 * (cql) fix NPE in cql3 ALTER TABLE (CASSANDRA-4163)
 * (cql) Add support for CL.TWO and CL.THREE in CQL (CASSANDRA-4156)
 * (cql) Fix type in CQL3 ALTER TABLE preventing update (CASSANDRA-4170)
 * (cql) Throw invalid exception from CQL3 on obsolete options (CASSANDRA-4171)
 * (cqlsh) fix recognizing uppercase SELECT keyword (CASSANDRA-4161)
 * Pig: wide row support (CASSANDRA-3909)
Merged from 1.0:
 * avoid streaming empty files with bulk loader if sstablewriter errors out
   (CASSANDRA-3946)


1.1-rc1
 * Include stress tool in binary builds (CASSANDRA-4103)
 * (Hadoop) fix wide row iteration when last row read was deleted
   (CASSANDRA-4154)
 * fix read_repair_chance to really default to 0.1 in the cli (CASSANDRA-4114)
 * Adds caching and bloomFilterFpChange to CQL options (CASSANDRA-4042)
 * Adds posibility to autoconfigure size of the KeyCache (CASSANDRA-4087)
 * fix KEYS index from skipping results (CASSANDRA-3996)
 * Remove sliced_buffer_size_in_kb dead option (CASSANDRA-4076)
 * make loadNewSStable preserve sstable version (CASSANDRA-4077)
 * Respect 1.0 cache settings as much as possible when upgrading 
   (CASSANDRA-4088)
 * relax path length requirement for sstable files when upgrading on 
   non-Windows platforms (CASSANDRA-4110)
 * fix terminination of the stress.java when errors were encountered
   (CASSANDRA-4128)
 * Move CfDef and KsDef validation out of thrift (CASSANDRA-4037)
 * Fix get_paged_slice (CASSANDRA-4136)
 * CQL3: Support slice with exclusive start and stop (CASSANDRA-3785)
Merged from 1.0:
 * support PropertyFileSnitch in bulk loader (CASSANDRA-4145)
 * add auto_snapshot option allowing disabling snapshot before drop/truncate
   (CASSANDRA-3710)
 * allow short snitch names (CASSANDRA-4130)


1.1-beta2
 * rename loaded sstables to avoid conflicts with local snapshots
   (CASSANDRA-3967)
 * start hint replay as soon as FD notifies that the target is back up
   (CASSANDRA-3958)
 * avoid unproductive deserializing of cached rows during compaction
   (CASSANDRA-3921)
 * fix concurrency issues with CQL keyspace creation (CASSANDRA-3903)
 * Show Effective Owership via Nodetool ring <keyspace> (CASSANDRA-3412)
 * Update ORDER BY syntax for CQL3 (CASSANDRA-3925)
 * Fix BulkRecordWriter to not throw NPE if reducer gets no map data from Hadoop (CASSANDRA-3944)
 * Fix bug with counters in super columns (CASSANDRA-3821)
 * Remove deprecated merge_shard_chance (CASSANDRA-3940)
 * add a convenient way to reset a node's schema (CASSANDRA-2963)
 * fix for intermittent SchemaDisagreementException (CASSANDRA-3884)
 * CLI `list <CF>` to limit number of columns and their order (CASSANDRA-3012)
 * ignore deprecated KsDef/CfDef/ColumnDef fields in native schema (CASSANDRA-3963)
 * CLI to report when unsupported column_metadata pair was given (CASSANDRA-3959)
 * reincarnate removed and deprecated KsDef/CfDef attributes (CASSANDRA-3953)
 * Fix race between writes and read for cache (CASSANDRA-3862)
 * perform static initialization of StorageProxy on start-up (CASSANDRA-3797)
 * support trickling fsync() on writes (CASSANDRA-3950)
 * expose counters for unavailable/timeout exceptions given to thrift clients (CASSANDRA-3671)
 * avoid quadratic startup time in LeveledManifest (CASSANDRA-3952)
 * Add type information to new schema_ columnfamilies and remove thrift
   serialization for schema (CASSANDRA-3792)
 * add missing column validator options to the CLI help (CASSANDRA-3926)
 * skip reading saved key cache if CF's caching strategy is NONE or ROWS_ONLY (CASSANDRA-3954)
 * Unify migration code (CASSANDRA-4017)
Merged from 1.0:
 * cqlsh: guess correct version of Python for Arch Linux (CASSANDRA-4090)
 * (CLI) properly handle quotes in create/update keyspace commands (CASSANDRA-4129)
 * Avoids possible deadlock during bootstrap (CASSANDRA-4159)
 * fix stress tool that hangs forever on timeout or error (CASSANDRA-4128)
 * Fix super columns bug where cache is not updated (CASSANDRA-4190)
 * stress tool to return appropriate exit code on failure (CASSANDRA-4188)


1.0.9
 * improve index sampling performance (CASSANDRA-4023)
 * always compact away deleted hints immediately after handoff (CASSANDRA-3955)
 * delete hints from dropped ColumnFamilies on handoff instead of
   erroring out (CASSANDRA-3975)
 * add CompositeType ref to the CLI doc for create/update column family (CASSANDRA-3980)
 * Pig: support Counter ColumnFamilies (CASSANDRA-3973)
 * Pig: Composite column support (CASSANDRA-3684)
 * Avoid NPE during repair when a keyspace has no CFs (CASSANDRA-3988)
 * Fix division-by-zero error on get_slice (CASSANDRA-4000)
 * don't change manifest level for cleanup, scrub, and upgradesstables
   operations under LeveledCompactionStrategy (CASSANDRA-3989, 4112)
 * fix race leading to super columns assertion failure (CASSANDRA-3957)
 * fix NPE on invalid CQL delete command (CASSANDRA-3755)
 * allow custom types in CLI's assume command (CASSANDRA-4081)
 * fix totalBytes count for parallel compactions (CASSANDRA-3758)
 * fix intermittent NPE in get_slice (CASSANDRA-4095)
 * remove unnecessary asserts in native code interfaces (CASSANDRA-4096)
 * Validate blank keys in CQL to avoid assertion errors (CASSANDRA-3612)
 * cqlsh: fix bad decoding of some column names (CASSANDRA-4003)
 * cqlsh: fix incorrect padding with unicode chars (CASSANDRA-4033)
 * Fix EC2 snitch incorrectly reporting region (CASSANDRA-4026)
 * Shut down thrift during decommission (CASSANDRA-4086)
 * Expose nodetool cfhistograms for 2ndary indexes (CASSANDRA-4063)
Merged from 0.8:
 * Fix ConcurrentModificationException in gossiper (CASSANDRA-4019)


1.1-beta1
 * (cqlsh)
   + add SOURCE and CAPTURE commands, and --file option (CASSANDRA-3479)
   + add ALTER COLUMNFAMILY WITH (CASSANDRA-3523)
   + bundle Python dependencies with Cassandra (CASSANDRA-3507)
   + added to Debian package (CASSANDRA-3458)
   + display byte data instead of erroring out on decode failure 
     (CASSANDRA-3874)
 * add nodetool rebuild_index (CASSANDRA-3583)
 * add nodetool rangekeysample (CASSANDRA-2917)
 * Fix streaming too much data during move operations (CASSANDRA-3639)
 * Nodetool and CLI connect to localhost by default (CASSANDRA-3568)
 * Reduce memory used by primary index sample (CASSANDRA-3743)
 * (Hadoop) separate input/output configurations (CASSANDRA-3197, 3765)
 * avoid returning internal Cassandra classes over JMX (CASSANDRA-2805)
 * add row-level isolation via SnapTree (CASSANDRA-2893)
 * Optimize key count estimation when opening sstable on startup
   (CASSANDRA-2988)
 * multi-dc replication optimization supporting CL > ONE (CASSANDRA-3577)
 * add command to stop compactions (CASSANDRA-1740, 3566, 3582)
 * multithreaded streaming (CASSANDRA-3494)
 * removed in-tree redhat spec (CASSANDRA-3567)
 * "defragment" rows for name-based queries under STCS, again (CASSANDRA-2503)
 * Recycle commitlog segments for improved performance 
   (CASSANDRA-3411, 3543, 3557, 3615)
 * update size-tiered compaction to prioritize small tiers (CASSANDRA-2407)
 * add message expiration logic to OutboundTcpConnection (CASSANDRA-3005)
 * off-heap cache to use sun.misc.Unsafe instead of JNA (CASSANDRA-3271)
 * EACH_QUORUM is only supported for writes (CASSANDRA-3272)
 * replace compactionlock use in schema migration by checking CFS.isValid
   (CASSANDRA-3116)
 * recognize that "SELECT first ... *" isn't really "SELECT *" (CASSANDRA-3445)
 * Use faster bytes comparison (CASSANDRA-3434)
 * Bulk loader is no longer a fat client, (HADOOP) bulk load output format
   (CASSANDRA-3045)
 * (Hadoop) add support for KeyRange.filter
 * remove assumption that keys and token are in bijection
   (CASSANDRA-1034, 3574, 3604)
 * always remove endpoints from delevery queue in HH (CASSANDRA-3546)
 * fix race between cf flush and its 2ndary indexes flush (CASSANDRA-3547)
 * fix potential race in AES when a repair fails (CASSANDRA-3548)
 * Remove columns shadowed by a deleted container even when we cannot purge
   (CASSANDRA-3538)
 * Improve memtable slice iteration performance (CASSANDRA-3545)
 * more efficient allocation of small bloom filters (CASSANDRA-3618)
 * Use separate writer thread in SSTableSimpleUnsortedWriter (CASSANDRA-3619)
 * fsync the directory after new sstable or commitlog segment are created (CASSANDRA-3250)
 * fix minor issues reported by FindBugs (CASSANDRA-3658)
 * global key/row caches (CASSANDRA-3143, 3849)
 * optimize memtable iteration during range scan (CASSANDRA-3638)
 * introduce 'crc_check_chance' in CompressionParameters to support
   a checksum percentage checking chance similarly to read-repair (CASSANDRA-3611)
 * a way to deactivate global key/row cache on per-CF basis (CASSANDRA-3667)
 * fix LeveledCompactionStrategy broken because of generation pre-allocation
   in LeveledManifest (CASSANDRA-3691)
 * finer-grained control over data directories (CASSANDRA-2749)
 * Fix ClassCastException during hinted handoff (CASSANDRA-3694)
 * Upgrade Thrift to 0.7 (CASSANDRA-3213)
 * Make stress.java insert operation to use microseconds (CASSANDRA-3725)
 * Allows (internally) doing a range query with a limit of columns instead of
   rows (CASSANDRA-3742)
 * Allow rangeSlice queries to be start/end inclusive/exclusive (CASSANDRA-3749)
 * Fix BulkLoader to support new SSTable layout and add stream
   throttling to prevent an NPE when there is no yaml config (CASSANDRA-3752)
 * Allow concurrent schema migrations (CASSANDRA-1391, 3832)
 * Add SnapshotCommand to trigger snapshot on remote node (CASSANDRA-3721)
 * Make CFMetaData conversions to/from thrift/native schema inverses
   (CASSANDRA_3559)
 * Add initial code for CQL 3.0-beta (CASSANDRA-2474, 3781, 3753)
 * Add wide row support for ColumnFamilyInputFormat (CASSANDRA-3264)
 * Allow extending CompositeType comparator (CASSANDRA-3657)
 * Avoids over-paging during get_count (CASSANDRA-3798)
 * Add new command to rebuild a node without (repair) merkle tree calculations
   (CASSANDRA-3483, 3922)
 * respect not only row cache capacity but caching mode when
   trying to read data (CASSANDRA-3812)
 * fix system tests (CASSANDRA-3827)
 * CQL support for altering row key type in ALTER TABLE (CASSANDRA-3781)
 * turn compression on by default (CASSANDRA-3871)
 * make hexToBytes refuse invalid input (CASSANDRA-2851)
 * Make secondary indexes CF inherit compression and compaction from their
   parent CF (CASSANDRA-3877)
 * Finish cleanup up tombstone purge code (CASSANDRA-3872)
 * Avoid NPE on aboarted stream-out sessions (CASSANDRA-3904)
 * BulkRecordWriter throws NPE for counter columns (CASSANDRA-3906)
 * Support compression using BulkWriter (CASSANDRA-3907)


1.0.8
 * fix race between cleanup and flush on secondary index CFSes (CASSANDRA-3712)
 * avoid including non-queried nodes in rangeslice read repair
   (CASSANDRA-3843)
 * Only snapshot CF being compacted for snapshot_before_compaction 
   (CASSANDRA-3803)
 * Log active compactions in StatusLogger (CASSANDRA-3703)
 * Compute more accurate compaction score per level (CASSANDRA-3790)
 * Return InvalidRequest when using a keyspace that doesn't exist
   (CASSANDRA-3764)
 * disallow user modification of System keyspace (CASSANDRA-3738)
 * allow using sstable2json on secondary index data (CASSANDRA-3738)
 * (cqlsh) add DESCRIBE COLUMNFAMILIES (CASSANDRA-3586)
 * (cqlsh) format blobs correctly and use colors to improve output
   readability (CASSANDRA-3726)
 * synchronize BiMap of bootstrapping tokens (CASSANDRA-3417)
 * show index options in CLI (CASSANDRA-3809)
 * add optional socket timeout for streaming (CASSANDRA-3838)
 * fix truncate not to leave behind non-CFS backed secondary indexes
   (CASSANDRA-3844)
 * make CLI `show schema` to use output stream directly instead
   of StringBuilder (CASSANDRA-3842)
 * remove the wait on hint future during write (CASSANDRA-3870)
 * (cqlsh) ignore missing CfDef opts (CASSANDRA-3933)
 * (cqlsh) look for cqlshlib relative to realpath (CASSANDRA-3767)
 * Fix short read protection (CASSANDRA-3934)
 * Make sure infered and actual schema match (CASSANDRA-3371)
 * Fix NPE during HH delivery (CASSANDRA-3677)
 * Don't put boostrapping node in 'hibernate' status (CASSANDRA-3737)
 * Fix double quotes in windows bat files (CASSANDRA-3744)
 * Fix bad validator lookup (CASSANDRA-3789)
 * Fix soft reset in EC2MultiRegionSnitch (CASSANDRA-3835)
 * Don't leave zombie connections with THSHA thrift server (CASSANDRA-3867)
 * (cqlsh) fix deserialization of data (CASSANDRA-3874)
 * Fix removetoken force causing an inconsistent state (CASSANDRA-3876)
 * Fix ahndling of some types with Pig (CASSANDRA-3886)
 * Don't allow to drop the system keyspace (CASSANDRA-3759)
 * Make Pig deletes disabled by default and configurable (CASSANDRA-3628)
Merged from 0.8:
 * (Pig) fix CassandraStorage to use correct comparator in Super ColumnFamily
   case (CASSANDRA-3251)
 * fix thread safety issues in commitlog replay, primarily affecting
   systems with many (100s) of CF definitions (CASSANDRA-3751)
 * Fix relevant tombstone ignored with super columns (CASSANDRA-3875)


1.0.7
 * fix regression in HH page size calculation (CASSANDRA-3624)
 * retry failed stream on IOException (CASSANDRA-3686)
 * allow configuring bloom_filter_fp_chance (CASSANDRA-3497)
 * attempt hint delivery every ten minutes, or when failure detector
   notifies us that a node is back up, whichever comes first.  hint
   handoff throttle delay default changed to 1ms, from 50 (CASSANDRA-3554)
 * add nodetool setstreamthroughput (CASSANDRA-3571)
 * fix assertion when dropping a columnfamily with no sstables (CASSANDRA-3614)
 * more efficient allocation of small bloom filters (CASSANDRA-3618)
 * CLibrary.createHardLinkWithExec() to check for errors (CASSANDRA-3101)
 * Avoid creating empty and non cleaned writer during compaction (CASSANDRA-3616)
 * stop thrift service in shutdown hook so we can quiesce MessagingService
   (CASSANDRA-3335)
 * (CQL) compaction_strategy_options and compression_parameters for
   CREATE COLUMNFAMILY statement (CASSANDRA-3374)
 * Reset min/max compaction threshold when creating size tiered compaction
   strategy (CASSANDRA-3666)
 * Don't ignore IOException during compaction (CASSANDRA-3655)
 * Fix assertion error for CF with gc_grace=0 (CASSANDRA-3579)
 * Shutdown ParallelCompaction reducer executor after use (CASSANDRA-3711)
 * Avoid < 0 value for pending tasks in leveled compaction (CASSANDRA-3693)
 * (Hadoop) Support TimeUUID in Pig CassandraStorage (CASSANDRA-3327)
 * Check schema is ready before continuing boostrapping (CASSANDRA-3629)
 * Catch overflows during parsing of chunk_length_kb (CASSANDRA-3644)
 * Improve stream protocol mismatch errors (CASSANDRA-3652)
 * Avoid multiple thread doing HH to the same target (CASSANDRA-3681)
 * Add JMX property for rp_timeout_in_ms (CASSANDRA-2940)
 * Allow DynamicCompositeType to compare component of different types
   (CASSANDRA-3625)
 * Flush non-cfs backed secondary indexes (CASSANDRA-3659)
 * Secondary Indexes should report memory consumption (CASSANDRA-3155)
 * fix for SelectStatement start/end key are not set correctly
   when a key alias is involved (CASSANDRA-3700)
 * fix CLI `show schema` command insert of an extra comma in
   column_metadata (CASSANDRA-3714)
Merged from 0.8:
 * avoid logging (harmless) exception when GC takes < 1ms (CASSANDRA-3656)
 * prevent new nodes from thinking down nodes are up forever (CASSANDRA-3626)
 * use correct list of replicas for LOCAL_QUORUM reads when read repair
   is disabled (CASSANDRA-3696)
 * block on flush before compacting hints (may prevent OOM) (CASSANDRA-3733)


1.0.6
 * (CQL) fix cqlsh support for replicate_on_write (CASSANDRA-3596)
 * fix adding to leveled manifest after streaming (CASSANDRA-3536)
 * filter out unavailable cipher suites when using encryption (CASSANDRA-3178)
 * (HADOOP) add old-style api support for CFIF and CFRR (CASSANDRA-2799)
 * Support TimeUUIDType column names in Stress.java tool (CASSANDRA-3541)
 * (CQL) INSERT/UPDATE/DELETE/TRUNCATE commands should allow CF names to
   be qualified by keyspace (CASSANDRA-3419)
 * always remove endpoints from delevery queue in HH (CASSANDRA-3546)
 * fix race between cf flush and its 2ndary indexes flush (CASSANDRA-3547)
 * fix potential race in AES when a repair fails (CASSANDRA-3548)
 * fix default value validation usage in CLI SET command (CASSANDRA-3553)
 * Optimize componentsFor method for compaction and startup time
   (CASSANDRA-3532)
 * (CQL) Proper ColumnFamily metadata validation on CREATE COLUMNFAMILY 
   (CASSANDRA-3565)
 * fix compression "chunk_length_kb" option to set correct kb value for 
   thrift/avro (CASSANDRA-3558)
 * fix missing response during range slice repair (CASSANDRA-3551)
 * 'describe ring' moved from CLI to nodetool and available through JMX (CASSANDRA-3220)
 * add back partitioner to sstable metadata (CASSANDRA-3540)
 * fix NPE in get_count for counters (CASSANDRA-3601)
Merged from 0.8:
 * remove invalid assertion that table was opened before dropping it
   (CASSANDRA-3580)
 * range and index scans now only send requests to enough replicas to
   satisfy requested CL + RR (CASSANDRA-3598)
 * use cannonical host for local node in nodetool info (CASSANDRA-3556)
 * remove nonlocal DC write optimization since it only worked with
   CL.ONE or CL.LOCAL_QUORUM (CASSANDRA-3577, 3585)
 * detect misuses of CounterColumnType (CASSANDRA-3422)
 * turn off string interning in json2sstable, take 2 (CASSANDRA-2189)
 * validate compression parameters on add/update of the ColumnFamily 
   (CASSANDRA-3573)
 * Check for 0.0.0.0 is incorrect in CFIF (CASSANDRA-3584)
 * Increase vm.max_map_count in debian packaging (CASSANDRA-3563)
 * gossiper will never add itself to saved endpoints (CASSANDRA-3485)


1.0.5
 * revert CASSANDRA-3407 (see CASSANDRA-3540)
 * fix assertion error while forwarding writes to local nodes (CASSANDRA-3539)


1.0.4
 * fix self-hinting of timed out read repair updates and make hinted handoff
   less prone to OOMing a coordinator (CASSANDRA-3440)
 * expose bloom filter sizes via JMX (CASSANDRA-3495)
 * enforce RP tokens 0..2**127 (CASSANDRA-3501)
 * canonicalize paths exposed through JMX (CASSANDRA-3504)
 * fix "liveSize" stat when sstables are removed (CASSANDRA-3496)
 * add bloom filter FP rates to nodetool cfstats (CASSANDRA-3347)
 * record partitioner in sstable metadata component (CASSANDRA-3407)
 * add new upgradesstables nodetool command (CASSANDRA-3406)
 * skip --debug requirement to see common exceptions in CLI (CASSANDRA-3508)
 * fix incorrect query results due to invalid max timestamp (CASSANDRA-3510)
 * make sstableloader recognize compressed sstables (CASSANDRA-3521)
 * avoids race in OutboundTcpConnection in multi-DC setups (CASSANDRA-3530)
 * use SETLOCAL in cassandra.bat (CASSANDRA-3506)
 * fix ConcurrentModificationException in Table.all() (CASSANDRA-3529)
Merged from 0.8:
 * fix concurrence issue in the FailureDetector (CASSANDRA-3519)
 * fix array out of bounds error in counter shard removal (CASSANDRA-3514)
 * avoid dropping tombstones when they might still be needed to shadow
   data in a different sstable (CASSANDRA-2786)


1.0.3
 * revert name-based query defragmentation aka CASSANDRA-2503 (CASSANDRA-3491)
 * fix invalidate-related test failures (CASSANDRA-3437)
 * add next-gen cqlsh to bin/ (CASSANDRA-3188, 3131, 3493)
 * (CQL) fix handling of rows with no columns (CASSANDRA-3424, 3473)
 * fix querying supercolumns by name returning only a subset of
   subcolumns or old subcolumn versions (CASSANDRA-3446)
 * automatically compute sha1 sum for uncompressed data files (CASSANDRA-3456)
 * fix reading metadata/statistics component for version < h (CASSANDRA-3474)
 * add sstable forward-compatibility (CASSANDRA-3478)
 * report compression ratio in CFSMBean (CASSANDRA-3393)
 * fix incorrect size exception during streaming of counters (CASSANDRA-3481)
 * (CQL) fix for counter decrement syntax (CASSANDRA-3418)
 * Fix race introduced by CASSANDRA-2503 (CASSANDRA-3482)
 * Fix incomplete deletion of delivered hints (CASSANDRA-3466)
 * Avoid rescheduling compactions when no compaction was executed 
   (CASSANDRA-3484)
 * fix handling of the chunk_length_kb compression options (CASSANDRA-3492)
Merged from 0.8:
 * fix updating CF row_cache_provider (CASSANDRA-3414)
 * CFMetaData.convertToThrift method to set RowCacheProvider (CASSANDRA-3405)
 * acquire compactionlock during truncate (CASSANDRA-3399)
 * fix displaying cfdef entries for super columnfamilies (CASSANDRA-3415)
 * Make counter shard merging thread safe (CASSANDRA-3178)
 * Revert CASSANDRA-2855
 * Fix bug preventing the use of efficient cross-DC writes (CASSANDRA-3472)
 * `describe ring` command for CLI (CASSANDRA-3220)
 * (Hadoop) skip empty rows when entire row is requested, redux (CASSANDRA-2855)


1.0.2
 * "defragment" rows for name-based queries under STCS (CASSANDRA-2503)
 * Add timing information to cassandra-cli GET/SET/LIST queries (CASSANDRA-3326)
 * Only create one CompressionMetadata object per sstable (CASSANDRA-3427)
 * cleanup usage of StorageService.setMode() (CASSANDRA-3388)
 * Avoid large array allocation for compressed chunk offsets (CASSANDRA-3432)
 * fix DecimalType bytebuffer marshalling (CASSANDRA-3421)
 * fix bug that caused first column in per row indexes to be ignored 
   (CASSANDRA-3441)
 * add JMX call to clean (failed) repair sessions (CASSANDRA-3316)
 * fix sstableloader reference acquisition bug (CASSANDRA-3438)
 * fix estimated row size regression (CASSANDRA-3451)
 * make sure we don't return more columns than asked (CASSANDRA-3303, 3395)
Merged from 0.8:
 * acquire compactionlock during truncate (CASSANDRA-3399)
 * fix displaying cfdef entries for super columnfamilies (CASSANDRA-3415)


1.0.1
 * acquire references during index build to prevent delete problems
   on Windows (CASSANDRA-3314)
 * describe_ring should include datacenter/topology information (CASSANDRA-2882)
 * Thrift sockets are not properly buffered (CASSANDRA-3261)
 * performance improvement for bytebufferutil compare function (CASSANDRA-3286)
 * add system.versions ColumnFamily (CASSANDRA-3140)
 * reduce network copies (CASSANDRA-3333, 3373)
 * limit nodetool to 32MB of heap (CASSANDRA-3124)
 * (CQL) update parser to accept "timestamp" instead of "date" (CASSANDRA-3149)
 * Fix CLI `show schema` to include "compression_options" (CASSANDRA-3368)
 * Snapshot to include manifest under LeveledCompactionStrategy (CASSANDRA-3359)
 * (CQL) SELECT query should allow CF name to be qualified by keyspace (CASSANDRA-3130)
 * (CQL) Fix internal application error specifying 'using consistency ...'
   in lower case (CASSANDRA-3366)
 * fix Deflate compression when compression actually makes the data bigger
   (CASSANDRA-3370)
 * optimize UUIDGen to avoid lock contention on InetAddress.getLocalHost 
   (CASSANDRA-3387)
 * tolerate index being dropped mid-mutation (CASSANDRA-3334, 3313)
 * CompactionManager is now responsible for checking for new candidates
   post-task execution, enabling more consistent leveled compaction 
   (CASSANDRA-3391)
 * Cache HSHA threads (CASSANDRA-3372)
 * use CF/KS names as snapshot prefix for drop + truncate operations
   (CASSANDRA-2997)
 * Break bloom filters up to avoid heap fragmentation (CASSANDRA-2466)
 * fix cassandra hanging on jsvc stop (CASSANDRA-3302)
 * Avoid leveled compaction getting blocked on errors (CASSANDRA-3408)
 * Make reloading the compaction strategy safe (CASSANDRA-3409)
 * ignore 0.8 hints even if compaction begins before we try to purge
   them (CASSANDRA-3385)
 * remove procrun (bin\daemon) from Cassandra source tree and 
   artifacts (CASSANDRA-3331)
 * make cassandra compile under JDK7 (CASSANDRA-3275)
 * remove dependency of clientutil.jar to FBUtilities (CASSANDRA-3299)
 * avoid truncation errors by using long math on long values (CASSANDRA-3364)
 * avoid clock drift on some Windows machine (CASSANDRA-3375)
 * display cache provider in cli 'describe keyspace' command (CASSANDRA-3384)
 * fix incomplete topology information in describe_ring (CASSANDRA-3403)
 * expire dead gossip states based on time (CASSANDRA-2961)
 * improve CompactionTask extensibility (CASSANDRA-3330)
 * Allow one leveled compaction task to kick off another (CASSANDRA-3363)
 * allow encryption only between datacenters (CASSANDRA-2802)
Merged from 0.8:
 * fix truncate allowing data to be replayed post-restart (CASSANDRA-3297)
 * make iwriter final in IndexWriter to avoid NPE (CASSANDRA-2863)
 * (CQL) update grammar to require key clause in DELETE statement
   (CASSANDRA-3349)
 * (CQL) allow numeric keyspace names in USE statement (CASSANDRA-3350)
 * (Hadoop) skip empty rows when slicing the entire row (CASSANDRA-2855)
 * Fix handling of tombstone by SSTableExport/Import (CASSANDRA-3357)
 * fix ColumnIndexer to use long offsets (CASSANDRA-3358)
 * Improved CLI exceptions (CASSANDRA-3312)
 * Fix handling of tombstone by SSTableExport/Import (CASSANDRA-3357)
 * Only count compaction as active (for throttling) when they have
   successfully acquired the compaction lock (CASSANDRA-3344)
 * Display CLI version string on startup (CASSANDRA-3196)
 * (Hadoop) make CFIF try rpc_address or fallback to listen_address
   (CASSANDRA-3214)
 * (Hadoop) accept comma delimited lists of initial thrift connections
   (CASSANDRA-3185)
 * ColumnFamily min_compaction_threshold should be >= 2 (CASSANDRA-3342)
 * (Pig) add 0.8+ types and key validation type in schema (CASSANDRA-3280)
 * Fix completely removing column metadata using CLI (CASSANDRA-3126)
 * CLI `describe cluster;` output should be on separate lines for separate versions
   (CASSANDRA-3170)
 * fix changing durable_writes keyspace option during CF creation
   (CASSANDRA-3292)
 * avoid locking on update when no indexes are involved (CASSANDRA-3386)
 * fix assertionError during repair with ordered partitioners (CASSANDRA-3369)
 * correctly serialize key_validation_class for avro (CASSANDRA-3391)
 * don't expire counter tombstone after streaming (CASSANDRA-3394)
 * prevent nodes that failed to join from hanging around forever 
   (CASSANDRA-3351)
 * remove incorrect optimization from slice read path (CASSANDRA-3390)
 * Fix race in AntiEntropyService (CASSANDRA-3400)


1.0.0-final
 * close scrubbed sstable fd before deleting it (CASSANDRA-3318)
 * fix bug preventing obsolete commitlog segments from being removed
   (CASSANDRA-3269)
 * tolerate whitespace in seed CDL (CASSANDRA-3263)
 * Change default heap thresholds to max(min(1/2 ram, 1G), min(1/4 ram, 8GB))
   (CASSANDRA-3295)
 * Fix broken CompressedRandomAccessReaderTest (CASSANDRA-3298)
 * (CQL) fix type information returned for wildcard queries (CASSANDRA-3311)
 * add estimated tasks to LeveledCompactionStrategy (CASSANDRA-3322)
 * avoid including compaction cache-warming in keycache stats (CASSANDRA-3325)
 * run compaction and hinted handoff threads at MIN_PRIORITY (CASSANDRA-3308)
 * default hsha thrift server to cpu core count in rpc pool (CASSANDRA-3329)
 * add bin\daemon to binary tarball for Windows service (CASSANDRA-3331)
 * Fix places where uncompressed size of sstables was use in place of the
   compressed one (CASSANDRA-3338)
 * Fix hsha thrift server (CASSANDRA-3346)
 * Make sure repair only stream needed sstables (CASSANDRA-3345)


1.0.0-rc2
 * Log a meaningful warning when a node receives a message for a repair session
   that doesn't exist anymore (CASSANDRA-3256)
 * test for NUMA policy support as well as numactl presence (CASSANDRA-3245)
 * Fix FD leak when internode encryption is enabled (CASSANDRA-3257)
 * Remove incorrect assertion in mergeIterator (CASSANDRA-3260)
 * FBUtilities.hexToBytes(String) to throw NumberFormatException when string
   contains non-hex characters (CASSANDRA-3231)
 * Keep SimpleSnitch proximity ordering unchanged from what the Strategy
   generates, as intended (CASSANDRA-3262)
 * remove Scrub from compactionstats when finished (CASSANDRA-3255)
 * fix counter entry in jdbc TypesMap (CASSANDRA-3268)
 * fix full queue scenario for ParallelCompactionIterator (CASSANDRA-3270)
 * fix bootstrap process (CASSANDRA-3285)
 * don't try delivering hints if when there isn't any (CASSANDRA-3176)
 * CLI documentation change for ColumnFamily `compression_options` (CASSANDRA-3282)
 * ignore any CF ids sent by client for adding CF/KS (CASSANDRA-3288)
 * remove obsolete hints on first startup (CASSANDRA-3291)
 * use correct ISortedColumns for time-optimized reads (CASSANDRA-3289)
 * Evict gossip state immediately when a token is taken over by a new IP 
   (CASSANDRA-3259)


1.0.0-rc1
 * Update CQL to generate microsecond timestamps by default (CASSANDRA-3227)
 * Fix counting CFMetadata towards Memtable liveRatio (CASSANDRA-3023)
 * Kill server on wrapped OOME such as from FileChannel.map (CASSANDRA-3201)
 * remove unnecessary copy when adding to row cache (CASSANDRA-3223)
 * Log message when a full repair operation completes (CASSANDRA-3207)
 * Fix streamOutSession keeping sstables references forever if the remote end
   dies (CASSANDRA-3216)
 * Remove dynamic_snitch boolean from example configuration (defaulting to 
   true) and set default badness threshold to 0.1 (CASSANDRA-3229)
 * Base choice of random or "balanced" token on bootstrap on whether
   schema definitions were found (CASSANDRA-3219)
 * Fixes for LeveledCompactionStrategy score computation, prioritization,
   scheduling, and performance (CASSANDRA-3224, 3234)
 * parallelize sstable open at server startup (CASSANDRA-2988)
 * fix handling of exceptions writing to OutboundTcpConnection (CASSANDRA-3235)
 * Allow using quotes in "USE <keyspace>;" CLI command (CASSANDRA-3208)
 * Don't allow any cache loading exceptions to halt startup (CASSANDRA-3218)
 * Fix sstableloader --ignores option (CASSANDRA-3247)
 * File descriptor limit increased in packaging (CASSANDRA-3206)
 * Fix deadlock in commit log during flush (CASSANDRA-3253) 


1.0.0-beta1
 * removed binarymemtable (CASSANDRA-2692)
 * add commitlog_total_space_in_mb to prevent fragmented logs (CASSANDRA-2427)
 * removed commitlog_rotation_threshold_in_mb configuration (CASSANDRA-2771)
 * make AbstractBounds.normalize de-overlapp overlapping ranges (CASSANDRA-2641)
 * replace CollatingIterator, ReducingIterator with MergeIterator 
   (CASSANDRA-2062)
 * Fixed the ability to set compaction strategy in cli using create column 
   family command (CASSANDRA-2778)
 * clean up tmp files after failed compaction (CASSANDRA-2468)
 * restrict repair streaming to specific columnfamilies (CASSANDRA-2280)
 * don't bother persisting columns shadowed by a row tombstone (CASSANDRA-2589)
 * reset CF and SC deletion times after gc_grace (CASSANDRA-2317)
 * optimize away seek when compacting wide rows (CASSANDRA-2879)
 * single-pass streaming (CASSANDRA-2677, 2906, 2916, 3003)
 * use reference counting for deleting sstables instead of relying on GC
   (CASSANDRA-2521, 3179)
 * store hints as serialized mutations instead of pointers to data row
   (CASSANDRA-2045)
 * store hints in the coordinator node instead of in the closest replica 
   (CASSANDRA-2914)
 * add row_cache_keys_to_save CF option (CASSANDRA-1966)
 * check column family validity in nodetool repair (CASSANDRA-2933)
 * use lazy initialization instead of class initialization in NodeId
   (CASSANDRA-2953)
 * add paging to get_count (CASSANDRA-2894)
 * fix "short reads" in [multi]get (CASSANDRA-2643, 3157, 3192)
 * add optional compression for sstables (CASSANDRA-47, 2994, 3001, 3128)
 * add scheduler JMX metrics (CASSANDRA-2962)
 * add block level checksum for compressed data (CASSANDRA-1717)
 * make column family backed column map pluggable and introduce unsynchronized
   ArrayList backed one to speedup reads (CASSANDRA-2843, 3165, 3205)
 * refactoring of the secondary index api (CASSANDRA-2982)
 * make CL > ONE reads wait for digest reconciliation before returning
   (CASSANDRA-2494)
 * fix missing logging for some exceptions (CASSANDRA-2061)
 * refactor and optimize ColumnFamilyStore.files(...) and Descriptor.fromFilename(String)
   and few other places responsible for work with SSTable files (CASSANDRA-3040)
 * Stop reading from sstables once we know we have the most recent columns,
   for query-by-name requests (CASSANDRA-2498)
 * Add query-by-column mode to stress.java (CASSANDRA-3064)
 * Add "install" command to cassandra.bat (CASSANDRA-292)
 * clean up KSMetadata, CFMetadata from unnecessary
   Thrift<->Avro conversion methods (CASSANDRA-3032)
 * Add timeouts to client request schedulers (CASSANDRA-3079, 3096)
 * Cli to use hashes rather than array of hashes for strategy options (CASSANDRA-3081)
 * LeveledCompactionStrategy (CASSANDRA-1608, 3085, 3110, 3087, 3145, 3154, 3182)
 * Improvements of the CLI `describe` command (CASSANDRA-2630)
 * reduce window where dropped CF sstables may not be deleted (CASSANDRA-2942)
 * Expose gossip/FD info to JMX (CASSANDRA-2806)
 * Fix streaming over SSL when compressed SSTable involved (CASSANDRA-3051)
 * Add support for pluggable secondary index implementations (CASSANDRA-3078)
 * remove compaction_thread_priority setting (CASSANDRA-3104)
 * generate hints for replicas that timeout, not just replicas that are known
   to be down before starting (CASSANDRA-2034)
 * Add throttling for internode streaming (CASSANDRA-3080)
 * make the repair of a range repair all replica (CASSANDRA-2610, 3194)
 * expose the ability to repair the first range (as returned by the
   partitioner) of a node (CASSANDRA-2606)
 * Streams Compression (CASSANDRA-3015)
 * add ability to use multiple threads during a single compaction
   (CASSANDRA-2901)
 * make AbstractBounds.normalize support overlapping ranges (CASSANDRA-2641)
 * fix of the CQL count() behavior (CASSANDRA-3068)
 * use TreeMap backed column families for the SSTable simple writers
   (CASSANDRA-3148)
 * fix inconsistency of the CLI syntax when {} should be used instead of [{}]
   (CASSANDRA-3119)
 * rename CQL type names to match expected SQL behavior (CASSANDRA-3149, 3031)
 * Arena-based allocation for memtables (CASSANDRA-2252, 3162, 3163, 3168)
 * Default RR chance to 0.1 (CASSANDRA-3169)
 * Add RowLevel support to secondary index API (CASSANDRA-3147)
 * Make SerializingCacheProvider the default if JNA is available (CASSANDRA-3183)
 * Fix backwards compatibilty for CQL memtable properties (CASSANDRA-3190)
 * Add five-minute delay before starting compactions on a restarted server
   (CASSANDRA-3181)
 * Reduce copies done for intra-host messages (CASSANDRA-1788, 3144)
 * support of compaction strategy option for stress.java (CASSANDRA-3204)
 * make memtable throughput and column count thresholds no-ops (CASSANDRA-2449)
 * Return schema information along with the resultSet in CQL (CASSANDRA-2734)
 * Add new DecimalType (CASSANDRA-2883)
 * Fix assertion error in RowRepairResolver (CASSANDRA-3156)
 * Reduce unnecessary high buffer sizes (CASSANDRA-3171)
 * Pluggable compaction strategy (CASSANDRA-1610)
 * Add new broadcast_address config option (CASSANDRA-2491)


0.8.7
 * Kill server on wrapped OOME such as from FileChannel.map (CASSANDRA-3201)
 * Allow using quotes in "USE <keyspace>;" CLI command (CASSANDRA-3208)
 * Log message when a full repair operation completes (CASSANDRA-3207)
 * Don't allow any cache loading exceptions to halt startup (CASSANDRA-3218)
 * Fix sstableloader --ignores option (CASSANDRA-3247)
 * File descriptor limit increased in packaging (CASSANDRA-3206)
 * Log a meaningfull warning when a node receive a message for a repair session
   that doesn't exist anymore (CASSANDRA-3256)
 * Fix FD leak when internode encryption is enabled (CASSANDRA-3257)
 * FBUtilities.hexToBytes(String) to throw NumberFormatException when string
   contains non-hex characters (CASSANDRA-3231)
 * Keep SimpleSnitch proximity ordering unchanged from what the Strategy
   generates, as intended (CASSANDRA-3262)
 * remove Scrub from compactionstats when finished (CASSANDRA-3255)
 * Fix tool .bat files when CASSANDRA_HOME contains spaces (CASSANDRA-3258)
 * Force flush of status table when removing/updating token (CASSANDRA-3243)
 * Evict gossip state immediately when a token is taken over by a new IP (CASSANDRA-3259)
 * Fix bug where the failure detector can take too long to mark a host
   down (CASSANDRA-3273)
 * (Hadoop) allow wrapping ranges in queries (CASSANDRA-3137)
 * (Hadoop) check all interfaces for a match with split location
   before falling back to random replica (CASSANDRA-3211)
 * (Hadoop) Make Pig storage handle implements LoadMetadata (CASSANDRA-2777)
 * (Hadoop) Fix exception during PIG 'dump' (CASSANDRA-2810)
 * Fix stress COUNTER_GET option (CASSANDRA-3301)
 * Fix missing fields in CLI `show schema` output (CASSANDRA-3304)
 * Nodetool no longer leaks threads and closes JMX connections (CASSANDRA-3309)
 * fix truncate allowing data to be replayed post-restart (CASSANDRA-3297)
 * Move SimpleAuthority and SimpleAuthenticator to examples (CASSANDRA-2922)
 * Fix handling of tombstone by SSTableExport/Import (CASSANDRA-3357)
 * Fix transposition in cfHistograms (CASSANDRA-3222)
 * Allow using number as DC name when creating keyspace in CQL (CASSANDRA-3239)
 * Force flush of system table after updating/removing a token (CASSANDRA-3243)


0.8.6
 * revert CASSANDRA-2388
 * change TokenRange.endpoints back to listen/broadcast address to match
   pre-1777 behavior, and add TokenRange.rpc_endpoints instead (CASSANDRA-3187)
 * avoid trying to watch cassandra-topology.properties when loaded from jar
   (CASSANDRA-3138)
 * prevent users from creating keyspaces with LocalStrategy replication
   (CASSANDRA-3139)
 * fix CLI `show schema;` to output correct keyspace definition statement
   (CASSANDRA-3129)
 * CustomTThreadPoolServer to log TTransportException at DEBUG level
   (CASSANDRA-3142)
 * allow topology sort to work with non-unique rack names between 
   datacenters (CASSANDRA-3152)
 * Improve caching of same-version Messages on digest and repair paths
   (CASSANDRA-3158)
 * Randomize choice of first replica for counter increment (CASSANDRA-2890)
 * Fix using read_repair_chance instead of merge_shard_change (CASSANDRA-3202)
 * Avoid streaming data to nodes that already have it, on move as well as
   decommission (CASSANDRA-3041)
 * Fix divide by zero error in GCInspector (CASSANDRA-3164)
 * allow quoting of the ColumnFamily name in CLI `create column family`
   statement (CASSANDRA-3195)
 * Fix rolling upgrade from 0.7 to 0.8 problem (CASSANDRA-3166)
 * Accomodate missing encryption_options in IncomingTcpConnection.stream
   (CASSANDRA-3212)


0.8.5
 * fix NPE when encryption_options is unspecified (CASSANDRA-3007)
 * include column name in validation failure exceptions (CASSANDRA-2849)
 * make sure truncate clears out the commitlog so replay won't re-
   populate with truncated data (CASSANDRA-2950)
 * fix NPE when debug logging is enabled and dropped CF is present
   in a commitlog segment (CASSANDRA-3021)
 * fix cassandra.bat when CASSANDRA_HOME contains spaces (CASSANDRA-2952)
 * fix to SSTableSimpleUnsortedWriter bufferSize calculation (CASSANDRA-3027)
 * make cleanup and normal compaction able to skip empty rows
   (rows containing nothing but expired tombstones) (CASSANDRA-3039)
 * work around native memory leak in com.sun.management.GarbageCollectorMXBean
   (CASSANDRA-2868)
 * validate that column names in column_metadata are not equal to key_alias
   on create/update of the ColumnFamily and CQL 'ALTER' statement (CASSANDRA-3036)
 * return an InvalidRequestException if an indexed column is assigned
   a value larger than 64KB (CASSANDRA-3057)
 * fix of numeric-only and string column names handling in CLI "drop index" 
   (CASSANDRA-3054)
 * prune index scan resultset back to original request for lazy
   resultset expansion case (CASSANDRA-2964)
 * (Hadoop) fail jobs when Cassandra node has failed but TaskTracker
   has not (CASSANDRA-2388)
 * fix dynamic snitch ignoring nodes when read_repair_chance is zero
   (CASSANDRA-2662)
 * avoid retaining references to dropped CFS objects in 
   CompactionManager.estimatedCompactions (CASSANDRA-2708)
 * expose rpc timeouts per host in MessagingServiceMBean (CASSANDRA-2941)
 * avoid including cwd in classpath for deb and rpm packages (CASSANDRA-2881)
 * remove gossip state when a new IP takes over a token (CASSANDRA-3071)
 * allow sstable2json to work on index sstable files (CASSANDRA-3059)
 * always hint counters (CASSANDRA-3099)
 * fix log4j initialization in EmbeddedCassandraService (CASSANDRA-2857)
 * remove gossip state when a new IP takes over a token (CASSANDRA-3071)
 * work around native memory leak in com.sun.management.GarbageCollectorMXBean
    (CASSANDRA-2868)
 * fix UnavailableException with writes at CL.EACH_QUORM (CASSANDRA-3084)
 * fix parsing of the Keyspace and ColumnFamily names in numeric
   and string representations in CLI (CASSANDRA-3075)
 * fix corner cases in Range.differenceToFetch (CASSANDRA-3084)
 * fix ip address String representation in the ring cache (CASSANDRA-3044)
 * fix ring cache compatibility when mixing pre-0.8.4 nodes with post-
   in the same cluster (CASSANDRA-3023)
 * make repair report failure when a node participating dies (instead of
   hanging forever) (CASSANDRA-2433)
 * fix handling of the empty byte buffer by ReversedType (CASSANDRA-3111)
 * Add validation that Keyspace names are case-insensitively unique (CASSANDRA-3066)
 * catch invalid key_validation_class before instantiating UpdateColumnFamily (CASSANDRA-3102)
 * make Range and Bounds objects client-safe (CASSANDRA-3108)
 * optionally skip log4j configuration (CASSANDRA-3061)
 * bundle sstableloader with the debian package (CASSANDRA-3113)
 * don't try to build secondary indexes when there is none (CASSANDRA-3123)
 * improve SSTableSimpleUnsortedWriter speed for large rows (CASSANDRA-3122)
 * handle keyspace arguments correctly in nodetool snapshot (CASSANDRA-3038)
 * Fix SSTableImportTest on windows (CASSANDRA-3043)
 * expose compactionThroughputMbPerSec through JMX (CASSANDRA-3117)
 * log keyspace and CF of large rows being compacted


0.8.4
 * change TokenRing.endpoints to be a list of rpc addresses instead of 
   listen/broadcast addresses (CASSANDRA-1777)
 * include files-to-be-streamed in StreamInSession.getSources (CASSANDRA-2972)
 * use JAVA env var in cassandra-env.sh (CASSANDRA-2785, 2992)
 * avoid doing read for no-op replicate-on-write at CL=1 (CASSANDRA-2892)
 * refuse counter write for CL.ANY (CASSANDRA-2990)
 * switch back to only logging recent dropped messages (CASSANDRA-3004)
 * always deserialize RowMutation for counters (CASSANDRA-3006)
 * ignore saved replication_factor strategy_option for NTS (CASSANDRA-3011)
 * make sure pre-truncate CL segments are discarded (CASSANDRA-2950)


0.8.3
 * add ability to drop local reads/writes that are going to timeout
   (CASSANDRA-2943)
 * revamp token removal process, keep gossip states for 3 days (CASSANDRA-2496)
 * don't accept extra args for 0-arg nodetool commands (CASSANDRA-2740)
 * log unavailableexception details at debug level (CASSANDRA-2856)
 * expose data_dir though jmx (CASSANDRA-2770)
 * don't include tmp files as sstable when create cfs (CASSANDRA-2929)
 * log Java classpath on startup (CASSANDRA-2895)
 * keep gossipped version in sync with actual on migration coordinator 
   (CASSANDRA-2946)
 * use lazy initialization instead of class initialization in NodeId
   (CASSANDRA-2953)
 * check column family validity in nodetool repair (CASSANDRA-2933)
 * speedup bytes to hex conversions dramatically (CASSANDRA-2850)
 * Flush memtables on shutdown when durable writes are disabled 
   (CASSANDRA-2958)
 * improved POSIX compatibility of start scripts (CASsANDRA-2965)
 * add counter support to Hadoop InputFormat (CASSANDRA-2981)
 * fix bug where dirty commitlog segments were removed (and avoid keeping 
   segments with no post-flush activity permanently dirty) (CASSANDRA-2829)
 * fix throwing exception with batch mutation of counter super columns
   (CASSANDRA-2949)
 * ignore system tables during repair (CASSANDRA-2979)
 * throw exception when NTS is given replication_factor as an option
   (CASSANDRA-2960)
 * fix assertion error during compaction of counter CFs (CASSANDRA-2968)
 * avoid trying to create index names, when no index exists (CASSANDRA-2867)
 * don't sample the system table when choosing a bootstrap token
   (CASSANDRA-2825)
 * gossiper notifies of local state changes (CASSANDRA-2948)
 * add asynchronous and half-sync/half-async (hsha) thrift servers 
   (CASSANDRA-1405)
 * fix potential use of free'd native memory in SerializingCache 
   (CASSANDRA-2951)
 * prune index scan resultset back to original request for lazy
   resultset expansion case (CASSANDRA-2964)
 * (Hadoop) fail jobs when Cassandra node has failed but TaskTracker
    has not (CASSANDRA-2388)


0.8.2
 * CQL: 
   - include only one row per unique key for IN queries (CASSANDRA-2717)
   - respect client timestamp on full row deletions (CASSANDRA-2912)
 * improve thread-safety in StreamOutSession (CASSANDRA-2792)
 * allow deleting a row and updating indexed columns in it in the
   same mutation (CASSANDRA-2773)
 * Expose number of threads blocked on submitting memtable to flush
   in JMX (CASSANDRA-2817)
 * add ability to return "endpoints" to nodetool (CASSANDRA-2776)
 * Add support for multiple (comma-delimited) coordinator addresses
   to ColumnFamilyInputFormat (CASSANDRA-2807)
 * fix potential NPE while scheduling read repair for range slice
   (CASSANDRA-2823)
 * Fix race in SystemTable.getCurrentLocalNodeId (CASSANDRA-2824)
 * Correctly set default for replicate_on_write (CASSANDRA-2835)
 * improve nodetool compactionstats formatting (CASSANDRA-2844)
 * fix index-building status display (CASSANDRA-2853)
 * fix CLI perpetuating obsolete KsDef.replication_factor (CASSANDRA-2846)
 * improve cli treatment of multiline comments (CASSANDRA-2852)
 * handle row tombstones correctly in EchoedRow (CASSANDRA-2786)
 * add MessagingService.get[Recently]DroppedMessages and
   StorageService.getExceptionCount (CASSANDRA-2804)
 * fix possibility of spurious UnavailableException for LOCAL_QUORUM
   reads with dynamic snitch + read repair disabled (CASSANDRA-2870)
 * add ant-optional as dependence for the debian package (CASSANDRA-2164)
 * add option to specify limit for get_slice in the CLI (CASSANDRA-2646)
 * decrease HH page size (CASSANDRA-2832)
 * reset cli keyspace after dropping the current one (CASSANDRA-2763)
 * add KeyRange option to Hadoop inputformat (CASSANDRA-1125)
 * fix protocol versioning (CASSANDRA-2818, 2860)
 * support spaces in path to log4j configuration (CASSANDRA-2383)
 * avoid including inferred types in CF update (CASSANDRA-2809)
 * fix JMX bulkload call (CASSANDRA-2908)
 * fix updating KS with durable_writes=false (CASSANDRA-2907)
 * add simplified facade to SSTableWriter for bulk loading use
   (CASSANDRA-2911)
 * fix re-using index CF sstable names after drop/recreate (CASSANDRA-2872)
 * prepend CF to default index names (CASSANDRA-2903)
 * fix hint replay (CASSANDRA-2928)
 * Properly synchronize repair's merkle tree computation (CASSANDRA-2816)


0.8.1
 * CQL:
   - support for insert, delete in BATCH (CASSANDRA-2537)
   - support for IN to SELECT, UPDATE (CASSANDRA-2553)
   - timestamp support for INSERT, UPDATE, and BATCH (CASSANDRA-2555)
   - TTL support (CASSANDRA-2476)
   - counter support (CASSANDRA-2473)
   - ALTER COLUMNFAMILY (CASSANDRA-1709)
   - DROP INDEX (CASSANDRA-2617)
   - add SCHEMA/TABLE as aliases for KS/CF (CASSANDRA-2743)
   - server handles wait-for-schema-agreement (CASSANDRA-2756)
   - key alias support (CASSANDRA-2480)
 * add support for comparator parameters and a generic ReverseType
   (CASSANDRA-2355)
 * add CompositeType and DynamicCompositeType (CASSANDRA-2231)
 * optimize batches containing multiple updates to the same row
   (CASSANDRA-2583)
 * adjust hinted handoff page size to avoid OOM with large columns 
   (CASSANDRA-2652)
 * mark BRAF buffer invalid post-flush so we don't re-flush partial
   buffers again, especially on CL writes (CASSANDRA-2660)
 * add DROP INDEX support to CLI (CASSANDRA-2616)
 * don't perform HH to client-mode [storageproxy] nodes (CASSANDRA-2668)
 * Improve forceDeserialize/getCompactedRow encapsulation (CASSANDRA-2659)
 * Don't write CounterUpdateColumn to disk in tests (CASSANDRA-2650)
 * Add sstable bulk loading utility (CASSANDRA-1278)
 * avoid replaying hints to dropped columnfamilies (CASSANDRA-2685)
 * add placeholders for missing rows in range query pseudo-RR (CASSANDRA-2680)
 * remove no-op HHOM.renameHints (CASSANDRA-2693)
 * clone super columns to avoid modifying them during flush (CASSANDRA-2675)
 * allow writes to bypass the commitlog for certain keyspaces (CASSANDRA-2683)
 * avoid NPE when bypassing commitlog during memtable flush (CASSANDRA-2781)
 * Added support for making bootstrap retry if nodes flap (CASSANDRA-2644)
 * Added statusthrift to nodetool to report if thrift server is running (CASSANDRA-2722)
 * Fixed rows being cached if they do not exist (CASSANDRA-2723)
 * Support passing tableName and cfName to RowCacheProviders (CASSANDRA-2702)
 * close scrub file handles (CASSANDRA-2669)
 * throttle migration replay (CASSANDRA-2714)
 * optimize column serializer creation (CASSANDRA-2716)
 * Added support for making bootstrap retry if nodes flap (CASSANDRA-2644)
 * Added statusthrift to nodetool to report if thrift server is running
   (CASSANDRA-2722)
 * Fixed rows being cached if they do not exist (CASSANDRA-2723)
 * fix truncate/compaction race (CASSANDRA-2673)
 * workaround large resultsets causing large allocation retention
   by nio sockets (CASSANDRA-2654)
 * fix nodetool ring use with Ec2Snitch (CASSANDRA-2733)
 * fix removing columns and subcolumns that are supressed by a row or
   supercolumn tombstone during replica resolution (CASSANDRA-2590)
 * support sstable2json against snapshot sstables (CASSANDRA-2386)
 * remove active-pull schema requests (CASSANDRA-2715)
 * avoid marking entire list of sstables as actively being compacted
   in multithreaded compaction (CASSANDRA-2765)
 * seek back after deserializing a row to update cache with (CASSANDRA-2752)
 * avoid skipping rows in scrub for counter column family (CASSANDRA-2759)
 * fix ConcurrentModificationException in repair when dealing with 0.7 node
   (CASSANDRA-2767)
 * use threadsafe collections for StreamInSession (CASSANDRA-2766)
 * avoid infinite loop when creating merkle tree (CASSANDRA-2758)
 * avoids unmarking compacting sstable prematurely in cleanup (CASSANDRA-2769)
 * fix NPE when the commit log is bypassed (CASSANDRA-2718)
 * don't throw an exception in SS.isRPCServerRunning (CASSANDRA-2721)
 * make stress.jar executable (CASSANDRA-2744)
 * add daemon mode to java stress (CASSANDRA-2267)
 * expose the DC and rack of a node through JMX and nodetool ring (CASSANDRA-2531)
 * fix cache mbean getSize (CASSANDRA-2781)
 * Add Date, Float, Double, and Boolean types (CASSANDRA-2530)
 * Add startup flag to renew counter node id (CASSANDRA-2788)
 * add jamm agent to cassandra.bat (CASSANDRA-2787)
 * fix repair hanging if a neighbor has nothing to send (CASSANDRA-2797)
 * purge tombstone even if row is in only one sstable (CASSANDRA-2801)
 * Fix wrong purge of deleted cf during compaction (CASSANDRA-2786)
 * fix race that could result in Hadoop writer failing to throw an
   exception encountered after close() (CASSANDRA-2755)
 * fix scan wrongly throwing assertion error (CASSANDRA-2653)
 * Always use even distribution for merkle tree with RandomPartitionner
   (CASSANDRA-2841)
 * fix describeOwnership for OPP (CASSANDRA-2800)
 * ensure that string tokens do not contain commas (CASSANDRA-2762)


0.8.0-final
 * fix CQL grammar warning and cqlsh regression from CASSANDRA-2622
 * add ant generate-cql-html target (CASSANDRA-2526)
 * update CQL consistency levels (CASSANDRA-2566)
 * debian packaging fixes (CASSANDRA-2481, 2647)
 * fix UUIDType, IntegerType for direct buffers (CASSANDRA-2682, 2684)
 * switch to native Thrift for Hadoop map/reduce (CASSANDRA-2667)
 * fix StackOverflowError when building from eclipse (CASSANDRA-2687)
 * only provide replication_factor to strategy_options "help" for
   SimpleStrategy, OldNetworkTopologyStrategy (CASSANDRA-2678, 2713)
 * fix exception adding validators to non-string columns (CASSANDRA-2696)
 * avoid instantiating DatabaseDescriptor in JDBC (CASSANDRA-2694)
 * fix potential stack overflow during compaction (CASSANDRA-2626)
 * clone super columns to avoid modifying them during flush (CASSANDRA-2675)
 * reset underlying iterator in EchoedRow constructor (CASSANDRA-2653)


0.8.0-rc1
 * faster flushes and compaction from fixing excessively pessimistic 
   rebuffering in BRAF (CASSANDRA-2581)
 * fix returning null column values in the python cql driver (CASSANDRA-2593)
 * fix merkle tree splitting exiting early (CASSANDRA-2605)
 * snapshot_before_compaction directory name fix (CASSANDRA-2598)
 * Disable compaction throttling during bootstrap (CASSANDRA-2612) 
 * fix CQL treatment of > and < operators in range slices (CASSANDRA-2592)
 * fix potential double-application of counter updates on commitlog replay
   by moving replay position from header to sstable metadata (CASSANDRA-2419)
 * JDBC CQL driver exposes getColumn for access to timestamp
 * JDBC ResultSetMetadata properties added to AbstractType
 * r/m clustertool (CASSANDRA-2607)
 * add support for presenting row key as a column in CQL result sets 
   (CASSANDRA-2622)
 * Don't allow {LOCAL|EACH}_QUORUM unless strategy is NTS (CASSANDRA-2627)
 * validate keyspace strategy_options during CQL create (CASSANDRA-2624)
 * fix empty Result with secondary index when limit=1 (CASSANDRA-2628)
 * Fix regression where bootstrapping a node with no schema fails
   (CASSANDRA-2625)
 * Allow removing LocationInfo sstables (CASSANDRA-2632)
 * avoid attempting to replay mutations from dropped keyspaces (CASSANDRA-2631)
 * avoid using cached position of a key when GT is requested (CASSANDRA-2633)
 * fix counting bloom filter true positives (CASSANDRA-2637)
 * initialize local ep state prior to gossip startup if needed (CASSANDRA-2638)
 * fix counter increment lost after restart (CASSANDRA-2642)
 * add quote-escaping via backslash to CLI (CASSANDRA-2623)
 * fix pig example script (CASSANDRA-2487)
 * fix dynamic snitch race in adding latencies (CASSANDRA-2618)
 * Start/stop cassandra after more important services such as mdadm in
   debian packaging (CASSANDRA-2481)


0.8.0-beta2
 * fix NPE compacting index CFs (CASSANDRA-2528)
 * Remove checking all column families on startup for compaction candidates 
   (CASSANDRA-2444)
 * validate CQL create keyspace options (CASSANDRA-2525)
 * fix nodetool setcompactionthroughput (CASSANDRA-2550)
 * move	gossip heartbeat back to its own thread (CASSANDRA-2554)
 * validate cql TRUNCATE columnfamily before truncating (CASSANDRA-2570)
 * fix batch_mutate for mixed standard-counter mutations (CASSANDRA-2457)
 * disallow making schema changes to system keyspace (CASSANDRA-2563)
 * fix sending mutation messages multiple times (CASSANDRA-2557)
 * fix incorrect use of NBHM.size in ReadCallback that could cause
   reads to time out even when responses were received (CASSANDRA-2552)
 * trigger read repair correctly for LOCAL_QUORUM reads (CASSANDRA-2556)
 * Allow configuring the number of compaction thread (CASSANDRA-2558)
 * forceUserDefinedCompaction will attempt to compact what it is given
   even if the pessimistic estimate is that there is not enough disk space;
   automatic compactions will only compact 2 or more sstables (CASSANDRA-2575)
 * refuse to apply migrations with older timestamps than the current 
   schema (CASSANDRA-2536)
 * remove unframed Thrift transport option
 * include indexes in snapshots (CASSANDRA-2596)
 * improve ignoring of obsolete mutations in index maintenance (CASSANDRA-2401)
 * recognize attempt to drop just the index while leaving the column
   definition alone (CASSANDRA-2619)
  

0.8.0-beta1
 * remove Avro RPC support (CASSANDRA-926)
 * support for columns that act as incr/decr counters 
   (CASSANDRA-1072, 1937, 1944, 1936, 2101, 2093, 2288, 2105, 2384, 2236, 2342,
   2454)
 * CQL (CASSANDRA-1703, 1704, 1705, 1706, 1707, 1708, 1710, 1711, 1940, 
   2124, 2302, 2277, 2493)
 * avoid double RowMutation serialization on write path (CASSANDRA-1800)
 * make NetworkTopologyStrategy the default (CASSANDRA-1960)
 * configurable internode encryption (CASSANDRA-1567, 2152)
 * human readable column names in sstable2json output (CASSANDRA-1933)
 * change default JMX port to 7199 (CASSANDRA-2027)
 * backwards compatible internal messaging (CASSANDRA-1015)
 * atomic switch of memtables and sstables (CASSANDRA-2284)
 * add pluggable SeedProvider (CASSANDRA-1669)
 * Fix clustertool to not throw exception when calling get_endpoints (CASSANDRA-2437)
 * upgrade to thrift 0.6 (CASSANDRA-2412) 
 * repair works on a token range instead of full ring (CASSANDRA-2324)
 * purge tombstones from row cache (CASSANDRA-2305)
 * push replication_factor into strategy_options (CASSANDRA-1263)
 * give snapshots the same name on each node (CASSANDRA-1791)
 * remove "nodetool loadbalance" (CASSANDRA-2448)
 * multithreaded compaction (CASSANDRA-2191)
 * compaction throttling (CASSANDRA-2156)
 * add key type information and alias (CASSANDRA-2311, 2396)
 * cli no longer divides read_repair_chance by 100 (CASSANDRA-2458)
 * made CompactionInfo.getTaskType return an enum (CASSANDRA-2482)
 * add a server-wide cap on measured memtable memory usage and aggressively
   flush to keep under that threshold (CASSANDRA-2006)
 * add unified UUIDType (CASSANDRA-2233)
 * add off-heap row cache support (CASSANDRA-1969)


0.7.5
 * improvements/fixes to PIG driver (CASSANDRA-1618, CASSANDRA-2387,
   CASSANDRA-2465, CASSANDRA-2484)
 * validate index names (CASSANDRA-1761)
 * reduce contention on Table.flusherLock (CASSANDRA-1954)
 * try harder to detect failures during streaming, cleaning up temporary
   files more reliably (CASSANDRA-2088)
 * shut down server for OOM on a Thrift thread (CASSANDRA-2269)
 * fix tombstone handling in repair and sstable2json (CASSANDRA-2279)
 * preserve version when streaming data from old sstables (CASSANDRA-2283)
 * don't start repair if a neighboring node is marked as dead (CASSANDRA-2290)
 * purge tombstones from row cache (CASSANDRA-2305)
 * Avoid seeking when sstable2json exports the entire file (CASSANDRA-2318)
 * clear Built flag in system table when dropping an index (CASSANDRA-2320)
 * don't allow arbitrary argument for stress.java (CASSANDRA-2323)
 * validate values for index predicates in get_indexed_slice (CASSANDRA-2328)
 * queue secondary indexes for flush before the parent (CASSANDRA-2330)
 * allow job configuration to set the CL used in Hadoop jobs (CASSANDRA-2331)
 * add memtable_flush_queue_size defaulting to 4 (CASSANDRA-2333)
 * Allow overriding of initial_token, storage_port and rpc_port from system
   properties (CASSANDRA-2343)
 * fix comparator used for non-indexed secondary expressions in index scan
   (CASSANDRA-2347)
 * ensure size calculation and write phase of large-row compaction use
   the same threshold for TTL expiration (CASSANDRA-2349)
 * fix race when iterating CFs during add/drop (CASSANDRA-2350)
 * add ConsistencyLevel command to CLI (CASSANDRA-2354)
 * allow negative numbers in the cli (CASSANDRA-2358)
 * hard code serialVersionUID for tokens class (CASSANDRA-2361)
 * fix potential infinite loop in ByteBufferUtil.inputStream (CASSANDRA-2365)
 * fix encoding bugs in HintedHandoffManager, SystemTable when default
   charset is not UTF8 (CASSANDRA-2367)
 * avoids having removed node reappearing in Gossip (CASSANDRA-2371)
 * fix incorrect truncation of long to int when reading columns via block
   index (CASSANDRA-2376)
 * fix NPE during stream session (CASSANDRA-2377)
 * fix race condition that could leave orphaned data files when dropping CF or
   KS (CASSANDRA-2381)
 * fsync statistics component on write (CASSANDRA-2382)
 * fix duplicate results from CFS.scan (CASSANDRA-2406)
 * add IntegerType to CLI help (CASSANDRA-2414)
 * avoid caching token-only decoratedkeys (CASSANDRA-2416)
 * convert mmap assertion to if/throw so scrub can catch it (CASSANDRA-2417)
 * don't overwrite gc log (CASSANDR-2418)
 * invalidate row cache for streamed row to avoid inconsitencies
   (CASSANDRA-2420)
 * avoid copies in range/index scans (CASSANDRA-2425)
 * make sure we don't wipe data during cleanup if the node has not join
   the ring (CASSANDRA-2428)
 * Try harder to close files after compaction (CASSANDRA-2431)
 * re-set bootstrapped flag after move finishes (CASSANDRA-2435)
 * display validation_class in CLI 'describe keyspace' (CASSANDRA-2442)
 * make cleanup compactions cleanup the row cache (CASSANDRA-2451)
 * add column fields validation to scrub (CASSANDRA-2460)
 * use 64KB flush buffer instead of in_memory_compaction_limit (CASSANDRA-2463)
 * fix backslash substitutions in CLI (CASSANDRA-2492)
 * disable cache saving for system CFS (CASSANDRA-2502)
 * fixes for verifying destination availability under hinted conditions
   so UE can be thrown intead of timing out (CASSANDRA-2514)
 * fix update of validation class in column metadata (CASSANDRA-2512)
 * support LOCAL_QUORUM, EACH_QUORUM CLs outside of NTS (CASSANDRA-2516)
 * preserve version when streaming data from old sstables (CASSANDRA-2283)
 * fix backslash substitutions in CLI (CASSANDRA-2492)
 * count a row deletion as one operation towards memtable threshold 
   (CASSANDRA-2519)
 * support LOCAL_QUORUM, EACH_QUORUM CLs outside of NTS (CASSANDRA-2516)


0.7.4
 * add nodetool join command (CASSANDRA-2160)
 * fix secondary indexes on pre-existing or streamed data (CASSANDRA-2244)
 * initialize endpoint in gossiper earlier (CASSANDRA-2228)
 * add ability to write to Cassandra from Pig (CASSANDRA-1828)
 * add rpc_[min|max]_threads (CASSANDRA-2176)
 * add CL.TWO, CL.THREE (CASSANDRA-2013)
 * avoid exporting an un-requested row in sstable2json, when exporting 
   a key that does not exist (CASSANDRA-2168)
 * add incremental_backups option (CASSANDRA-1872)
 * add configurable row limit to Pig loadfunc (CASSANDRA-2276)
 * validate column values in batches as well as single-Column inserts
   (CASSANDRA-2259)
 * move sample schema from cassandra.yaml to schema-sample.txt,
   a cli scripts (CASSANDRA-2007)
 * avoid writing empty rows when scrubbing tombstoned rows (CASSANDRA-2296)
 * fix assertion error in range and index scans for CL < ALL
   (CASSANDRA-2282)
 * fix commitlog replay when flush position refers to data that didn't
   get synced before server died (CASSANDRA-2285)
 * fix fd leak in sstable2json with non-mmap'd i/o (CASSANDRA-2304)
 * reduce memory use during streaming of multiple sstables (CASSANDRA-2301)
 * purge tombstoned rows from cache after GCGraceSeconds (CASSANDRA-2305)
 * allow zero replicas in a NTS datacenter (CASSANDRA-1924)
 * make range queries respect snitch for local replicas (CASSANDRA-2286)
 * fix HH delivery when column index is larger than 2GB (CASSANDRA-2297)
 * make 2ary indexes use parent CF flush thresholds during initial build
   (CASSANDRA-2294)
 * update memtable_throughput to be a long (CASSANDRA-2158)


0.7.3
 * Keep endpoint state until aVeryLongTime (CASSANDRA-2115)
 * lower-latency read repair (CASSANDRA-2069)
 * add hinted_handoff_throttle_delay_in_ms option (CASSANDRA-2161)
 * fixes for cache save/load (CASSANDRA-2172, -2174)
 * Handle whole-row deletions in CFOutputFormat (CASSANDRA-2014)
 * Make memtable_flush_writers flush in parallel (CASSANDRA-2178)
 * Add compaction_preheat_key_cache option (CASSANDRA-2175)
 * refactor stress.py to have only one copy of the format string 
   used for creating row keys (CASSANDRA-2108)
 * validate index names for \w+ (CASSANDRA-2196)
 * Fix Cassandra cli to respect timeout if schema does not settle 
   (CASSANDRA-2187)
 * fix for compaction and cleanup writing old-format data into new-version 
   sstable (CASSANDRA-2211, -2216)
 * add nodetool scrub (CASSANDRA-2217, -2240)
 * fix sstable2json large-row pagination (CASSANDRA-2188)
 * fix EOFing on requests for the last bytes in a file (CASSANDRA-2213)
 * fix BufferedRandomAccessFile bugs (CASSANDRA-2218, -2241)
 * check for memtable flush_after_mins exceeded every 10s (CASSANDRA-2183)
 * fix cache saving on Windows (CASSANDRA-2207)
 * add validateSchemaAgreement call + synchronization to schema
   modification operations (CASSANDRA-2222)
 * fix for reversed slice queries on large rows (CASSANDRA-2212)
 * fat clients were writing local data (CASSANDRA-2223)
 * set DEFAULT_MEMTABLE_LIFETIME_IN_MINS to 24h
 * improve detection and cleanup of partially-written sstables 
   (CASSANDRA-2206)
 * fix supercolumn de/serialization when subcolumn comparator is different
   from supercolumn's (CASSANDRA-2104)
 * fix starting up on Windows when CASSANDRA_HOME contains whitespace
   (CASSANDRA-2237)
 * add [get|set][row|key]cacheSavePeriod to JMX (CASSANDRA-2100)
 * fix Hadoop ColumnFamilyOutputFormat dropping of mutations
   when batch fills up (CASSANDRA-2255)
 * move file deletions off of scheduledtasks executor (CASSANDRA-2253)


0.7.2
 * copy DecoratedKey.key when inserting into caches to avoid retaining
   a reference to the underlying buffer (CASSANDRA-2102)
 * format subcolumn names with subcomparator (CASSANDRA-2136)
 * fix column bloom filter deserialization (CASSANDRA-2165)


0.7.1
 * refactor MessageDigest creation code. (CASSANDRA-2107)
 * buffer network stack to avoid inefficient small TCP messages while avoiding
   the nagle/delayed ack problem (CASSANDRA-1896)
 * check log4j configuration for changes every 10s (CASSANDRA-1525, 1907)
 * more-efficient cross-DC replication (CASSANDRA-1530, -2051, -2138)
 * avoid polluting page cache with commitlog or sstable writes
   and seq scan operations (CASSANDRA-1470)
 * add RMI authentication options to nodetool (CASSANDRA-1921)
 * make snitches configurable at runtime (CASSANDRA-1374)
 * retry hadoop split requests on connection failure (CASSANDRA-1927)
 * implement describeOwnership for BOP, COPP (CASSANDRA-1928)
 * make read repair behave as expected for ConsistencyLevel > ONE
   (CASSANDRA-982, 2038)
 * distributed test harness (CASSANDRA-1859, 1964)
 * reduce flush lock contention (CASSANDRA-1930)
 * optimize supercolumn deserialization (CASSANDRA-1891)
 * fix CFMetaData.apply to only compare objects of the same class 
   (CASSANDRA-1962)
 * allow specifying specific SSTables to compact from JMX (CASSANDRA-1963)
 * fix race condition in MessagingService.targets (CASSANDRA-1959, 2094, 2081)
 * refuse to open sstables from a future version (CASSANDRA-1935)
 * zero-copy reads (CASSANDRA-1714)
 * fix copy bounds for word Text in wordcount demo (CASSANDRA-1993)
 * fixes for contrib/javautils (CASSANDRA-1979)
 * check more frequently for memtable expiration (CASSANDRA-2000)
 * fix writing SSTable column count statistics (CASSANDRA-1976)
 * fix streaming of multiple CFs during bootstrap (CASSANDRA-1992)
 * explicitly set JVM GC new generation size with -Xmn (CASSANDRA-1968)
 * add short options for CLI flags (CASSANDRA-1565)
 * make keyspace argument to "describe keyspace" in CLI optional
   when authenticated to keyspace already (CASSANDRA-2029)
 * added option to specify -Dcassandra.join_ring=false on startup
   to allow "warm spare" nodes or performing JMX maintenance before
   joining the ring (CASSANDRA-526)
 * log migrations at INFO (CASSANDRA-2028)
 * add CLI verbose option in file mode (CASSANDRA-2030)
 * add single-line "--" comments to CLI (CASSANDRA-2032)
 * message serialization tests (CASSANDRA-1923)
 * switch from ivy to maven-ant-tasks (CASSANDRA-2017)
 * CLI attempts to block for new schema to propagate (CASSANDRA-2044)
 * fix potential overflow in nodetool cfstats (CASSANDRA-2057)
 * add JVM shutdownhook to sync commitlog (CASSANDRA-1919)
 * allow nodes to be up without being part of  normal traffic (CASSANDRA-1951)
 * fix CLI "show keyspaces" with null options on NTS (CASSANDRA-2049)
 * fix possible ByteBuffer race conditions (CASSANDRA-2066)
 * reduce garbage generated by MessagingService to prevent load spikes
   (CASSANDRA-2058)
 * fix math in RandomPartitioner.describeOwnership (CASSANDRA-2071)
 * fix deletion of sstable non-data components (CASSANDRA-2059)
 * avoid blocking gossip while deleting handoff hints (CASSANDRA-2073)
 * ignore messages from newer versions, keep track of nodes in gossip 
   regardless of version (CASSANDRA-1970)
 * cache writing moved to CompactionManager to reduce i/o contention and
   updated to use non-cache-polluting writes (CASSANDRA-2053)
 * page through large rows when exporting to JSON (CASSANDRA-2041)
 * add flush_largest_memtables_at and reduce_cache_sizes_at options
   (CASSANDRA-2142)
 * add cli 'describe cluster' command (CASSANDRA-2127)
 * add cli support for setting username/password at 'connect' command 
   (CASSANDRA-2111)
 * add -D option to Stress.java to allow reading hosts from a file 
   (CASSANDRA-2149)
 * bound hints CF throughput between 32M and 256M (CASSANDRA-2148)
 * continue starting when invalid saved cache entries are encountered
   (CASSANDRA-2076)
 * add max_hint_window_in_ms option (CASSANDRA-1459)


0.7.0-final
 * fix offsets to ByteBuffer.get (CASSANDRA-1939)


0.7.0-rc4
 * fix cli crash after backgrounding (CASSANDRA-1875)
 * count timeouts in storageproxy latencies, and include latency 
   histograms in StorageProxyMBean (CASSANDRA-1893)
 * fix CLI get recognition of supercolumns (CASSANDRA-1899)
 * enable keepalive on intra-cluster sockets (CASSANDRA-1766)
 * count timeouts towards dynamicsnitch latencies (CASSANDRA-1905)
 * Expose index-building status in JMX + cli schema description
   (CASSANDRA-1871)
 * allow [LOCAL|EACH]_QUORUM to be used with non-NetworkTopology 
   replication Strategies
 * increased amount of index locks for faster commitlog replay
 * collect secondary index tombstones immediately (CASSANDRA-1914)
 * revert commitlog changes from #1780 (CASSANDRA-1917)
 * change RandomPartitioner min token to -1 to avoid collision w/
   tokens on actual nodes (CASSANDRA-1901)
 * examine the right nibble when validating TimeUUID (CASSANDRA-1910)
 * include secondary indexes in cleanup (CASSANDRA-1916)
 * CFS.scrubDataDirectories should also cleanup invalid secondary indexes
   (CASSANDRA-1904)
 * ability to disable/enable gossip on nodes to force them down
   (CASSANDRA-1108)


0.7.0-rc3
 * expose getNaturalEndpoints in StorageServiceMBean taking byte[]
   key; RMI cannot serialize ByteBuffer (CASSANDRA-1833)
 * infer org.apache.cassandra.locator for replication strategy classes
   when not otherwise specified
 * validation that generates less garbage (CASSANDRA-1814)
 * add TTL support to CLI (CASSANDRA-1838)
 * cli defaults to bytestype for subcomparator when creating
   column families (CASSANDRA-1835)
 * unregister index MBeans when index is dropped (CASSANDRA-1843)
 * make ByteBufferUtil.clone thread-safe (CASSANDRA-1847)
 * change exception for read requests during bootstrap from 
   InvalidRequest to Unavailable (CASSANDRA-1862)
 * respect row-level tombstones post-flush in range scans
   (CASSANDRA-1837)
 * ReadResponseResolver check digests against each other (CASSANDRA-1830)
 * return InvalidRequest when remove of subcolumn without supercolumn
   is requested (CASSANDRA-1866)
 * flush before repair (CASSANDRA-1748)
 * SSTableExport validates key order (CASSANDRA-1884)
 * large row support for SSTableExport (CASSANDRA-1867)
 * Re-cache hot keys post-compaction without hitting disk (CASSANDRA-1878)
 * manage read repair in coordinator instead of data source, to
   provide latency information to dynamic snitch (CASSANDRA-1873)


0.7.0-rc2
 * fix live-column-count of slice ranges including tombstoned supercolumn 
   with live subcolumn (CASSANDRA-1591)
 * rename o.a.c.internal.AntientropyStage -> AntiEntropyStage,
   o.a.c.request.Request_responseStage -> RequestResponseStage,
   o.a.c.internal.Internal_responseStage -> InternalResponseStage
 * add AbstractType.fromString (CASSANDRA-1767)
 * require index_type to be present when specifying index_name
   on ColumnDef (CASSANDRA-1759)
 * fix add/remove index bugs in CFMetadata (CASSANDRA-1768)
 * rebuild Strategy during system_update_keyspace (CASSANDRA-1762)
 * cli updates prompt to ... in continuation lines (CASSANDRA-1770)
 * support multiple Mutations per key in hadoop ColumnFamilyOutputFormat
   (CASSANDRA-1774)
 * improvements to Debian init script (CASSANDRA-1772)
 * use local classloader to check for version.properties (CASSANDRA-1778)
 * Validate that column names in column_metadata are valid for the
   defined comparator, and decode properly in cli (CASSANDRA-1773)
 * use cross-platform newlines in cli (CASSANDRA-1786)
 * add ExpiringColumn support to sstable import/export (CASSANDRA-1754)
 * add flush for each append to periodic commitlog mode; added
   periodic_without_flush option to disable this (CASSANDRA-1780)
 * close file handle used for post-flush truncate (CASSANDRA-1790)
 * various code cleanup (CASSANDRA-1793, -1794, -1795)
 * fix range queries against wrapped range (CASSANDRA-1781)
 * fix consistencylevel calculations for NetworkTopologyStrategy
   (CASSANDRA-1804)
 * cli support index type enum names (CASSANDRA-1810)
 * improved validation of column_metadata (CASSANDRA-1813)
 * reads at ConsistencyLevel > 1 throw UnavailableException
   immediately if insufficient live nodes exist (CASSANDRA-1803)
 * copy bytebuffers for local writes to avoid retaining the entire
   Thrift frame (CASSANDRA-1801)
 * fix NPE adding index to column w/o prior metadata (CASSANDRA-1764)
 * reduce fat client timeout (CASSANDRA-1730)
 * fix botched merge of CASSANDRA-1316


0.7.0-rc1
 * fix compaction and flush races with schema updates (CASSANDRA-1715)
 * add clustertool, config-converter, sstablekeys, and schematool 
   Windows .bat files (CASSANDRA-1723)
 * reject range queries received during bootstrap (CASSANDRA-1739)
 * fix wrapping-range queries on non-minimum token (CASSANDRA-1700)
 * add nodetool cfhistogram (CASSANDRA-1698)
 * limit repaired ranges to what the nodes have in common (CASSANDRA-1674)
 * index scan treats missing columns as not matching secondary
   expressions (CASSANDRA-1745)
 * Fix misuse of DataOutputBuffer.getData in AntiEntropyService
   (CASSANDRA-1729)
 * detect and warn when obsolete version of JNA is present (CASSANDRA-1760)
 * reduce fat client timeout (CASSANDRA-1730)
 * cleanup smallest CFs first to increase free temp space for larger ones
   (CASSANDRA-1811)
 * Update windows .bat files to work outside of main Cassandra
   directory (CASSANDRA-1713)
 * fix read repair regression from 0.6.7 (CASSANDRA-1727)
 * more-efficient read repair (CASSANDRA-1719)
 * fix hinted handoff replay (CASSANDRA-1656)
 * log type of dropped messages (CASSANDRA-1677)
 * upgrade to SLF4J 1.6.1
 * fix ByteBuffer bug in ExpiringColumn.updateDigest (CASSANDRA-1679)
 * fix IntegerType.getString (CASSANDRA-1681)
 * make -Djava.net.preferIPv4Stack=true the default (CASSANDRA-628)
 * add INTERNAL_RESPONSE verb to differentiate from responses related
   to client requests (CASSANDRA-1685)
 * log tpstats when dropping messages (CASSANDRA-1660)
 * include unreachable nodes in describeSchemaVersions (CASSANDRA-1678)
 * Avoid dropping messages off the client request path (CASSANDRA-1676)
 * fix jna errno reporting (CASSANDRA-1694)
 * add friendlier error for UnknownHostException on startup (CASSANDRA-1697)
 * include jna dependency in RPM package (CASSANDRA-1690)
 * add --skip-keys option to stress.py (CASSANDRA-1696)
 * improve cli handling of non-string keys and column names 
   (CASSANDRA-1701, -1693)
 * r/m extra subcomparator line in cli keyspaces output (CASSANDRA-1712)
 * add read repair chance to cli "show keyspaces"
 * upgrade to ConcurrentLinkedHashMap 1.1 (CASSANDRA-975)
 * fix index scan routing (CASSANDRA-1722)
 * fix tombstoning of supercolumns in range queries (CASSANDRA-1734)
 * clear endpoint cache after updating keyspace metadata (CASSANDRA-1741)
 * fix wrapping-range queries on non-minimum token (CASSANDRA-1700)
 * truncate includes secondary indexes (CASSANDRA-1747)
 * retain reference to PendingFile sstables (CASSANDRA-1749)
 * fix sstableimport regression (CASSANDRA-1753)
 * fix for bootstrap when no non-system tables are defined (CASSANDRA-1732)
 * handle replica unavailability in index scan (CASSANDRA-1755)
 * fix service initialization order deadlock (CASSANDRA-1756)
 * multi-line cli commands (CASSANDRA-1742)
 * fix race between snapshot and compaction (CASSANDRA-1736)
 * add listEndpointsPendingHints, deleteHintsForEndpoint JMX methods 
   (CASSANDRA-1551)


0.7.0-beta3
 * add strategy options to describe_keyspace output (CASSANDRA-1560)
 * log warning when using randomly generated token (CASSANDRA-1552)
 * re-organize JMX into .db, .net, .internal, .request (CASSANDRA-1217)
 * allow nodes to change IPs between restarts (CASSANDRA-1518)
 * remember ring state between restarts by default (CASSANDRA-1518)
 * flush index built flag so we can read it before log replay (CASSANDRA-1541)
 * lock row cache updates to prevent race condition (CASSANDRA-1293)
 * remove assertion causing rare (and harmless) error messages in
   commitlog (CASSANDRA-1330)
 * fix moving nodes with no keyspaces defined (CASSANDRA-1574)
 * fix unbootstrap when no data is present in a transfer range (CASSANDRA-1573)
 * take advantage of AVRO-495 to simplify our avro IDL (CASSANDRA-1436)
 * extend authorization hierarchy to column family (CASSANDRA-1554)
 * deletion support in secondary indexes (CASSANDRA-1571)
 * meaningful error message for invalid replication strategy class 
   (CASSANDRA-1566)
 * allow keyspace creation with RF > N (CASSANDRA-1428)
 * improve cli error handling (CASSANDRA-1580)
 * add cache save/load ability (CASSANDRA-1417, 1606, 1647)
 * add StorageService.getDrainProgress (CASSANDRA-1588)
 * Disallow bootstrap to an in-use token (CASSANDRA-1561)
 * Allow dynamic secondary index creation and destruction (CASSANDRA-1532)
 * log auto-guessed memtable thresholds (CASSANDRA-1595)
 * add ColumnDef support to cli (CASSANDRA-1583)
 * reduce index sample time by 75% (CASSANDRA-1572)
 * add cli support for column, strategy metadata (CASSANDRA-1578, 1612)
 * add cli support for schema modification (CASSANDRA-1584)
 * delete temp files on failed compactions (CASSANDRA-1596)
 * avoid blocking for dead nodes during removetoken (CASSANDRA-1605)
 * remove ConsistencyLevel.ZERO (CASSANDRA-1607)
 * expose in-progress compaction type in jmx (CASSANDRA-1586)
 * removed IClock & related classes from internals (CASSANDRA-1502)
 * fix removing tokens from SystemTable on decommission and removetoken
   (CASSANDRA-1609)
 * include CF metadata in cli 'show keyspaces' (CASSANDRA-1613)
 * switch from Properties to HashMap in PropertyFileSnitch to
   avoid synchronization bottleneck (CASSANDRA-1481)
 * PropertyFileSnitch configuration file renamed to 
   cassandra-topology.properties
 * add cli support for get_range_slices (CASSANDRA-1088, CASSANDRA-1619)
 * Make memtable flush thresholds per-CF instead of global 
   (CASSANDRA-1007, 1637)
 * add cli support for binary data without CfDef hints (CASSANDRA-1603)
 * fix building SSTable statistics post-stream (CASSANDRA-1620)
 * fix potential infinite loop in 2ary index queries (CASSANDRA-1623)
 * allow creating NTS keyspaces with no replicas configured (CASSANDRA-1626)
 * add jmx histogram of sstables accessed per read (CASSANDRA-1624)
 * remove system_rename_column_family and system_rename_keyspace from the
   client API until races can be fixed (CASSANDRA-1630, CASSANDRA-1585)
 * add cli sanity tests (CASSANDRA-1582)
 * update GC settings in cassandra.bat (CASSANDRA-1636)
 * cli support for index queries (CASSANDRA-1635)
 * cli support for updating schema memtable settings (CASSANDRA-1634)
 * cli --file option (CASSANDRA-1616)
 * reduce automatically chosen memtable sizes by 50% (CASSANDRA-1641)
 * move endpoint cache from snitch to strategy (CASSANDRA-1643)
 * fix commitlog recovery deleting the newly-created segment as well as
   the old ones (CASSANDRA-1644)
 * upgrade to Thrift 0.5 (CASSANDRA-1367)
 * renamed CL.DCQUORUM to LOCAL_QUORUM and DCQUORUMSYNC to EACH_QUORUM
 * cli truncate support (CASSANDRA-1653)
 * update GC settings in cassandra.bat (CASSANDRA-1636)
 * avoid logging when a node's ip/token is gossipped back to it (CASSANDRA-1666)


0.7-beta2
 * always use UTF-8 for hint keys (CASSANDRA-1439)
 * remove cassandra.yaml dependency from Hadoop and Pig (CASSADRA-1322)
 * expose CfDef metadata in describe_keyspaces (CASSANDRA-1363)
 * restore use of mmap_index_only option (CASSANDRA-1241)
 * dropping a keyspace with no column families generated an error 
   (CASSANDRA-1378)
 * rename RackAwareStrategy to OldNetworkTopologyStrategy, RackUnawareStrategy 
   to SimpleStrategy, DatacenterShardStrategy to NetworkTopologyStrategy,
   AbstractRackAwareSnitch to AbstractNetworkTopologySnitch (CASSANDRA-1392)
 * merge StorageProxy.mutate, mutateBlocking (CASSANDRA-1396)
 * faster UUIDType, LongType comparisons (CASSANDRA-1386, 1393)
 * fix setting read_repair_chance from CLI addColumnFamily (CASSANDRA-1399)
 * fix updates to indexed columns (CASSANDRA-1373)
 * fix race condition leaving to FileNotFoundException (CASSANDRA-1382)
 * fix sharded lock hash on index write path (CASSANDRA-1402)
 * add support for GT/E, LT/E in subordinate index clauses (CASSANDRA-1401)
 * cfId counter got out of sync when CFs were added (CASSANDRA-1403)
 * less chatty schema updates (CASSANDRA-1389)
 * rename column family mbeans. 'type' will now include either 
   'IndexColumnFamilies' or 'ColumnFamilies' depending on the CFS type.
   (CASSANDRA-1385)
 * disallow invalid keyspace and column family names. This includes name that
   matches a '^\w+' regex. (CASSANDRA-1377)
 * use JNA, if present, to take snapshots (CASSANDRA-1371)
 * truncate hints if starting 0.7 for the first time (CASSANDRA-1414)
 * fix FD leak in single-row slicepredicate queries (CASSANDRA-1416)
 * allow index expressions against columns that are not part of the 
   SlicePredicate (CASSANDRA-1410)
 * config-converter properly handles snitches and framed support 
   (CASSANDRA-1420)
 * remove keyspace argument from multiget_count (CASSANDRA-1422)
 * allow specifying cassandra.yaml location as (local or remote) URL
   (CASSANDRA-1126)
 * fix using DynamicEndpointSnitch with NetworkTopologyStrategy
   (CASSANDRA-1429)
 * Add CfDef.default_validation_class (CASSANDRA-891)
 * fix EstimatedHistogram.max (CASSANDRA-1413)
 * quorum read optimization (CASSANDRA-1622)
 * handle zero-length (or missing) rows during HH paging (CASSANDRA-1432)
 * include secondary indexes during schema migrations (CASSANDRA-1406)
 * fix commitlog header race during schema change (CASSANDRA-1435)
 * fix ColumnFamilyStoreMBeanIterator to use new type name (CASSANDRA-1433)
 * correct filename generated by xml->yaml converter (CASSANDRA-1419)
 * add CMSInitiatingOccupancyFraction=75 and UseCMSInitiatingOccupancyOnly
   to default JVM options
 * decrease jvm heap for cassandra-cli (CASSANDRA-1446)
 * ability to modify keyspaces and column family definitions on a live cluster
   (CASSANDRA-1285)
 * support for Hadoop Streaming [non-jvm map/reduce via stdin/out]
   (CASSANDRA-1368)
 * Move persistent sstable stats from the system table to an sstable component
   (CASSANDRA-1430)
 * remove failed bootstrap attempt from pending ranges when gossip times
   it out after 1h (CASSANDRA-1463)
 * eager-create tcp connections to other cluster members (CASSANDRA-1465)
 * enumerate stages and derive stage from message type instead of 
   transmitting separately (CASSANDRA-1465)
 * apply reversed flag during collation from different data sources
   (CASSANDRA-1450)
 * make failure to remove commitlog segment non-fatal (CASSANDRA-1348)
 * correct ordering of drain operations so CL.recover is no longer 
   necessary (CASSANDRA-1408)
 * removed keyspace from describe_splits method (CASSANDRA-1425)
 * rename check_schema_agreement to describe_schema_versions
   (CASSANDRA-1478)
 * fix QUORUM calculation for RF > 3 (CASSANDRA-1487)
 * remove tombstones during non-major compactions when bloom filter
   verifies that row does not exist in other sstables (CASSANDRA-1074)
 * nodes that coordinated a loadbalance in the past could not be seen by
   newly added nodes (CASSANDRA-1467)
 * exposed endpoint states (gossip details) via jmx (CASSANDRA-1467)
 * ensure that compacted sstables are not included when new readers are
   instantiated (CASSANDRA-1477)
 * by default, calculate heap size and memtable thresholds at runtime (CASSANDRA-1469)
 * fix races dealing with adding/dropping keyspaces and column families in
   rapid succession (CASSANDRA-1477)
 * clean up of Streaming system (CASSANDRA-1503, 1504, 1506)
 * add options to configure Thrift socket keepalive and buffer sizes (CASSANDRA-1426)
 * make contrib CassandraServiceDataCleaner recursive (CASSANDRA-1509)
 * min, max compaction threshold are configurable and persistent 
   per-ColumnFamily (CASSANDRA-1468)
 * fix replaying the last mutation in a commitlog unnecessarily 
   (CASSANDRA-1512)
 * invoke getDefaultUncaughtExceptionHandler from DTPE with the original
   exception rather than the ExecutionException wrapper (CASSANDRA-1226)
 * remove Clock from the Thrift (and Avro) API (CASSANDRA-1501)
 * Close intra-node sockets when connection is broken (CASSANDRA-1528)
 * RPM packaging spec file (CASSANDRA-786)
 * weighted request scheduler (CASSANDRA-1485)
 * treat expired columns as deleted (CASSANDRA-1539)
 * make IndexInterval configurable (CASSANDRA-1488)
 * add describe_snitch to Thrift API (CASSANDRA-1490)
 * MD5 authenticator compares plain text submitted password with MD5'd
   saved property, instead of vice versa (CASSANDRA-1447)
 * JMX MessagingService pending and completed counts (CASSANDRA-1533)
 * fix race condition processing repair responses (CASSANDRA-1511)
 * make repair blocking (CASSANDRA-1511)
 * create EndpointSnitchInfo and MBean to expose rack and DC (CASSANDRA-1491)
 * added option to contrib/word_count to output results back to Cassandra
   (CASSANDRA-1342)
 * rewrite Hadoop ColumnFamilyRecordWriter to pool connections, retry to
   multiple Cassandra nodes, and smooth impact on the Cassandra cluster
   by using smaller batch sizes (CASSANDRA-1434)
 * fix setting gc_grace_seconds via CLI (CASSANDRA-1549)
 * support TTL'd index values (CASSANDRA-1536)
 * make removetoken work like decommission (CASSANDRA-1216)
 * make cli comparator-aware and improve quote rules (CASSANDRA-1523,-1524)
 * make nodetool compact and cleanup blocking (CASSANDRA-1449)
 * add memtable, cache information to GCInspector logs (CASSANDRA-1558)
 * enable/disable HintedHandoff via JMX (CASSANDRA-1550)
 * Ignore stray files in the commit log directory (CASSANDRA-1547)
 * Disallow bootstrap to an in-use token (CASSANDRA-1561)


0.7-beta1
 * sstable versioning (CASSANDRA-389)
 * switched to slf4j logging (CASSANDRA-625)
 * add (optional) expiration time for column (CASSANDRA-699)
 * access levels for authentication/authorization (CASSANDRA-900)
 * add ReadRepairChance to CF definition (CASSANDRA-930)
 * fix heisenbug in system tests, especially common on OS X (CASSANDRA-944)
 * convert to byte[] keys internally and all public APIs (CASSANDRA-767)
 * ability to alter schema definitions on a live cluster (CASSANDRA-44)
 * renamed configuration file to cassandra.xml, and log4j.properties to
   log4j-server.properties, which must now be loaded from
   the classpath (which is how our scripts in bin/ have always done it)
   (CASSANDRA-971)
 * change get_count to require a SlicePredicate. create multi_get_count
   (CASSANDRA-744)
 * re-organized endpointsnitch implementations and added SimpleSnitch
   (CASSANDRA-994)
 * Added preload_row_cache option (CASSANDRA-946)
 * add CRC to commitlog header (CASSANDRA-999)
 * removed deprecated batch_insert and get_range_slice methods (CASSANDRA-1065)
 * add truncate thrift method (CASSANDRA-531)
 * http mini-interface using mx4j (CASSANDRA-1068)
 * optimize away copy of sliced row on memtable read path (CASSANDRA-1046)
 * replace constant-size 2GB mmaped segments and special casing for index 
   entries spanning segment boundaries, with SegmentedFile that computes 
   segments that always contain entire entries/rows (CASSANDRA-1117)
 * avoid reading large rows into memory during compaction (CASSANDRA-16)
 * added hadoop OutputFormat (CASSANDRA-1101)
 * efficient Streaming (no more anticompaction) (CASSANDRA-579)
 * split commitlog header into separate file and add size checksum to
   mutations (CASSANDRA-1179)
 * avoid allocating a new byte[] for each mutation on replay (CASSANDRA-1219)
 * revise HH schema to be per-endpoint (CASSANDRA-1142)
 * add joining/leaving status to nodetool ring (CASSANDRA-1115)
 * allow multiple repair sessions per node (CASSANDRA-1190)
 * optimize away MessagingService for local range queries (CASSANDRA-1261)
 * make framed transport the default so malformed requests can't OOM the 
   server (CASSANDRA-475)
 * significantly faster reads from row cache (CASSANDRA-1267)
 * take advantage of row cache during range queries (CASSANDRA-1302)
 * make GCGraceSeconds a per-ColumnFamily value (CASSANDRA-1276)
 * keep persistent row size and column count statistics (CASSANDRA-1155)
 * add IntegerType (CASSANDRA-1282)
 * page within a single row during hinted handoff (CASSANDRA-1327)
 * push DatacenterShardStrategy configuration into keyspace definition,
   eliminating datacenter.properties. (CASSANDRA-1066)
 * optimize forward slices starting with '' and single-index-block name 
   queries by skipping the column index (CASSANDRA-1338)
 * streaming refactor (CASSANDRA-1189)
 * faster comparison for UUID types (CASSANDRA-1043)
 * secondary index support (CASSANDRA-749 and subtasks)
 * make compaction buckets deterministic (CASSANDRA-1265)


0.6.6
 * Allow using DynamicEndpointSnitch with RackAwareStrategy (CASSANDRA-1429)
 * remove the remaining vestiges of the unfinished DatacenterShardStrategy 
   (replaced by NetworkTopologyStrategy in 0.7)
   

0.6.5
 * fix key ordering in range query results with RandomPartitioner
   and ConsistencyLevel > ONE (CASSANDRA-1145)
 * fix for range query starting with the wrong token range (CASSANDRA-1042)
 * page within a single row during hinted handoff (CASSANDRA-1327)
 * fix compilation on non-sun JDKs (CASSANDRA-1061)
 * remove String.trim() call on row keys in batch mutations (CASSANDRA-1235)
 * Log summary of dropped messages instead of spamming log (CASSANDRA-1284)
 * add dynamic endpoint snitch (CASSANDRA-981)
 * fix streaming for keyspaces with hyphens in their name (CASSANDRA-1377)
 * fix errors in hard-coded bloom filter optKPerBucket by computing it
   algorithmically (CASSANDRA-1220
 * remove message deserialization stage, and uncap read/write stages
   so slow reads/writes don't block gossip processing (CASSANDRA-1358)
 * add jmx port configuration to Debian package (CASSANDRA-1202)
 * use mlockall via JNA, if present, to prevent Linux from swapping
   out parts of the JVM (CASSANDRA-1214)


0.6.4
 * avoid queuing multiple hint deliveries for the same endpoint
   (CASSANDRA-1229)
 * better performance for and stricter checking of UTF8 column names
   (CASSANDRA-1232)
 * extend option to lower compaction priority to hinted handoff
   as well (CASSANDRA-1260)
 * log errors in gossip instead of re-throwing (CASSANDRA-1289)
 * avoid aborting commitlog replay prematurely if a flushed-but-
   not-removed commitlog segment is encountered (CASSANDRA-1297)
 * fix duplicate rows being read during mapreduce (CASSANDRA-1142)
 * failure detection wasn't closing command sockets (CASSANDRA-1221)
 * cassandra-cli.bat works on windows (CASSANDRA-1236)
 * pre-emptively drop requests that cannot be processed within RPCTimeout
   (CASSANDRA-685)
 * add ack to Binary write verb and update CassandraBulkLoader
   to wait for acks for each row (CASSANDRA-1093)
 * added describe_partitioner Thrift method (CASSANDRA-1047)
 * Hadoop jobs no longer require the Cassandra storage-conf.xml
   (CASSANDRA-1280, CASSANDRA-1047)
 * log thread pool stats when GC is excessive (CASSANDRA-1275)
 * remove gossip message size limit (CASSANDRA-1138)
 * parallelize local and remote reads during multiget, and respect snitch 
   when determining whether to do local read for CL.ONE (CASSANDRA-1317)
 * fix read repair to use requested consistency level on digest mismatch,
   rather than assuming QUORUM (CASSANDRA-1316)
 * process digest mismatch re-reads in parallel (CASSANDRA-1323)
 * switch hints CF comparator to BytesType (CASSANDRA-1274)


0.6.3
 * retry to make streaming connections up to 8 times. (CASSANDRA-1019)
 * reject describe_ring() calls on invalid keyspaces (CASSANDRA-1111)
 * fix cache size calculation for size of 100% (CASSANDRA-1129)
 * fix cache capacity only being recalculated once (CASSANDRA-1129)
 * remove hourly scan of all hints on the off chance that the gossiper
   missed a status change; instead, expose deliverHintsToEndpoint to JMX
   so it can be done manually, if necessary (CASSANDRA-1141)
 * don't reject reads at CL.ALL (CASSANDRA-1152)
 * reject deletions to supercolumns in CFs containing only standard
   columns (CASSANDRA-1139)
 * avoid preserving login information after client disconnects
   (CASSANDRA-1057)
 * prefer sun jdk to openjdk in debian init script (CASSANDRA-1174)
 * detect partioner config changes between restarts and fail fast 
   (CASSANDRA-1146)
 * use generation time to resolve node token reassignment disagreements
   (CASSANDRA-1118)
 * restructure the startup ordering of Gossiper and MessageService to avoid
   timing anomalies (CASSANDRA-1160)
 * detect incomplete commit log hearders (CASSANDRA-1119)
 * force anti-entropy service to stream files on the stream stage to avoid
   sending streams out of order (CASSANDRA-1169)
 * remove inactive stream managers after AES streams files (CASSANDRA-1169)
 * allow removing entire row through batch_mutate Deletion (CASSANDRA-1027)
 * add JMX metrics for row-level bloom filter false positives (CASSANDRA-1212)
 * added a redhat init script to contrib (CASSANDRA-1201)
 * use midpoint when bootstrapping a new machine into range with not
   much data yet instead of random token (CASSANDRA-1112)
 * kill server on OOM in executor stage as well as Thrift (CASSANDRA-1226)
 * remove opportunistic repairs, when two machines with overlapping replica
   responsibilities happen to finish major compactions of the same CF near
   the same time.  repairs are now fully manual (CASSANDRA-1190)
 * add ability to lower compaction priority (default is no change from 0.6.2)
   (CASSANDRA-1181)


0.6.2
 * fix contrib/word_count build. (CASSANDRA-992)
 * split CommitLogExecutorService into BatchCommitLogExecutorService and 
   PeriodicCommitLogExecutorService (CASSANDRA-1014)
 * add latency histograms to CFSMBean (CASSANDRA-1024)
 * make resolving timestamp ties deterministic by using value bytes
   as a tiebreaker (CASSANDRA-1039)
 * Add option to turn off Hinted Handoff (CASSANDRA-894)
 * fix windows startup (CASSANDRA-948)
 * make concurrent_reads, concurrent_writes configurable at runtime via JMX
   (CASSANDRA-1060)
 * disable GCInspector on non-Sun JVMs (CASSANDRA-1061)
 * fix tombstone handling in sstable rows with no other data (CASSANDRA-1063)
 * fix size of row in spanned index entries (CASSANDRA-1056)
 * install json2sstable, sstable2json, and sstablekeys to Debian package
 * StreamingService.StreamDestinations wouldn't empty itself after streaming
   finished (CASSANDRA-1076)
 * added Collections.shuffle(splits) before returning the splits in 
   ColumnFamilyInputFormat (CASSANDRA-1096)
 * do not recalculate cache capacity post-compaction if it's been manually 
   modified (CASSANDRA-1079)
 * better defaults for flush sorter + writer executor queue sizes
   (CASSANDRA-1100)
 * windows scripts for SSTableImport/Export (CASSANDRA-1051)
 * windows script for nodetool (CASSANDRA-1113)
 * expose PhiConvictThreshold (CASSANDRA-1053)
 * make repair of RF==1 a no-op (CASSANDRA-1090)
 * improve default JVM GC options (CASSANDRA-1014)
 * fix SlicePredicate serialization inside Hadoop jobs (CASSANDRA-1049)
 * close Thrift sockets in Hadoop ColumnFamilyRecordReader (CASSANDRA-1081)


0.6.1
 * fix NPE in sstable2json when no excluded keys are given (CASSANDRA-934)
 * keep the replica set constant throughout the read repair process
   (CASSANDRA-937)
 * allow querying getAllRanges with empty token list (CASSANDRA-933)
 * fix command line arguments inversion in clustertool (CASSANDRA-942)
 * fix race condition that could trigger a false-positive assertion
   during post-flush discard of old commitlog segments (CASSANDRA-936)
 * fix neighbor calculation for anti-entropy repair (CASSANDRA-924)
 * perform repair even for small entropy differences (CASSANDRA-924)
 * Use hostnames in CFInputFormat to allow Hadoop's naive string-based
   locality comparisons to work (CASSANDRA-955)
 * cache read-only BufferedRandomAccessFile length to avoid
   3 system calls per invocation (CASSANDRA-950)
 * nodes with IPv6 (and no IPv4) addresses could not join cluster
   (CASSANDRA-969)
 * Retrieve the correct number of undeleted columns, if any, from
   a supercolumn in a row that had been deleted previously (CASSANDRA-920)
 * fix index scans that cross the 2GB mmap boundaries for both mmap
   and standard i/o modes (CASSANDRA-866)
 * expose drain via nodetool (CASSANDRA-978)


0.6.0-RC1
 * JMX drain to flush memtables and run through commit log (CASSANDRA-880)
 * Bootstrapping can skip ranges under the right conditions (CASSANDRA-902)
 * fix merging row versions in range_slice for CL > ONE (CASSANDRA-884)
 * default write ConsistencyLeven chaned from ZERO to ONE
 * fix for index entries spanning mmap buffer boundaries (CASSANDRA-857)
 * use lexical comparison if time part of TimeUUIDs are the same 
   (CASSANDRA-907)
 * bound read, mutation, and response stages to fix possible OOM
   during log replay (CASSANDRA-885)
 * Use microseconds-since-epoch (UTC) in cli, instead of milliseconds
 * Treat batch_mutate Deletion with null supercolumn as "apply this predicate 
   to top level supercolumns" (CASSANDRA-834)
 * Streaming destination nodes do not update their JMX status (CASSANDRA-916)
 * Fix internal RPC timeout calculation (CASSANDRA-911)
 * Added Pig loadfunc to contrib/pig (CASSANDRA-910)


0.6.0-beta3
 * fix compaction bucketing bug (CASSANDRA-814)
 * update windows batch file (CASSANDRA-824)
 * deprecate KeysCachedFraction configuration directive in favor
   of KeysCached; move to unified-per-CF key cache (CASSANDRA-801)
 * add invalidateRowCache to ColumnFamilyStoreMBean (CASSANDRA-761)
 * send Handoff hints to natural locations to reduce load on
   remaining nodes in a failure scenario (CASSANDRA-822)
 * Add RowWarningThresholdInMB configuration option to warn before very 
   large rows get big enough to threaten node stability, and -x option to
   be able to remove them with sstable2json if the warning is unheeded
   until it's too late (CASSANDRA-843)
 * Add logging of GC activity (CASSANDRA-813)
 * fix ConcurrentModificationException in commitlog discard (CASSANDRA-853)
 * Fix hardcoded row count in Hadoop RecordReader (CASSANDRA-837)
 * Add a jmx status to the streaming service and change several DEBUG
   messages to INFO (CASSANDRA-845)
 * fix classpath in cassandra-cli.bat for Windows (CASSANDRA-858)
 * allow re-specifying host, port to cassandra-cli if invalid ones
   are first tried (CASSANDRA-867)
 * fix race condition handling rpc timeout in the coordinator
   (CASSANDRA-864)
 * Remove CalloutLocation and StagingFileDirectory from storage-conf files 
   since those settings are no longer used (CASSANDRA-878)
 * Parse a long from RowWarningThresholdInMB instead of an int (CASSANDRA-882)
 * Remove obsolete ControlPort code from DatabaseDescriptor (CASSANDRA-886)
 * move skipBytes side effect out of assert (CASSANDRA-899)
 * add "double getLoad" to StorageServiceMBean (CASSANDRA-898)
 * track row stats per CF at compaction time (CASSANDRA-870)
 * disallow CommitLogDirectory matching a DataFileDirectory (CASSANDRA-888)
 * default key cache size is 200k entries, changed from 10% (CASSANDRA-863)
 * add -Dcassandra-foreground=yes to cassandra.bat
 * exit if cluster name is changed unexpectedly (CASSANDRA-769)


0.6.0-beta1/beta2
 * add batch_mutate thrift command, deprecating batch_insert (CASSANDRA-336)
 * remove get_key_range Thrift API, deprecated in 0.5 (CASSANDRA-710)
 * add optional login() Thrift call for authentication (CASSANDRA-547)
 * support fat clients using gossiper and StorageProxy to perform
   replication in-process [jvm-only] (CASSANDRA-535)
 * support mmapped I/O for reads, on by default on 64bit JVMs 
   (CASSANDRA-408, CASSANDRA-669)
 * improve insert concurrency, particularly during Hinted Handoff
   (CASSANDRA-658)
 * faster network code (CASSANDRA-675)
 * stress.py moved to contrib (CASSANDRA-635)
 * row caching [must be explicitly enabled per-CF in config] (CASSANDRA-678)
 * present a useful measure of compaction progress in JMX (CASSANDRA-599)
 * add bin/sstablekeys (CASSNADRA-679)
 * add ConsistencyLevel.ANY (CASSANDRA-687)
 * make removetoken remove nodes from gossip entirely (CASSANDRA-644)
 * add ability to set cache sizes at runtime (CASSANDRA-708)
 * report latency and cache hit rate statistics with lifetime totals
   instead of average over the last minute (CASSANDRA-702)
 * support get_range_slice for RandomPartitioner (CASSANDRA-745)
 * per-keyspace replication factory and replication strategy (CASSANDRA-620)
 * track latency in microseconds (CASSANDRA-733)
 * add describe_ Thrift methods, deprecating get_string_property and 
   get_string_list_property
 * jmx interface for tracking operation mode and streams in general.
   (CASSANDRA-709)
 * keep memtables in sorted order to improve range query performance
   (CASSANDRA-799)
 * use while loop instead of recursion when trimming sstables compaction list 
   to avoid blowing stack in pathological cases (CASSANDRA-804)
 * basic Hadoop map/reduce support (CASSANDRA-342)


0.5.1
 * ensure all files for an sstable are streamed to the same directory.
   (CASSANDRA-716)
 * more accurate load estimate for bootstrapping (CASSANDRA-762)
 * tolerate dead or unavailable bootstrap target on write (CASSANDRA-731)
 * allow larger numbers of keys (> 140M) in a sstable bloom filter
   (CASSANDRA-790)
 * include jvm argument improvements from CASSANDRA-504 in debian package
 * change streaming chunk size to 32MB to accomodate Windows XP limitations
   (was 64MB) (CASSANDRA-795)
 * fix get_range_slice returning results in the wrong order (CASSANDRA-781)
 

0.5.0 final
 * avoid attempting to delete temporary bootstrap files twice (CASSANDRA-681)
 * fix bogus NaN in nodeprobe cfstats output (CASSANDRA-646)
 * provide a policy for dealing with single thread executors w/ a full queue
   (CASSANDRA-694)
 * optimize inner read in MessagingService, vastly improving multiple-node
   performance (CASSANDRA-675)
 * wait for table flush before streaming data back to a bootstrapping node.
   (CASSANDRA-696)
 * keep track of bootstrapping sources by table so that bootstrapping doesn't 
   give the indication of finishing early (CASSANDRA-673)


0.5.0 RC3
 * commit the correct version of the patch for CASSANDRA-663


0.5.0 RC2 (unreleased)
 * fix bugs in converting get_range_slice results to Thrift 
   (CASSANDRA-647, CASSANDRA-649)
 * expose java.util.concurrent.TimeoutException in StorageProxy methods
   (CASSANDRA-600)
 * TcpConnectionManager was holding on to disconnected connections, 
   giving the false indication they were being used. (CASSANDRA-651)
 * Remove duplicated write. (CASSANDRA-662)
 * Abort bootstrap if IP is already in the token ring (CASSANDRA-663)
 * increase default commitlog sync period, and wait for last sync to 
   finish before submitting another (CASSANDRA-668)


0.5.0 RC1
 * Fix potential NPE in get_range_slice (CASSANDRA-623)
 * add CRC32 to commitlog entries (CASSANDRA-605)
 * fix data streaming on windows (CASSANDRA-630)
 * GC compacted sstables after cleanup and compaction (CASSANDRA-621)
 * Speed up anti-entropy validation (CASSANDRA-629)
 * Fix anti-entropy assertion error (CASSANDRA-639)
 * Fix pending range conflicts when bootstapping or moving
   multiple nodes at once (CASSANDRA-603)
 * Handle obsolete gossip related to node movement in the case where
   one or more nodes is down when the movement occurs (CASSANDRA-572)
 * Include dead nodes in gossip to avoid a variety of problems
   and fix HH to removed nodes (CASSANDRA-634)
 * return an InvalidRequestException for mal-formed SlicePredicates
   (CASSANDRA-643)
 * fix bug determining closest neighbor for use in multiple datacenters
   (CASSANDRA-648)
 * Vast improvements in anticompaction speed (CASSANDRA-607)
 * Speed up log replay and writes by avoiding redundant serializations
   (CASSANDRA-652)


0.5.0 beta 2
 * Bootstrap improvements (several tickets)
 * add nodeprobe repair anti-entropy feature (CASSANDRA-193, CASSANDRA-520)
 * fix possibility of partition when many nodes restart at once
   in clusters with multiple seeds (CASSANDRA-150)
 * fix NPE in get_range_slice when no data is found (CASSANDRA-578)
 * fix potential NPE in hinted handoff (CASSANDRA-585)
 * fix cleanup of local "system" keyspace (CASSANDRA-576)
 * improve computation of cluster load balance (CASSANDRA-554)
 * added super column read/write, column count, and column/row delete to
   cassandra-cli (CASSANDRA-567, CASSANDRA-594)
 * fix returning live subcolumns of deleted supercolumns (CASSANDRA-583)
 * respect JAVA_HOME in bin/ scripts (several tickets)
 * add StorageService.initClient for fat clients on the JVM (CASSANDRA-535)
   (see contrib/client_only for an example of use)
 * make consistency_level functional in get_range_slice (CASSANDRA-568)
 * optimize key deserialization for RandomPartitioner (CASSANDRA-581)
 * avoid GCing tombstones except on major compaction (CASSANDRA-604)
 * increase failure conviction threshold, resulting in less nodes
   incorrectly (and temporarily) marked as down (CASSANDRA-610)
 * respect memtable thresholds during log replay (CASSANDRA-609)
 * support ConsistencyLevel.ALL on read (CASSANDRA-584)
 * add nodeprobe removetoken command (CASSANDRA-564)


0.5.0 beta
 * Allow multiple simultaneous flushes, improving flush throughput 
   on multicore systems (CASSANDRA-401)
 * Split up locks to improve write and read throughput on multicore systems
   (CASSANDRA-444, CASSANDRA-414)
 * More efficient use of memory during compaction (CASSANDRA-436)
 * autobootstrap option: when enabled, all non-seed nodes will attempt
   to bootstrap when started, until bootstrap successfully
   completes. -b option is removed.  (CASSANDRA-438)
 * Unless a token is manually specified in the configuration xml,
   a bootstraping node will use a token that gives it half the
   keys from the most-heavily-loaded node in the cluster,
   instead of generating a random token. 
   (CASSANDRA-385, CASSANDRA-517)
 * Miscellaneous bootstrap fixes (several tickets)
 * Ability to change a node's token even after it has data on it
   (CASSANDRA-541)
 * Ability to decommission a live node from the ring (CASSANDRA-435)
 * Semi-automatic loadbalancing via nodeprobe (CASSANDRA-192)
 * Add ability to set compaction thresholds at runtime via
   JMX / nodeprobe.  (CASSANDRA-465)
 * Add "comment" field to ColumnFamily definition. (CASSANDRA-481)
 * Additional JMX metrics (CASSANDRA-482)
 * JSON based export and import tools (several tickets)
 * Hinted Handoff fixes (several tickets)
 * Add key cache to improve read performance (CASSANDRA-423)
 * Simplified construction of custom ReplicationStrategy classes
   (CASSANDRA-497)
 * Graphical application (Swing) for ring integrity verification and 
   visualization was added to contrib (CASSANDRA-252)
 * Add DCQUORUM, DCQUORUMSYNC consistency levels and corresponding
   ReplicationStrategy / EndpointSnitch classes.  Experimental.
   (CASSANDRA-492)
 * Web client interface added to contrib (CASSANDRA-457)
 * More-efficient flush for Random, CollatedOPP partitioners 
   for normal writes (CASSANDRA-446) and bulk load (CASSANDRA-420)
 * Add MemtableFlushAfterMinutes, a global replacement for the old 
   per-CF FlushPeriodInMinutes setting (CASSANDRA-463)
 * optimizations to slice reading (CASSANDRA-350) and supercolumn
   queries (CASSANDRA-510)
 * force binding to given listenaddress for nodes with multiple
   interfaces (CASSANDRA-546)
 * stress.py benchmarking tool improvements (several tickets)
 * optimized replica placement code (CASSANDRA-525)
 * faster log replay on restart (CASSANDRA-539, CASSANDRA-540)
 * optimized local-node writes (CASSANDRA-558)
 * added get_range_slice, deprecating get_key_range (CASSANDRA-344)
 * expose TimedOutException to thrift (CASSANDRA-563)
 

0.4.2
 * Add validation disallowing null keys (CASSANDRA-486)
 * Fix race conditions in TCPConnectionManager (CASSANDRA-487)
 * Fix using non-utf8-aware comparison as a sanity check.
   (CASSANDRA-493)
 * Improve default garbage collector options (CASSANDRA-504)
 * Add "nodeprobe flush" (CASSANDRA-505)
 * remove NotFoundException from get_slice throws list (CASSANDRA-518)
 * fix get (not get_slice) of entire supercolumn (CASSANDRA-508)
 * fix null token during bootstrap (CASSANDRA-501)


0.4.1
 * Fix FlushPeriod columnfamily configuration regression
   (CASSANDRA-455)
 * Fix long column name support (CASSANDRA-460)
 * Fix for serializing a row that only contains tombstones
   (CASSANDRA-458)
 * Fix for discarding unneeded commitlog segments (CASSANDRA-459)
 * Add SnapshotBeforeCompaction configuration option (CASSANDRA-426)
 * Fix compaction abort under insufficient disk space (CASSANDRA-473)
 * Fix reading subcolumn slice from tombstoned CF (CASSANDRA-484)
 * Fix race condition in RVH causing occasional NPE (CASSANDRA-478)


0.4.0
 * fix get_key_range problems when a node is down (CASSANDRA-440)
   and add UnavailableException to more Thrift methods
 * Add example EndPointSnitch contrib code (several tickets)


0.4.0 RC2
 * fix SSTable generation clash during compaction (CASSANDRA-418)
 * reject method calls with null parameters (CASSANDRA-308)
 * properly order ranges in nodeprobe output (CASSANDRA-421)
 * fix logging of certain errors on executor threads (CASSANDRA-425)


0.4.0 RC1
 * Bootstrap feature is live; use -b on startup (several tickets)
 * Added multiget api (CASSANDRA-70)
 * fix Deadlock with SelectorManager.doProcess and TcpConnection.write
   (CASSANDRA-392)
 * remove key cache b/c of concurrency bugs in third-party
   CLHM library (CASSANDRA-405)
 * update non-major compaction logic to use two threshold values
   (CASSANDRA-407)
 * add periodic / batch commitlog sync modes (several tickets)
 * inline BatchMutation into batch_insert params (CASSANDRA-403)
 * allow setting the logging level at runtime via mbean (CASSANDRA-402)
 * change default comparator to BytesType (CASSANDRA-400)
 * add forwards-compatible ConsistencyLevel parameter to get_key_range
   (CASSANDRA-322)
 * r/m special case of blocking for local destination when writing with 
   ConsistencyLevel.ZERO (CASSANDRA-399)
 * Fixes to make BinaryMemtable [bulk load interface] useful (CASSANDRA-337);
   see contrib/bmt_example for an example of using it.
 * More JMX properties added (several tickets)
 * Thrift changes (several tickets)
    - Merged _super get methods with the normal ones; return values
      are now of ColumnOrSuperColumn.
    - Similarly, merged batch_insert_super into batch_insert.



0.4.0 beta
 * On-disk data format has changed to allow billions of keys/rows per
   node instead of only millions
 * Multi-keyspace support
 * Scan all sstables for all queries to avoid situations where
   different types of operation on the same ColumnFamily could
   disagree on what data was present
 * Snapshot support via JMX
 * Thrift API has changed a _lot_:
    - removed time-sorted CFs; instead, user-defined comparators
      may be defined on the column names, which are now byte arrays.
      Default comparators are provided for UTF8, Bytes, Ascii, Long (i64),
      and UUID types.
    - removed colon-delimited strings in thrift api in favor of explicit
      structs such as ColumnPath, ColumnParent, etc.  Also normalized
      thrift struct and argument naming.
    - Added columnFamily argument to get_key_range.
    - Change signature of get_slice to accept starting and ending
      columns as well as an offset.  (This allows use of indexes.)
      Added "ascending" flag to allow reasonably-efficient reverse
      scans as well.  Removed get_slice_by_range as redundant.
    - get_key_range operates on one CF at a time
    - changed `block` boolean on insert methods to ConsistencyLevel enum,
      with options of NONE, ONE, QUORUM, and ALL.
    - added similar consistency_level parameter to read methods
    - column-name-set slice with no names given now returns zero columns
      instead of all of them.  ("all" can run your server out of memory.
      use a range-based slice with a high max column count instead.)
 * Removed the web interface. Node information can now be obtained by 
   using the newly introduced nodeprobe utility.
 * More JMX stats
 * Remove magic values from internals (e.g. special key to indicate
   when to flush memtables)
 * Rename configuration "table" to "keyspace"
 * Moved to crash-only design; no more shutdown (just kill the process)
 * Lots of bug fixes

Full list of issues resolved in 0.4 is at https://issues.apache.org/jira/secure/IssueNavigator.jspa?reset=true&&pid=12310865&fixfor=12313862&resolution=1&sorter/field=issuekey&sorter/order=DESC


0.3.0 RC3
 * Fix potential deadlock under load in TCPConnection.
   (CASSANDRA-220)


0.3.0 RC2
 * Fix possible data loss when server is stopped after replaying
   log but before new inserts force memtable flush.
   (CASSANDRA-204)
 * Added BUGS file


0.3.0 RC1
 * Range queries on keys, including user-defined key collation
 * Remove support
 * Workarounds for a weird bug in JDK select/register that seems
   particularly common on VM environments. Cassandra should deploy
   fine on EC2 now
 * Much improved infrastructure: the beginnings of a decent test suite
   ("ant test" for unit tests; "nosetests" for system tests), code
   coverage reporting, etc.
 * Expanded node status reporting via JMX
 * Improved error reporting/logging on both server and client
 * Reduced memory footprint in default configuration
 * Combined blocking and non-blocking versions of insert APIs
 * Added FlushPeriodInMinutes configuration parameter to force
   flushing of infrequently-updated ColumnFamilies<|MERGE_RESOLUTION|>--- conflicted
+++ resolved
@@ -64,14 +64,8 @@
  * Log failed host when preparing incremental repair (CASSANDRA-8228)
  * Force config client mode in CQLSSTableWriter (CASSANDRA-8281)
 Merged from 2.0:
+ * Add batch remove iterator to ABSC (CASSANDRA-8414)
  * Round up time deltas lower than 1ms in BulkLoader (CASSANDRA-8645)
-<<<<<<< HEAD
-=======
- * Add batch remove iterator to ABSC (CASSANDRA-8414)
-
-
-2.0.12:
->>>>>>> cc5fb19e
  * Use more efficient slice size for querying internal secondary
    index tables (CASSANDRA-8550)
  * Fix potentially returning deleted rows with range tombstone (CASSANDRA-8558)
