<<<<<<< HEAD
2.2.12
 * Fix the inspectJvmOptions startup check (CASSANDRA-14112)
 * Fix race that prevents submitting compaction for a table when executor is full (CASSANDRA-13801)
 * Rely on the JVM to handle OutOfMemoryErrors (CASSANDRA-13006)
 * Grab refs during scrub/index redistribution/cleanup (CASSANDRA-13873)
Merged from 2.1:
=======
2.1.20
 * Protect against overflow of local expiration time (CASSANDRA-14092)
>>>>>>> b2949439
 * More PEP8 compliance for cqlsh (CASSANDRA-14021)
 * RPM package spec: fix permissions for installed jars and config files (CASSANDRA-14181)

2.2.11
 * Safely handle empty buffers when outputting to JSON (CASSANDRA-13868)
 * Copy session properties on cqlsh.py do_login (CASSANDRA-13847)
 * Fix load over calculated issue in IndexSummaryRedistribution (CASSANDRA-13738)
 * Fix compaction and flush exception not captured (CASSANDRA-13833)
 * Make BatchlogManagerMBean.forceBatchlogReplay() blocking (CASSANDRA-13809)
 * Uncaught exceptions in Netty pipeline (CASSANDRA-13649)
 * Prevent integer overflow on exabyte filesystems (CASSANDRA-13067) 
 * Fix queries with LIMIT and filtering on clustering columns (CASSANDRA-11223)
 * Fix potential NPE when resume bootstrap fails (CASSANDRA-13272)
 * Fix toJSONString for the UDT, tuple and collection types (CASSANDRA-13592)
 * Fix nested Tuples/UDTs validation (CASSANDRA-13646)
 * Remove unused max_value_size_in_mb config setting from yaml (CASSANDRA-13625
Merged from 2.1:
 * Add storage port options to sstableloader (CASSANDRA-13844)
 * Remove stress-test target in CircleCI as it's not existing (CASSANDRA-13775)
 * Clone HeartBeatState when building gossip messages. Make its generation/version volatile (CASSANDRA-13700)


2.2.10
 * Nodes started with join_ring=False should be able to serve requests when authentication is enabled (CASSANDRA-11381)
 * cqlsh COPY FROM: increment error count only for failures, not for attempts (CASSANDRA-13209)
 * nodetool upgradesstables should upgrade system tables (CASSANDRA-13119)
 * Avoid starting gossiper in RemoveTest (CASSANDRA-13407)
 * Fix weightedSize() for row-cache reported by JMX and NodeTool (CASSANDRA-13393)
 * Fix JVM metric paths (CASSANDRA-13103)
 * Honor truststore-password parameter in cassandra-stress (CASSANDRA-12773)
 * Discard in-flight shadow round responses (CASSANDRA-12653)
 * Don't anti-compact repaired data to avoid inconsistencies (CASSANDRA-13153)
 * Wrong logger name in AnticompactionTask (CASSANDRA-13343)
 * Fix queries updating multiple time the same list (CASSANDRA-13130)
 * Fix GRANT/REVOKE when keyspace isn't specified (CASSANDRA-13053)
 * Avoid race on receiver by starting streaming sender thread after sending init message (CASSANDRA-12886)
 * Fix "multiple versions of ant detected..." when running ant test (CASSANDRA-13232)
 * Coalescing strategy sleeps too much (CASSANDRA-13090)
 * Make sure compaction stats are updated when compaction is interrupted (Backport from 3.0, CASSANDRA-12100)
 * Fix flaky LongLeveledCompactionStrategyTest (CASSANDRA-12202)
 * Fix failing COPY TO STDOUT (CASSANDRA-12497)
 * Fix ColumnCounter::countAll behaviour for reverse queries (CASSANDRA-13222)
 * Exceptions encountered calling getSeeds() breaks OTC thread (CASSANDRA-13018)
 * Commitlog replay may fail if last mutation is within 4 bytes of end of segment (CASSANDRA-13282)
Merged from 2.1:
 * Fix 2ndary indexes on primary key columns to don't create expiring entries (CASSANDRA-13412)
 * Set javac encoding to utf-8 (CASSANDRA-13466)
 * Fix 2ndary index queries on partition keys for tables with static columns (CASSANDRA-13147)
 * Fix ParseError unhashable type list in cqlsh copy from (CASSANDRA-13364)
 * Remove unused repositories (CASSANDRA-13278)
 * Log stacktrace of uncaught exceptions (CASSANDRA-13108)


2.2.9
 * Fix negative mean latency metric (CASSANDRA-12876)
 * Use only one file pointer when creating commitlog segments (CASSANDRA-12539)
 * Fix speculative retry bugs (CASSANDRA-13009)
 * Fix handling of nulls and unsets in IN conditions (CASSANDRA-12981) 
 * Remove support for non-JavaScript UDFs (CASSANDRA-12883)
 * Fix DynamicEndpointSnitch noop in multi-datacenter situations (CASSANDRA-13074)
 * cqlsh copy-from: encode column names to avoid primary key parsing errors (CASSANDRA-12909)
 * Temporarily fix bug that creates commit log when running offline tools (CASSANDRA-8616)
 * Reduce granuality of OpOrder.Group during index build (CASSANDRA-12796)
 * Test bind parameters and unset parameters in InsertUpdateIfConditionTest (CASSANDRA-12980)
 * Do not specify local address on outgoing connection when listen_on_broadcast_address is set (CASSANDRA-12673)
 * Use saved tokens when setting local tokens on StorageService.joinRing (CASSANDRA-12935)
 * cqlsh: fix DESC TYPES errors (CASSANDRA-12914)
 * Fix leak on skipped SSTables in sstableupgrade (CASSANDRA-12899)
 * Avoid blocking gossip during pending range calculation (CASSANDRA-12281)
 * Fix purgeability of tombstones with max timestamp (CASSANDRA-12792)
 * Fail repair if participant dies during sync or anticompaction (CASSANDRA-12901)
 * cqlsh COPY: unprotected pk values before converting them if not using prepared statements (CASSANDRA-12863)
 * Fix Util.spinAssertEquals (CASSANDRA-12283)
 * Fix potential NPE for compactionstats (CASSANDRA-12462)
 * Prepare legacy authenticate statement if credentials table initialised after node startup (CASSANDRA-12813)
 * Change cassandra.wait_for_tracing_events_timeout_secs default to 0 (CASSANDRA-12754)
 * Clean up permissions when a UDA is dropped (CASSANDRA-12720)
 * Limit colUpdateTimeDelta histogram updates to reasonable deltas (CASSANDRA-11117)
 * Fix leak errors and execution rejected exceptions when draining (CASSANDRA-12457)
 * Fix merkle tree depth calculation (CASSANDRA-12580)
 * Make Collections deserialization more robust (CASSANDRA-12618)
 * Better handle invalid system roles table (CASSANDRA-12700)
 * Split consistent range movement flag correction (CASSANDRA-12786)
 * CompactionTasks now correctly drops sstables out of compaction when not enough disk space is available (CASSANDRA-12979)
Merged from 2.1:
 * Use portable stderr for java error in startup (CASSANDRA-13211)
 * Fix Thread Leak in OutboundTcpConnection (CASSANDRA-13204)
 * Coalescing strategy can enter infinite loop (CASSANDRA-13159)
 * Upgrade netty version to fix memory leak with client encryption (CASSANDRA-13114)
 * Fix paging for DISTINCT queries on partition keys and static columns (CASSANDRA-13017)
 * Fix race causing infinite loop if Thrift server is stopped before it starts listening (CASSANDRA-12856)
 * cqlsh copy-from: sort user type fields in csv (CASSANDRA-12959)
 * Don't skip sstables based on maxLocalDeletionTime (CASSANDRA-12765)


2.2.8
 * Fix exceptions when enabling gossip on nodes that haven't joined the ring (CASSANDRA-12253)
 * Fix authentication problem when invoking cqlsh copy from a SOURCE command (CASSANDRA-12642)
 * Decrement pending range calculator jobs counter in finally block
  (CASSANDRA-12554)
 * Add local address entry in PropertyFileSnitch (CASSANDRA-11332)
 * cqlshlib tests: increase default execute timeout (CASSANDRA-12481)
 * Forward writes to replacement node when replace_address != broadcast_address (CASSANDRA-8523)
 * Enable repair -pr and -local together (fix regression of CASSANDRA-7450) (CASSANDRA-12522)
 * Fail repair on non-existing table (CASSANDRA-12279)
 * cqlsh copy: fix missing counter values (CASSANDRA-12476)
 * Move migration tasks to non-periodic queue, assure flush executor shutdown after non-periodic executor (CASSANDRA-12251)
 * cqlsh copy: fixed possible race in initializing feeding thread (CASSANDRA-11701)
 * Only set broadcast_rpc_address on Ec2MultiRegionSnitch if it's not set (CASSANDRA-11357)
 * Update StorageProxy range metrics for timeouts, failures and unavailables (CASSANDRA-9507)
 * Add Sigar to classes included in clientutil.jar (CASSANDRA-11635)
 * Add decay to histograms and timers used for metrics (CASSANDRA-11752)
 * Fix hanging stream session (CASSANDRA-10992)
 * Add byteman support for testing (CASSANDRA-12377)
 * Fix INSERT JSON, fromJson() support of smallint, tinyint types (CASSANDRA-12371)
 * Restore JVM metric export for metric reporters (CASSANDRA-12312)
 * Release sstables of failed stream sessions only when outgoing transfers are finished (CASSANDRA-11345)
 * Revert CASSANDRA-11427 (CASSANDRA-12351)
 * Wait for tracing events before returning response and query at same consistency level client side (CASSANDRA-11465)
 * cqlsh copyutil should get host metadata by connected address (CASSANDRA-11979)
 * Fixed cqlshlib.test.remove_test_db (CASSANDRA-12214)
 * Synchronize ThriftServer::stop() (CASSANDRA-12105)
 * Use dedicated thread for JMX notifications (CASSANDRA-12146)
 * NPE when trying to remove purgable tombstones from result (CASSANDRA-12143)
 * Improve streaming synchronization and fault tolerance (CASSANDRA-11414)
 * MemoryUtil.getShort() should return an unsigned short also for architectures not supporting unaligned memory accesses (CASSANDRA-11973)
 * Don't write shadowed range tombstone (CASSANDRA-12030)
Merged from 2.1:
 * Add system property to set the max number of native transport requests in queue (CASSANDRA-11363)
 * Disable passing control to post-flush after flush failure to prevent data loss (CASSANDRA-11828)
 * Allow STCS-in-L0 compactions to reduce scope with LCS (CASSANDRA-12040)
 * cannot use cql since upgrading python to 2.7.11+ (CASSANDRA-11850)
 * Improve digest calculation in the presence of overlapping tombstones (CASSANDRA-11349)
 * Fix filtering on clustering columns when 2i is used (CASSANDRA-11907)
 * Account for partition deletions in tombstone histogram (CASSANDRA-12112)


2.2.7
 * Allow nodetool info to run with readonly JMX access (CASSANDRA-11755)
 * Validate bloom_filter_fp_chance against lowest supported
   value when the table is created (CASSANDRA-11920)
 * RandomAccessReader: call isEOF() only when rebuffering, not for every read operation (CASSANDRA-12013)
 * Don't send erroneous NEW_NODE notifications on restart (CASSANDRA-11038)
 * StorageService shutdown hook should use a volatile variable (CASSANDRA-11984)
 * Persist local metadata earlier in startup sequence (CASSANDRA-11742)
 * Run CommitLog tests with different compression settings (CASSANDRA-9039)
 * cqlsh: fix tab completion for case-sensitive identifiers (CASSANDRA-11664)
 * Avoid showing estimated key as -1 in tablestats (CASSANDRA-11587)
 * Fix possible race condition in CommitLog.recover (CASSANDRA-11743)
 * Enable client encryption in sstableloader with cli options (CASSANDRA-11708)
 * Possible memory leak in NIODataInputStream (CASSANDRA-11867)
 * Fix commit log replay after out-of-order flush completion (CASSANDRA-9669)
 * Add seconds to cqlsh tracing session duration (CASSANDRA-11753)
 * Prohibit Reverse Counter type as part of the PK (CASSANDRA-9395)
 * cqlsh: correctly handle non-ascii chars in error messages (CASSANDRA-11626)
 * Exit JVM if JMX server fails to startup (CASSANDRA-11540)
 * Produce a heap dump when exiting on OOM (CASSANDRA-9861)
 * Avoid read repairing purgeable tombstones on range slices (CASSANDRA-11427)
 * Restore ability to filter on clustering columns when using a 2i (CASSANDRA-11510)
 * JSON datetime formatting needs timezone (CASSANDRA-11137)
 * Fix is_dense recalculation for Thrift-updated tables (CASSANDRA-11502)
 * Remove unnescessary file existence check during anticompaction (CASSANDRA-11660)
 * Add missing files to debian packages (CASSANDRA-11642)
 * Avoid calling Iterables::concat in loops during ModificationStatement::getFunctions (CASSANDRA-11621)
 * cqlsh: COPY FROM should use regular inserts for single statement batches and
   report errors correctly if workers processes crash on initialization (CASSANDRA-11474)
 * Always close cluster with connection in CqlRecordWriter (CASSANDRA-11553)
 * Fix slice queries on ordered COMPACT tables (CASSANDRA-10988)
Merged from 2.1:
 * Avoid stalling paxos when the paxos state expires (CASSANDRA-12043)
 * Remove finished incoming streaming connections from MessagingService (CASSANDRA-11854)
 * Don't try to get sstables for non-repairing column families (CASSANDRA-12077)
 * Prevent select statements with clustering key > 64k (CASSANDRA-11882)
 * Avoid marking too many sstables as repaired (CASSANDRA-11696)
 * Fix clock skew corrupting other nodes with paxos (CASSANDRA-11991)
 * Remove distinction between non-existing static columns and existing but null in LWTs (CASSANDRA-9842)
 * Support mlockall on IBM POWER arch (CASSANDRA-11576)
 * Cache local ranges when calculating repair neighbors (CASSANDRA-11933)
 * Allow LWT operation on static column with only partition keys (CASSANDRA-10532)
 * Create interval tree over canonical sstables to avoid missing sstables during streaming (CASSANDRA-11886)
 * cqlsh COPY FROM: shutdown parent cluster after forking, to avoid corrupting SSL connections (CASSANDRA-11749)
 * cqlsh: apply current keyspace to source command (CASSANDRA-11152)
 * Backport CASSANDRA-11578 (CASSANDRA-11750)
 * Clear out parent repair session if repair coordinator dies (CASSANDRA-11824)
 * Set default streaming_socket_timeout_in_ms to 24 hours (CASSANDRA-11840)
 * Do not consider local node a valid source during replace (CASSANDRA-11848)
 * Avoid holding SSTableReaders for duration of incremental repair (CASSANDRA-11739)
 * Add message dropped tasks to nodetool netstats (CASSANDRA-11855)
 * Don't compute expensive MaxPurgeableTimestamp until we've verified there's an 
   expired tombstone (CASSANDRA-11834)
 * Add option to disable use of severity in DynamicEndpointSnitch (CASSANDRA-11737)
 * cqlsh COPY FROM fails for null values with non-prepared statements (CASSANDRA-11631)
 * Make cython optional in pylib/setup.py (CASSANDRA-11630)
 * Change order of directory searching for cassandra.in.sh to favor local one 
   (CASSANDRA-11628)
 * cqlsh COPY FROM fails with []{} chars in UDT/tuple fields/values (CASSANDRA-11633)
 * clqsh: COPY FROM throws TypeError with Cython extensions enabled (CASSANDRA-11574)
 * cqlsh: COPY FROM ignores NULL values in conversion (CASSANDRA-11549)
 * (cqlsh) Fix potential COPY deadlock when parent process is terminating child
   processes (CASSANDRA-11505)
 * Validate levels when building LeveledScanner to avoid overlaps with orphaned 
   sstables (CASSANDRA-9935)


2.2.6
 * Allow only DISTINCT queries with partition keys restrictions (CASSANDRA-11339)
 * CqlConfigHelper no longer requires both a keystore and truststore to work (CASSANDRA-11532)
 * Make deprecated repair methods backward-compatible with previous notification service (CASSANDRA-11430)
 * IncomingStreamingConnection version check message wrong (CASSANDRA-11462)
 * DatabaseDescriptor should log stacktrace in case of Eception during seed provider creation (CASSANDRA-11312)
 * Use canonical path for directory in SSTable descriptor (CASSANDRA-10587)
 * Add cassandra-stress keystore option (CASSANDRA-9325)
 * Fix out-of-space error treatment in memtable flushing (CASSANDRA-11448).
 * Dont mark sstables as repairing with sub range repairs (CASSANDRA-11451)
 * Fix use of NullUpdater for 2i during compaction (CASSANDRA-11450)
 * Notify when sstables change after cancelling compaction (CASSANDRA-11373)
 * cqlsh: COPY FROM should check that explicit column names are valid (CASSANDRA-11333)
 * Add -Dcassandra.start_gossip startup option (CASSANDRA-10809)
 * Fix UTF8Validator.validate() for modified UTF-8 (CASSANDRA-10748)
 * Clarify that now() function is calculated on the coordinator node in CQL documentation (CASSANDRA-10900)
 * Fix bloom filter sizing with LCS (CASSANDRA-11344)
 * (cqlsh) Fix error when result is 0 rows with EXPAND ON (CASSANDRA-11092)
 * Fix intra-node serialization issue for multicolumn-restrictions (CASSANDRA-11196)
 * Non-obsoleting compaction operations over compressed files can impose rate limit on normal reads (CASSANDRA-11301)
 * Add missing newline at end of bin/cqlsh (CASSANDRA-11325)
 * Fix AE in nodetool cfstats (backport CASSANDRA-10859) (CASSANDRA-11297)
 * Unresolved hostname leads to replace being ignored (CASSANDRA-11210)
 * Fix filtering on non-primary key columns for thrift static column families
   (CASSANDRA-6377)
 * Only log yaml config once, at startup (CASSANDRA-11217)
 * Preserve order for preferred SSL cipher suites (CASSANDRA-11164)
 * Reference leak with parallel repairs on the same table (CASSANDRA-11215)
 * Range.compareTo() violates the contract of Comparable (CASSANDRA-11216)
 * Avoid NPE when serializing ErrorMessage with null message (CASSANDRA-11167)
 * Replacing an aggregate with a new version doesn't reset INITCOND (CASSANDRA-10840)
 * (cqlsh) cqlsh cannot be called through symlink (CASSANDRA-11037)
 * fix ohc and java-driver pom dependencies in build.xml (CASSANDRA-10793)
 * Protect from keyspace dropped during repair (CASSANDRA-11065)
 * Handle adding fields to a UDT in SELECT JSON and toJson() (CASSANDRA-11146)
 * Better error message for cleanup (CASSANDRA-10991)
 * cqlsh pg-style-strings broken if line ends with ';' (CASSANDRA-11123)
 * Use cloned TokenMetadata in size estimates to avoid race against membership check
   (CASSANDRA-10736)
 * Always persist upsampled index summaries (CASSANDRA-10512)
 * (cqlsh) Fix inconsistent auto-complete (CASSANDRA-10733)
 * Make SELECT JSON and toJson() threadsafe (CASSANDRA-11048)
 * Fix SELECT on tuple relations for mixed ASC/DESC clustering order (CASSANDRA-7281)
 * (cqlsh) Support utf-8/cp65001 encoding on Windows (CASSANDRA-11030)
 * Fix paging on DISTINCT queries repeats result when first row in partition changes
   (CASSANDRA-10010)
Merged from 2.1:
 * Checking if an unlogged batch is local is inefficient (CASSANDRA-11529)
 * Fix paging for COMPACT tables without clustering columns (CASSANDRA-11467)
 * Add a -j parameter to scrub/cleanup/upgradesstables to state how
   many threads to use (CASSANDRA-11179)
 * Backport CASSANDRA-10679 (CASSANDRA-9598)
 * Don't do defragmentation if reading from repaired sstables (CASSANDRA-10342)
 * Fix streaming_socket_timeout_in_ms not enforced (CASSANDRA-11286)
 * Avoid dropping message too quickly due to missing unit conversion (CASSANDRA-11302)
 * COPY FROM on large datasets: fix progress report and debug performance (CASSANDRA-11053)
 * InvalidateKeys should have a weak ref to key cache (CASSANDRA-11176)
 * Don't remove FailureDetector history on removeEndpoint (CASSANDRA-10371)
 * Only notify if repair status changed (CASSANDRA-11172)
 * Add partition key to TombstoneOverwhelmingException error message (CASSANDRA-10888)
 * Use logback setting for 'cassandra -v' command (CASSANDRA-10767)
 * Fix sstableloader to unthrottle streaming by default (CASSANDRA-9714)
 * Fix incorrect warning in 'nodetool status' (CASSANDRA-10176)
 * Properly release sstable ref when doing offline scrub (CASSANDRA-10697)
 * Improve nodetool status performance for large cluster (CASSANDRA-7238)
 * Gossiper#isEnabled is not thread safe (CASSANDRA-11116)
 * Avoid major compaction mixing repaired and unrepaired sstables in DTCS (CASSANDRA-11113)
 * Make it clear what DTCS timestamp_resolution is used for (CASSANDRA-11041)
 * test_bulk_round_trip_blogposts is failing occasionally (CASSANDRA-10938)
 * (cqlsh) Support timezone conversion using pytz (CASSANDRA-10397)
 * cqlsh: change default encoding to UTF-8 (CASSANDRA-11124)


2.2.5
 * maxPurgeableTimestamp needs to check memtables too (CASSANDRA-9949)
 * Apply change to compaction throughput in real time (CASSANDRA-10025)
 * Fix potential NPE on ORDER BY queries with IN (CASSANDRA-10955)
 * Avoid over-fetching during the page of range queries (CASSANDRA-8521)
 * Start L0 STCS-compactions even if there is a L0 -> L1 compaction
   going (CASSANDRA-10979)
 * Make UUID LSB unique per process (CASSANDRA-7925)
 * Avoid NPE when performing sstable tasks (scrub etc.) (CASSANDRA-10980)
 * Make sure client gets tombstone overwhelmed warning (CASSANDRA-9465)
 * Fix error streaming section more than 2GB (CASSANDRA-10961)
 * (cqlsh) Also apply --connect-timeout to control connection
   timeout (CASSANDRA-10959)
 * Histogram buckets exposed in jmx are sorted incorrectly (CASSANDRA-10975)
 * Enable GC logging by default (CASSANDRA-10140)
 * Optimize pending range computation (CASSANDRA-9258)
 * Skip commit log and saved cache directories in SSTable version startup check (CASSANDRA-10902)
 * drop/alter user should be case sensitive (CASSANDRA-10817)
 * jemalloc detection fails due to quoting issues in regexv (CASSANDRA-10946)
 * Support counter-columns for native aggregates (sum,avg,max,min) (CASSANDRA-9977)
 * (cqlsh) show correct column names for empty result sets (CASSANDRA-9813)
 * Add new types to Stress (CASSANDRA-9556)
 * Add property to allow listening on broadcast interface (CASSANDRA-9748)
 * Fix regression in split size on CqlInputFormat (CASSANDRA-10835)
 * Better handling of SSL connection errors inter-node (CASSANDRA-10816)
 * Disable reloading of GossipingPropertyFileSnitch (CASSANDRA-9474)
 * Verify tables in pseudo-system keyspaces at startup (CASSANDRA-10761)
 * (cqlsh) encode input correctly when saving history
Merged from 2.1:
 * Fix isJoined return true only after becoming cluster member (CASANDRA-11007)
 * Fix bad gossip generation seen in long-running clusters (CASSANDRA-10969)
 * Avoid NPE when incremental repair fails (CASSANDRA-10909)
 * Unmark sstables compacting once they are done in cleanup/scrub/upgradesstables (CASSANDRA-10829)
 * Allow simultaneous bootstrapping with strict consistency when no vnodes are used (CASSANDRA-11005)
 * Log a message when major compaction does not result in a single file (CASSANDRA-10847)
 * (cqlsh) fix cqlsh_copy_tests when vnodes are disabled (CASSANDRA-10997)
 * (cqlsh) Add request timeout option to cqlsh (CASSANDRA-10686)
 * Avoid AssertionError while submitting hint with LWT (CASSANDRA-10477)
 * If CompactionMetadata is not in stats file, use index summary instead (CASSANDRA-10676)
 * Retry sending gossip syn multiple times during shadow round (CASSANDRA-8072)
 * Fix pending range calculation during moves (CASSANDRA-10887)
 * Sane default (200Mbps) for inter-DC streaming througput (CASSANDRA-8708)
 * Match cassandra-loader options in COPY FROM (CASSANDRA-9303)
 * Fix binding to any address in CqlBulkRecordWriter (CASSANDRA-9309)
 * cqlsh fails to decode utf-8 characters for text typed columns (CASSANDRA-10875)
 * Log error when stream session fails (CASSANDRA-9294)
 * Fix bugs in commit log archiving startup behavior (CASSANDRA-10593)
 * (cqlsh) further optimise COPY FROM (CASSANDRA-9302)
 * Allow CREATE TABLE WITH ID (CASSANDRA-9179)
 * Make Stress compiles within eclipse (CASSANDRA-10807)
 * Cassandra Daemon should print JVM arguments (CASSANDRA-10764)
 * Allow cancellation of index summary redistribution (CASSANDRA-8805)
 * sstableloader will fail if there are collections in the schema tables (CASSANDRA-10700)
 * Disable reloading of GossipingPropertyFileSnitch (CASSANDRA-9474)
 * Fix Stress profile parsing on Windows (CASSANDRA-10808)


2.2.4
 * Show CQL help in cqlsh in web browser (CASSANDRA-7225)
 * Serialize on disk the proper SSTable compression ratio (CASSANDRA-10775)
 * Reject index queries while the index is building (CASSANDRA-8505)
 * CQL.textile syntax incorrectly includes optional keyspace for aggregate SFUNC and FINALFUNC (CASSANDRA-10747)
 * Fix JSON update with prepared statements (CASSANDRA-10631)
 * Don't do anticompaction after subrange repair (CASSANDRA-10422)
 * Fix SimpleDateType type compatibility (CASSANDRA-10027)
 * (Hadoop) fix splits calculation (CASSANDRA-10640)
 * (Hadoop) ensure that Cluster instances are always closed (CASSANDRA-10058)
 * (cqlsh) show partial trace if incomplete after max_trace_wait (CASSANDRA-7645)
 * Use most up-to-date version of schema for system tables (CASSANDRA-10652)
 * Deprecate memory_allocator in cassandra.yaml (CASSANDRA-10581,10628)
 * Expose phi values from failure detector via JMX and tweak debug
   and trace logging (CASSANDRA-9526)
 * Fix RangeNamesQueryPager (CASSANDRA-10509)
 * Deprecate Pig support (CASSANDRA-10542)
 * Reduce contention getting instances of CompositeType (CASSANDRA-10433)
 * Fix IllegalArgumentException in DataOutputBuffer.reallocate for large buffers (CASSANDRA-10592)
Merged from 2.1:
 * Fix incremental repair hang when replica is down (CASSANDRA-10288)
 * Avoid writing range tombstones after END_OF_ROW marker (CASSANDRA-10791)
 * Optimize the way we check if a token is repaired in anticompaction (CASSANDRA-10768)
 * Add proper error handling to stream receiver (CASSANDRA-10774)
 * Warn or fail when changing cluster topology live (CASSANDRA-10243)
 * Status command in debian/ubuntu init script doesn't work (CASSANDRA-10213)
 * Some DROP ... IF EXISTS incorrectly result in exceptions on non-existing KS (CASSANDRA-10658)
 * DeletionTime.compareTo wrong in rare cases (CASSANDRA-10749)
 * Force encoding when computing statement ids (CASSANDRA-10755)
 * Properly reject counters as map keys (CASSANDRA-10760)
 * Fix the sstable-needs-cleanup check (CASSANDRA-10740)
 * (cqlsh) Print column names before COPY operation (CASSANDRA-8935)
 * Make paging logic consistent between searcher impls (CASSANDRA-10683)
 * Fix CompressedInputStream for proper cleanup (CASSANDRA-10012)
 * (cqlsh) Support counters in COPY commands (CASSANDRA-9043)
 * Try next replica if not possible to connect to primary replica on
   ColumnFamilyRecordReader (CASSANDRA-2388)
 * Limit window size in DTCS (CASSANDRA-10280)
 * sstableloader does not use MAX_HEAP_SIZE env parameter (CASSANDRA-10188)
 * (cqlsh) Improve COPY TO performance and error handling (CASSANDRA-9304)
 * Don't remove level info when running upgradesstables (CASSANDRA-10692)
 * Create compression chunk for sending file only (CASSANDRA-10680)
 * Make buffered read size configurable (CASSANDRA-10249)
 * Forbid compact clustering column type changes in ALTER TABLE (CASSANDRA-8879)
 * Reject incremental repair with subrange repair (CASSANDRA-10422)
 * Add a nodetool command to refresh size_estimates (CASSANDRA-9579)
 * Shutdown compaction in drain to prevent leak (CASSANDRA-10079)
 * Invalidate cache after stream receive task is completed (CASSANDRA-10341)
 * Reject counter writes in CQLSSTableWriter (CASSANDRA-10258)
 * Remove superfluous COUNTER_MUTATION stage mapping (CASSANDRA-10605)
 * Improve json2sstable error reporting on nonexistent columns (CASSANDRA-10401)
 * (cqlsh) fix COPY using wrong variable name for time_format (CASSANDRA-10633)
 * Do not run SizeEstimatesRecorder if a node is not a member of the ring (CASSANDRA-9912)
 * Improve handling of dead nodes in gossip (CASSANDRA-10298)
 * Fix logback-tools.xml incorrectly configured for outputing to System.err
   (CASSANDRA-9937)
 * Fix streaming to catch exception so retry not fail (CASSANDRA-10557)
 * Add validation method to PerRowSecondaryIndex (CASSANDRA-10092)
 * Support encrypted and plain traffic on the same port (CASSANDRA-10559)
 * Do STCS in DTCS windows (CASSANDRA-10276)
 * Don't try to get ancestors from half-renamed sstables (CASSANDRA-10501)
 * Avoid repetition of JVM_OPTS in debian package (CASSANDRA-10251)
 * Fix potential NPE from handling result of SIM.highestSelectivityIndex (CASSANDRA-10550)
 * Fix paging issues with partitions containing only static columns data (CASSANDRA-10381)
 * Fix conditions on static columns (CASSANDRA-10264)
 * AssertionError: attempted to delete non-existing file CommitLog (CASSANDRA-10377)
 * (cqlsh) Distinguish negative and positive infinity in output (CASSANDRA-10523)
 * (cqlsh) allow custom time_format for COPY TO (CASSANDRA-8970)
 * Don't allow startup if the node's rack has changed (CASSANDRA-10242)
 * Fix sorting for queries with an IN condition on partition key columns (CASSANDRA-10363)


2.2.3
 * Avoid NoClassDefFoundError during DataDescriptor initialization on windows (CASSANDRA-10412)
 * Preserve case of quoted Role & User names (CASSANDRA-10394)
 * cqlsh pg-style-strings broken (CASSANDRA-10484)
 * Make Hadoop CF splits more polite to custom orderered partitioners (CASSANDRA-10400)
 * Fix the regression when using LIMIT with aggregates (CASSANDRA-10487)
Merged from 2.1:
 * Fix mmap file segment seeking to EOF (CASSANDRA-10478)
 * Allow LOCAL_JMX to be easily overridden (CASSANDRA-10275)
 * Mark nodes as dead even if they've already left (CASSANDRA-10205)
 * Update internal python driver used by cqlsh (CASSANDRA-10161, CASSANDRA-10507)


2.2.2
 * cqlsh prompt includes name of keyspace after failed `use` statement (CASSANDRA-10369)
 * Configurable page size in cqlsh (CASSANDRA-9855)
 * Defer default role manager setup until all nodes are on 2.2+ (CASSANDRA-9761)
 * Cancel transaction for sstables we wont redistribute index summary
   for (CASSANDRA-10270)
 * Handle missing RoleManager in config after upgrade to 2.2 (CASSANDRA-10209) 
 * Retry snapshot deletion after compaction and gc on Windows (CASSANDRA-10222)
 * Fix failure to start with space in directory path on Windows (CASSANDRA-10239)
 * Fix repair hang when snapshot failed (CASSANDRA-10057)
 * Fall back to 1/4 commitlog volume for commitlog_total_space on small disks
   (CASSANDRA-10199)
Merged from 2.1:
 * Bulk Loader API could not tolerate even node failure (CASSANDRA-10347)
 * Avoid misleading pushed notifications when multiple nodes
   share an rpc_address (CASSANDRA-10052)
 * Fix dropping undroppable when message queue is full (CASSANDRA-10113)
 * Fix potential ClassCastException during paging (CASSANDRA-10352)
 * Prevent ALTER TYPE from creating circular references (CASSANDRA-10339)
 * Fix cache handling of 2i and base tables (CASSANDRA-10155, 10359)
 * Fix NPE in nodetool compactionhistory (CASSANDRA-9758)
 * (Pig) support BulkOutputFormat as a URL parameter (CASSANDRA-7410)
 * BATCH statement is broken in cqlsh (CASSANDRA-10272)
 * Added configurable warning threshold for GC duration (CASSANDRA-8907)
 * (cqlsh) Make cqlsh PEP8 Compliant (CASSANDRA-10066)
 * (cqlsh) Fix error when starting cqlsh with --debug (CASSANDRA-10282)
 * Scrub, Cleanup and Upgrade do not unmark compacting until all operations
   have completed, regardless of the occurence of exceptions (CASSANDRA-10274)
 * Fix handling of streaming EOF (CASSANDRA-10206)
 * Only check KeyCache when it is enabled
 * Change streaming_socket_timeout_in_ms default to 1 hour (CASSANDRA-8611)
 * (cqlsh) update list of CQL keywords (CASSANDRA-9232)
 * Add nodetool gettraceprobability command (CASSANDRA-10234)
Merged from 2.0:
 * Fix rare race where older gossip states can be shadowed (CASSANDRA-10366)
 * Fix consolidating racks violating the RF contract (CASSANDRA-10238)
 * Disallow decommission when node is in drained state (CASSANDRA-8741)


2.2.1
 * Fix race during construction of commit log (CASSANDRA-10049)
 * Fix LeveledCompactionStrategyTest (CASSANDRA-9757)
 * Fix broken UnbufferedDataOutputStreamPlus.writeUTF (CASSANDRA-10203)
 * (cqlsh) add CLEAR command (CASSANDRA-10086)
 * Support string literals as Role names for compatibility (CASSANDRA-10135)
 * Allow count(*) and count(1) to be use as normal aggregation (CASSANDRA-10114)
 * An NPE is thrown if the column name is unknown for an IN relation (CASSANDRA-10043)
 * Apply commit_failure_policy to more errors on startup (CASSANDRA-9749)
 * Fix histogram overflow exception (CASSANDRA-9973)
 * Route gossip messages over dedicated socket (CASSANDRA-9237)
 * Add checksum to saved cache files (CASSANDRA-9265)
 * Log warning when using an aggregate without partition key (CASSANDRA-9737)
 * Avoid grouping sstables for anticompaction with DTCS (CASSANDRA-9900)
 * UDF / UDA execution time in trace (CASSANDRA-9723)
 * Fix broken internode SSL (CASSANDRA-9884)
Merged from 2.1:
 * Change streaming_socket_timeout_in_ms default to 1 hour (CASSANDRA-8611)
 * (cqlsh) update list of CQL keywords (CASSANDRA-9232)
 * Avoid race condition during read repair (CASSANDRA-9460)
 * (cqlsh) default load-from-file encoding to utf-8 (CASSANDRA-9898)
 * Avoid returning Permission.NONE when failing to query users table (CASSANDRA-10168)
 * (cqlsh) Allow encoding to be set through command line (CASSANDRA-10004)
 * Add new JMX methods to change local compaction strategy (CASSANDRA-9965)
 * Write hints for paxos commits (CASSANDRA-7342)
 * (cqlsh) Fix timestamps before 1970 on Windows, always
   use UTC for timestamp display (CASSANDRA-10000)
 * (cqlsh) Avoid overwriting new config file with old config
   when both exist (CASSANDRA-9777)
 * Release snapshot selfRef when doing snapshot repair (CASSANDRA-9998)
 * Cannot replace token does not exist - DN node removed as Fat Client (CASSANDRA-9871)
 * Fix handling of enable/disable autocompaction (CASSANDRA-9899)
 * Add consistency level to tracing ouput (CASSANDRA-9827)
 * Remove repair snapshot leftover on startup (CASSANDRA-7357)
 * Use random nodes for batch log when only 2 racks (CASSANDRA-8735)
 * Ensure atomicity inside thrift and stream session (CASSANDRA-7757)
 * Fix nodetool info error when the node is not joined (CASSANDRA-9031)
Merged from 2.0:
 * Make getFullyExpiredSSTables less expensive (CASSANDRA-9882)
 * Log when messages are dropped due to cross_node_timeout (CASSANDRA-9793)
 * Don't track hotness when opening from snapshot for validation (CASSANDRA-9382)


2.2.0
 * Allow the selection of columns together with aggregates (CASSANDRA-9767)
 * Fix cqlsh copy methods and other windows specific issues (CASSANDRA-9795)
 * Don't wrap byte arrays in SequentialWriter (CASSANDRA-9797)
 * sum() and avg() functions missing for smallint and tinyint types (CASSANDRA-9671)
 * Revert CASSANDRA-9542 (allow native functions in UDA) (CASSANDRA-9771)
Merged from 2.1:
 * Fix MarshalException when upgrading superColumn family (CASSANDRA-9582)
 * Fix broken logging for "empty" flushes in Memtable (CASSANDRA-9837)
 * Handle corrupt files on startup (CASSANDRA-9686)
 * Fix clientutil jar and tests (CASSANDRA-9760)
 * (cqlsh) Allow the SSL protocol version to be specified through the
   config file or environment variables (CASSANDRA-9544)
Merged from 2.0:
 * Add tool to find why expired sstables are not getting dropped (CASSANDRA-10015)
 * Remove erroneous pending HH tasks from tpstats/jmx (CASSANDRA-9129)
 * Don't cast expected bf size to an int (CASSANDRA-9959)
 * checkForEndpointCollision fails for legitimate collisions (CASSANDRA-9765)
 * Complete CASSANDRA-8448 fix (CASSANDRA-9519)
 * Don't include auth credentials in debug log (CASSANDRA-9682)
 * Can't transition from write survey to normal mode (CASSANDRA-9740)
 * Scrub (recover) sstables even when -Index.db is missing (CASSANDRA-9591)
 * Fix growing pending background compaction (CASSANDRA-9662)


2.2.0-rc2
 * Re-enable memory-mapped I/O on Windows (CASSANDRA-9658)
 * Warn when an extra-large partition is compacted (CASSANDRA-9643)
 * (cqlsh) Allow setting the initial connection timeout (CASSANDRA-9601)
 * BulkLoader has --transport-factory option but does not use it (CASSANDRA-9675)
 * Allow JMX over SSL directly from nodetool (CASSANDRA-9090)
 * Update cqlsh for UDFs (CASSANDRA-7556)
 * Change Windows kernel default timer resolution (CASSANDRA-9634)
 * Deprected sstable2json and json2sstable (CASSANDRA-9618)
 * Allow native functions in user-defined aggregates (CASSANDRA-9542)
 * Don't repair system_distributed by default (CASSANDRA-9621)
 * Fix mixing min, max, and count aggregates for blob type (CASSANRA-9622)
 * Rename class for DATE type in Java driver (CASSANDRA-9563)
 * Duplicate compilation of UDFs on coordinator (CASSANDRA-9475)
 * Fix connection leak in CqlRecordWriter (CASSANDRA-9576)
 * Mlockall before opening system sstables & remove boot_without_jna option (CASSANDRA-9573)
 * Add functions to convert timeuuid to date or time, deprecate dateOf and unixTimestampOf (CASSANDRA-9229)
 * Make sure we cancel non-compacting sstables from LifecycleTransaction (CASSANDRA-9566)
 * Fix deprecated repair JMX API (CASSANDRA-9570)
 * Add logback metrics (CASSANDRA-9378)
 * Update and refactor ant test/test-compression to run the tests in parallel (CASSANDRA-9583)
 * Fix upgrading to new directory for secondary index (CASSANDRA-9687)
Merged from 2.1:
 * (cqlsh) Fix bad check for CQL compatibility when DESCRIBE'ing
   COMPACT STORAGE tables with no clustering columns
 * Eliminate strong self-reference chains in sstable ref tidiers (CASSANDRA-9656)
 * Ensure StreamSession uses canonical sstable reader instances (CASSANDRA-9700) 
 * Ensure memtable book keeping is not corrupted in the event we shrink usage (CASSANDRA-9681)
 * Update internal python driver for cqlsh (CASSANDRA-9064)
 * Fix IndexOutOfBoundsException when inserting tuple with too many
   elements using the string literal notation (CASSANDRA-9559)
 * Enable describe on indices (CASSANDRA-7814)
 * Fix incorrect result for IN queries where column not found (CASSANDRA-9540)
 * ColumnFamilyStore.selectAndReference may block during compaction (CASSANDRA-9637)
 * Fix bug in cardinality check when compacting (CASSANDRA-9580)
 * Fix memory leak in Ref due to ConcurrentLinkedQueue.remove() behaviour (CASSANDRA-9549)
 * Make rebuild only run one at a time (CASSANDRA-9119)
Merged from 2.0:
 * Avoid NPE in AuthSuccess#decode (CASSANDRA-9727)
 * Add listen_address to system.local (CASSANDRA-9603)
 * Bug fixes to resultset metadata construction (CASSANDRA-9636)
 * Fix setting 'durable_writes' in ALTER KEYSPACE (CASSANDRA-9560)
 * Avoids ballot clash in Paxos (CASSANDRA-9649)
 * Improve trace messages for RR (CASSANDRA-9479)
 * Fix suboptimal secondary index selection when restricted
   clustering column is also indexed (CASSANDRA-9631)
 * (cqlsh) Add min_threshold to DTCS option autocomplete (CASSANDRA-9385)
 * Fix error message when attempting to create an index on a column
   in a COMPACT STORAGE table with clustering columns (CASSANDRA-9527)
 * 'WITH WITH' in alter keyspace statements causes NPE (CASSANDRA-9565)
 * Expose some internals of SelectStatement for inspection (CASSANDRA-9532)
 * ArrivalWindow should use primitives (CASSANDRA-9496)
 * Periodically submit background compaction tasks (CASSANDRA-9592)
 * Set HAS_MORE_PAGES flag to false when PagingState is null (CASSANDRA-9571)


2.2.0-rc1
 * Compressed commit log should measure compressed space used (CASSANDRA-9095)
 * Fix comparison bug in CassandraRoleManager#collectRoles (CASSANDRA-9551)
 * Add tinyint,smallint,time,date support for UDFs (CASSANDRA-9400)
 * Deprecates SSTableSimpleWriter and SSTableSimpleUnsortedWriter (CASSANDRA-9546)
 * Empty INITCOND treated as null in aggregate (CASSANDRA-9457)
 * Remove use of Cell in Thrift MapReduce classes (CASSANDRA-8609)
 * Integrate pre-release Java Driver 2.2-rc1, custom build (CASSANDRA-9493)
 * Clean up gossiper logic for old versions (CASSANDRA-9370)
 * Fix custom payload coding/decoding to match the spec (CASSANDRA-9515)
 * ant test-all results incomplete when parsed (CASSANDRA-9463)
 * Disallow frozen<> types in function arguments and return types for
   clarity (CASSANDRA-9411)
 * Static Analysis to warn on unsafe use of Autocloseable instances (CASSANDRA-9431)
 * Update commitlog archiving examples now that commitlog segments are
   not recycled (CASSANDRA-9350)
 * Extend Transactional API to sstable lifecycle management (CASSANDRA-8568)
 * (cqlsh) Add support for native protocol 4 (CASSANDRA-9399)
 * Ensure that UDF and UDAs are keyspace-isolated (CASSANDRA-9409)
 * Revert CASSANDRA-7807 (tracing completion client notifications) (CASSANDRA-9429)
 * Add ability to stop compaction by ID (CASSANDRA-7207)
 * Let CassandraVersion handle SNAPSHOT version (CASSANDRA-9438)
Merged from 2.1:
 * (cqlsh) Fix using COPY through SOURCE or -f (CASSANDRA-9083)
 * Fix occasional lack of `system` keyspace in schema tables (CASSANDRA-8487)
 * Use ProtocolError code instead of ServerError code for native protocol
   error responses to unsupported protocol versions (CASSANDRA-9451)
 * Default commitlog_sync_batch_window_in_ms changed to 2ms (CASSANDRA-9504)
 * Fix empty partition assertion in unsorted sstable writing tools (CASSANDRA-9071)
 * Ensure truncate without snapshot cannot produce corrupt responses (CASSANDRA-9388) 
 * Consistent error message when a table mixes counter and non-counter
   columns (CASSANDRA-9492)
 * Avoid getting unreadable keys during anticompaction (CASSANDRA-9508)
 * (cqlsh) Better float precision by default (CASSANDRA-9224)
 * Improve estimated row count (CASSANDRA-9107)
 * Optimize range tombstone memory footprint (CASSANDRA-8603)
 * Use configured gcgs in anticompaction (CASSANDRA-9397)
Merged from 2.0:
 * Don't accumulate more range than necessary in RangeTombstone.Tracker (CASSANDRA-9486)
 * Add broadcast and rpc addresses to system.local (CASSANDRA-9436)
 * Always mark sstable suspect when corrupted (CASSANDRA-9478)
 * Add database users and permissions to CQL3 documentation (CASSANDRA-7558)
 * Allow JVM_OPTS to be passed to standalone tools (CASSANDRA-5969)
 * Fix bad condition in RangeTombstoneList (CASSANDRA-9485)
 * Fix potential StackOverflow when setting CrcCheckChance over JMX (CASSANDRA-9488)
 * Fix null static columns in pages after the first, paged reversed
   queries (CASSANDRA-8502)
 * Fix counting cache serialization in request metrics (CASSANDRA-9466)
 * Add option not to validate atoms during scrub (CASSANDRA-9406)


2.2.0-beta1
 * Introduce Transactional API for internal state changes (CASSANDRA-8984)
 * Add a flag in cassandra.yaml to enable UDFs (CASSANDRA-9404)
 * Better support of null for UDF (CASSANDRA-8374)
 * Use ecj instead of javassist for UDFs (CASSANDRA-8241)
 * faster async logback configuration for tests (CASSANDRA-9376)
 * Add `smallint` and `tinyint` data types (CASSANDRA-8951)
 * Avoid thrift schema creation when native driver is used in stress tool (CASSANDRA-9374)
 * Make Functions.declared thread-safe
 * Add client warnings to native protocol v4 (CASSANDRA-8930)
 * Allow roles cache to be invalidated (CASSANDRA-8967)
 * Upgrade Snappy (CASSANDRA-9063)
 * Don't start Thrift rpc by default (CASSANDRA-9319)
 * Only stream from unrepaired sstables with incremental repair (CASSANDRA-8267)
 * Aggregate UDFs allow SFUNC return type to differ from STYPE if FFUNC specified (CASSANDRA-9321)
 * Remove Thrift dependencies in bundled tools (CASSANDRA-8358)
 * Disable memory mapping of hsperfdata file for JVM statistics (CASSANDRA-9242)
 * Add pre-startup checks to detect potential incompatibilities (CASSANDRA-8049)
 * Distinguish between null and unset in protocol v4 (CASSANDRA-7304)
 * Add user/role permissions for user-defined functions (CASSANDRA-7557)
 * Allow cassandra config to be updated to restart daemon without unloading classes (CASSANDRA-9046)
 * Don't initialize compaction writer before checking if iter is empty (CASSANDRA-9117)
 * Don't execute any functions at prepare-time (CASSANDRA-9037)
 * Share file handles between all instances of a SegmentedFile (CASSANDRA-8893)
 * Make it possible to major compact LCS (CASSANDRA-7272)
 * Make FunctionExecutionException extend RequestExecutionException
   (CASSANDRA-9055)
 * Add support for SELECT JSON, INSERT JSON syntax and new toJson(), fromJson()
   functions (CASSANDRA-7970)
 * Optimise max purgeable timestamp calculation in compaction (CASSANDRA-8920)
 * Constrain internode message buffer sizes, and improve IO class hierarchy (CASSANDRA-8670) 
 * New tool added to validate all sstables in a node (CASSANDRA-5791)
 * Push notification when tracing completes for an operation (CASSANDRA-7807)
 * Delay "node up" and "node added" notifications until native protocol server is started (CASSANDRA-8236)
 * Compressed Commit Log (CASSANDRA-6809)
 * Optimise IntervalTree (CASSANDRA-8988)
 * Add a key-value payload for third party usage (CASSANDRA-8553, 9212)
 * Bump metrics-reporter-config dependency for metrics 3.0 (CASSANDRA-8149)
 * Partition intra-cluster message streams by size, not type (CASSANDRA-8789)
 * Add WriteFailureException to native protocol, notify coordinator of
   write failures (CASSANDRA-8592)
 * Convert SequentialWriter to nio (CASSANDRA-8709)
 * Add role based access control (CASSANDRA-7653, 8650, 7216, 8760, 8849, 8761, 8850)
 * Record client ip address in tracing sessions (CASSANDRA-8162)
 * Indicate partition key columns in response metadata for prepared
   statements (CASSANDRA-7660)
 * Merge UUIDType and TimeUUIDType parse logic (CASSANDRA-8759)
 * Avoid memory allocation when searching index summary (CASSANDRA-8793)
 * Optimise (Time)?UUIDType Comparisons (CASSANDRA-8730)
 * Make CRC32Ex into a separate maven dependency (CASSANDRA-8836)
 * Use preloaded jemalloc w/ Unsafe (CASSANDRA-8714, 9197)
 * Avoid accessing partitioner through StorageProxy (CASSANDRA-8244, 8268)
 * Upgrade Metrics library and remove depricated metrics (CASSANDRA-5657)
 * Serializing Row cache alternative, fully off heap (CASSANDRA-7438)
 * Duplicate rows returned when in clause has repeated values (CASSANDRA-6706)
 * Make CassandraException unchecked, extend RuntimeException (CASSANDRA-8560)
 * Support direct buffer decompression for reads (CASSANDRA-8464)
 * DirectByteBuffer compatible LZ4 methods (CASSANDRA-7039)
 * Group sstables for anticompaction correctly (CASSANDRA-8578)
 * Add ReadFailureException to native protocol, respond
   immediately when replicas encounter errors while handling
   a read request (CASSANDRA-7886)
 * Switch CommitLogSegment from RandomAccessFile to nio (CASSANDRA-8308)
 * Allow mixing token and partition key restrictions (CASSANDRA-7016)
 * Support index key/value entries on map collections (CASSANDRA-8473)
 * Modernize schema tables (CASSANDRA-8261)
 * Support for user-defined aggregation functions (CASSANDRA-8053)
 * Fix NPE in SelectStatement with empty IN values (CASSANDRA-8419)
 * Refactor SelectStatement, return IN results in natural order instead
   of IN value list order and ignore duplicate values in partition key IN restrictions (CASSANDRA-7981)
 * Support UDTs, tuples, and collections in user-defined
   functions (CASSANDRA-7563)
 * Fix aggregate fn results on empty selection, result column name,
   and cqlsh parsing (CASSANDRA-8229)
 * Mark sstables as repaired after full repair (CASSANDRA-7586)
 * Extend Descriptor to include a format value and refactor reader/writer
   APIs (CASSANDRA-7443)
 * Integrate JMH for microbenchmarks (CASSANDRA-8151)
 * Keep sstable levels when bootstrapping (CASSANDRA-7460)
 * Add Sigar library and perform basic OS settings check on startup (CASSANDRA-7838)
 * Support for aggregation functions (CASSANDRA-4914)
 * Remove cassandra-cli (CASSANDRA-7920)
 * Accept dollar quoted strings in CQL (CASSANDRA-7769)
 * Make assassinate a first class command (CASSANDRA-7935)
 * Support IN clause on any partition key column (CASSANDRA-7855)
 * Support IN clause on any clustering column (CASSANDRA-4762)
 * Improve compaction logging (CASSANDRA-7818)
 * Remove YamlFileNetworkTopologySnitch (CASSANDRA-7917)
 * Do anticompaction in groups (CASSANDRA-6851)
 * Support user-defined functions (CASSANDRA-7395, 7526, 7562, 7740, 7781, 7929,
   7924, 7812, 8063, 7813, 7708)
 * Permit configurable timestamps with cassandra-stress (CASSANDRA-7416)
 * Move sstable RandomAccessReader to nio2, which allows using the
   FILE_SHARE_DELETE flag on Windows (CASSANDRA-4050)
 * Remove CQL2 (CASSANDRA-5918)
 * Optimize fetching multiple cells by name (CASSANDRA-6933)
 * Allow compilation in java 8 (CASSANDRA-7028)
 * Make incremental repair default (CASSANDRA-7250)
 * Enable code coverage thru JaCoCo (CASSANDRA-7226)
 * Switch external naming of 'column families' to 'tables' (CASSANDRA-4369) 
 * Shorten SSTable path (CASSANDRA-6962)
 * Use unsafe mutations for most unit tests (CASSANDRA-6969)
 * Fix race condition during calculation of pending ranges (CASSANDRA-7390)
 * Fail on very large batch sizes (CASSANDRA-8011)
 * Improve concurrency of repair (CASSANDRA-6455, 8208, 9145)
 * Select optimal CRC32 implementation at runtime (CASSANDRA-8614)
 * Evaluate MurmurHash of Token once per query (CASSANDRA-7096)
 * Generalize progress reporting (CASSANDRA-8901)
 * Resumable bootstrap streaming (CASSANDRA-8838, CASSANDRA-8942)
 * Allow scrub for secondary index (CASSANDRA-5174)
 * Save repair data to system table (CASSANDRA-5839)
 * fix nodetool names that reference column families (CASSANDRA-8872)
 Merged from 2.1:
 * Warn on misuse of unlogged batches (CASSANDRA-9282)
 * Failure detector detects and ignores local pauses (CASSANDRA-9183)
 * Add utility class to support for rate limiting a given log statement (CASSANDRA-9029)
 * Add missing consistency levels to cassandra-stess (CASSANDRA-9361)
 * Fix commitlog getCompletedTasks to not increment (CASSANDRA-9339)
 * Fix for harmless exceptions logged as ERROR (CASSANDRA-8564)
 * Delete processed sstables in sstablesplit/sstableupgrade (CASSANDRA-8606)
 * Improve sstable exclusion from partition tombstones (CASSANDRA-9298)
 * Validate the indexed column rather than the cell's contents for 2i (CASSANDRA-9057)
 * Add support for top-k custom 2i queries (CASSANDRA-8717)
 * Fix error when dropping table during compaction (CASSANDRA-9251)
 * cassandra-stress supports validation operations over user profiles (CASSANDRA-8773)
 * Add support for rate limiting log messages (CASSANDRA-9029)
 * Log the partition key with tombstone warnings (CASSANDRA-8561)
 * Reduce runWithCompactionsDisabled poll interval to 1ms (CASSANDRA-9271)
 * Fix PITR commitlog replay (CASSANDRA-9195)
 * GCInspector logs very different times (CASSANDRA-9124)
 * Fix deleting from an empty list (CASSANDRA-9198)
 * Update tuple and collection types that use a user-defined type when that UDT
   is modified (CASSANDRA-9148, CASSANDRA-9192)
 * Use higher timeout for prepair and snapshot in repair (CASSANDRA-9261)
 * Fix anticompaction blocking ANTI_ENTROPY stage (CASSANDRA-9151)
 * Repair waits for anticompaction to finish (CASSANDRA-9097)
 * Fix streaming not holding ref when stream error (CASSANDRA-9295)
 * Fix canonical view returning early opened SSTables (CASSANDRA-9396)
Merged from 2.0:
 * (cqlsh) Add LOGIN command to switch users (CASSANDRA-7212)
 * Clone SliceQueryFilter in AbstractReadCommand implementations (CASSANDRA-8940)
 * Push correct protocol notification for DROP INDEX (CASSANDRA-9310)
 * token-generator - generated tokens too long (CASSANDRA-9300)
 * Fix counting of tombstones for TombstoneOverwhelmingException (CASSANDRA-9299)
 * Fix ReconnectableSnitch reconnecting to peers during upgrade (CASSANDRA-6702)
 * Include keyspace and table name in error log for collections over the size
   limit (CASSANDRA-9286)
 * Avoid potential overlap in LCS with single-partition sstables (CASSANDRA-9322)
 * Log warning message when a table is queried before the schema has fully
   propagated (CASSANDRA-9136)
 * Overload SecondaryIndex#indexes to accept the column definition (CASSANDRA-9314)
 * (cqlsh) Add SERIAL and LOCAL_SERIAL consistency levels (CASSANDRA-8051)
 * Fix index selection during rebuild with certain table layouts (CASSANDRA-9281)
 * Fix partition-level-delete-only workload accounting (CASSANDRA-9194)
 * Allow scrub to handle corrupted compressed chunks (CASSANDRA-9140)
 * Fix assertion error when resetlocalschema is run during repair (CASSANDRA-9249)
 * Disable single sstable tombstone compactions for DTCS by default (CASSANDRA-9234)
 * IncomingTcpConnection thread is not named (CASSANDRA-9262)
 * Close incoming connections when MessagingService is stopped (CASSANDRA-9238)
 * Fix streaming hang when retrying (CASSANDRA-9132)


2.1.5
 * Re-add deprecated cold_reads_to_omit param for backwards compat (CASSANDRA-9203)
 * Make anticompaction visible in compactionstats (CASSANDRA-9098)
 * Improve nodetool getendpoints documentation about the partition
   key parameter (CASSANDRA-6458)
 * Don't check other keyspaces for schema changes when an user-defined
   type is altered (CASSANDRA-9187)
 * Add generate-idea-files target to build.xml (CASSANDRA-9123)
 * Allow takeColumnFamilySnapshot to take a list of tables (CASSANDRA-8348)
 * Limit major sstable operations to their canonical representation (CASSANDRA-8669)
 * cqlsh: Add tests for INSERT and UPDATE tab completion (CASSANDRA-9125)
 * cqlsh: quote column names when needed in COPY FROM inserts (CASSANDRA-9080)
 * Do not load read meter for offline operations (CASSANDRA-9082)
 * cqlsh: Make CompositeType data readable (CASSANDRA-8919)
 * cqlsh: Fix display of triggers (CASSANDRA-9081)
 * Fix NullPointerException when deleting or setting an element by index on
   a null list collection (CASSANDRA-9077)
 * Buffer bloom filter serialization (CASSANDRA-9066)
 * Fix anti-compaction target bloom filter size (CASSANDRA-9060)
 * Make FROZEN and TUPLE unreserved keywords in CQL (CASSANDRA-9047)
 * Prevent AssertionError from SizeEstimatesRecorder (CASSANDRA-9034)
 * Avoid overwriting index summaries for sstables with an older format that
   does not support downsampling; rebuild summaries on startup when this
   is detected (CASSANDRA-8993)
 * Fix potential data loss in CompressedSequentialWriter (CASSANDRA-8949)
 * Make PasswordAuthenticator number of hashing rounds configurable (CASSANDRA-8085)
 * Fix AssertionError when binding nested collections in DELETE (CASSANDRA-8900)
 * Check for overlap with non-early sstables in LCS (CASSANDRA-8739)
 * Only calculate max purgable timestamp if we have to (CASSANDRA-8914)
 * (cqlsh) Greatly improve performance of COPY FROM (CASSANDRA-8225)
 * IndexSummary effectiveIndexInterval is now a guideline, not a rule (CASSANDRA-8993)
 * Use correct bounds for page cache eviction of compressed files (CASSANDRA-8746)
 * SSTableScanner enforces its bounds (CASSANDRA-8946)
 * Cleanup cell equality (CASSANDRA-8947)
 * Introduce intra-cluster message coalescing (CASSANDRA-8692)
 * DatabaseDescriptor throws NPE when rpc_interface is used (CASSANDRA-8839)
 * Don't check if an sstable is live for offline compactions (CASSANDRA-8841)
 * Don't set clientMode in SSTableLoader (CASSANDRA-8238)
 * Fix SSTableRewriter with disabled early open (CASSANDRA-8535)
 * Fix cassandra-stress so it respects the CL passed in user mode (CASSANDRA-8948)
 * Fix rare NPE in ColumnDefinition#hasIndexOption() (CASSANDRA-8786)
 * cassandra-stress reports per-operation statistics, plus misc (CASSANDRA-8769)
 * Add SimpleDate (cql date) and Time (cql time) types (CASSANDRA-7523)
 * Use long for key count in cfstats (CASSANDRA-8913)
 * Make SSTableRewriter.abort() more robust to failure (CASSANDRA-8832)
 * Remove cold_reads_to_omit from STCS (CASSANDRA-8860)
 * Make EstimatedHistogram#percentile() use ceil instead of floor (CASSANDRA-8883)
 * Fix top partitions reporting wrong cardinality (CASSANDRA-8834)
 * Fix rare NPE in KeyCacheSerializer (CASSANDRA-8067)
 * Pick sstables for validation as late as possible inc repairs (CASSANDRA-8366)
 * Fix commitlog getPendingTasks to not increment (CASSANDRA-8862)
 * Fix parallelism adjustment in range and secondary index queries
   when the first fetch does not satisfy the limit (CASSANDRA-8856)
 * Check if the filtered sstables is non-empty in STCS (CASSANDRA-8843)
 * Upgrade java-driver used for cassandra-stress (CASSANDRA-8842)
 * Fix CommitLog.forceRecycleAllSegments() memory access error (CASSANDRA-8812)
 * Improve assertions in Memory (CASSANDRA-8792)
 * Fix SSTableRewriter cleanup (CASSANDRA-8802)
 * Introduce SafeMemory for CompressionMetadata.Writer (CASSANDRA-8758)
 * 'nodetool info' prints exception against older node (CASSANDRA-8796)
 * Ensure SSTableReader.last corresponds exactly with the file end (CASSANDRA-8750)
 * Make SSTableWriter.openEarly more robust and obvious (CASSANDRA-8747)
 * Enforce SSTableReader.first/last (CASSANDRA-8744)
 * Cleanup SegmentedFile API (CASSANDRA-8749)
 * Avoid overlap with early compaction replacement (CASSANDRA-8683)
 * Safer Resource Management++ (CASSANDRA-8707)
 * Write partition size estimates into a system table (CASSANDRA-7688)
 * cqlsh: Fix keys() and full() collection indexes in DESCRIBE output
   (CASSANDRA-8154)
 * Show progress of streaming in nodetool netstats (CASSANDRA-8886)
 * IndexSummaryBuilder utilises offheap memory, and shares data between
   each IndexSummary opened from it (CASSANDRA-8757)
 * markCompacting only succeeds if the exact SSTableReader instances being 
   marked are in the live set (CASSANDRA-8689)
 * cassandra-stress support for varint (CASSANDRA-8882)
 * Fix Adler32 digest for compressed sstables (CASSANDRA-8778)
 * Add nodetool statushandoff/statusbackup (CASSANDRA-8912)
 * Use stdout for progress and stats in sstableloader (CASSANDRA-8982)
 * Correctly identify 2i datadir from older versions (CASSANDRA-9116)
Merged from 2.0:
 * Ignore gossip SYNs after shutdown (CASSANDRA-9238)
 * Avoid overflow when calculating max sstable size in LCS (CASSANDRA-9235)
 * Make sstable blacklisting work with compression (CASSANDRA-9138)
 * Do not attempt to rebuild indexes if no index accepts any column (CASSANDRA-9196)
 * Don't initiate snitch reconnection for dead states (CASSANDRA-7292)
 * Fix ArrayIndexOutOfBoundsException in CQLSSTableWriter (CASSANDRA-8978)
 * Add shutdown gossip state to prevent timeouts during rolling restarts (CASSANDRA-8336)
 * Fix running with java.net.preferIPv6Addresses=true (CASSANDRA-9137)
 * Fix failed bootstrap/replace attempts being persisted in system.peers (CASSANDRA-9180)
 * Flush system.IndexInfo after marking index built (CASSANDRA-9128)
 * Fix updates to min/max_compaction_threshold through cassandra-cli
   (CASSANDRA-8102)
 * Don't include tmp files when doing offline relevel (CASSANDRA-9088)
 * Use the proper CAS WriteType when finishing a previous round during Paxos
   preparation (CASSANDRA-8672)
 * Avoid race in cancelling compactions (CASSANDRA-9070)
 * More aggressive check for expired sstables in DTCS (CASSANDRA-8359)
 * Fix ignored index_interval change in ALTER TABLE statements (CASSANDRA-7976)
 * Do more aggressive compaction in old time windows in DTCS (CASSANDRA-8360)
 * java.lang.AssertionError when reading saved cache (CASSANDRA-8740)
 * "disk full" when running cleanup (CASSANDRA-9036)
 * Lower logging level from ERROR to DEBUG when a scheduled schema pull
   cannot be completed due to a node being down (CASSANDRA-9032)
 * Fix MOVED_NODE client event (CASSANDRA-8516)
 * Allow overriding MAX_OUTSTANDING_REPLAY_COUNT (CASSANDRA-7533)
 * Fix malformed JMX ObjectName containing IPv6 addresses (CASSANDRA-9027)
 * (cqlsh) Allow increasing CSV field size limit through
   cqlshrc config option (CASSANDRA-8934)
 * Stop logging range tombstones when exceeding the threshold
   (CASSANDRA-8559)
 * Fix NullPointerException when nodetool getendpoints is run
   against invalid keyspaces or tables (CASSANDRA-8950)
 * Allow specifying the tmp dir (CASSANDRA-7712)
 * Improve compaction estimated tasks estimation (CASSANDRA-8904)
 * Fix duplicate up/down messages sent to native clients (CASSANDRA-7816)
 * Expose commit log archive status via JMX (CASSANDRA-8734)
 * Provide better exceptions for invalid replication strategy parameters
   (CASSANDRA-8909)
 * Fix regression in mixed single and multi-column relation support for
   SELECT statements (CASSANDRA-8613)
 * Add ability to limit number of native connections (CASSANDRA-8086)
 * Fix CQLSSTableWriter throwing exception and spawning threads
   (CASSANDRA-8808)
 * Fix MT mismatch between empty and GC-able data (CASSANDRA-8979)
 * Fix incorrect validation when snapshotting single table (CASSANDRA-8056)
 * Add offline tool to relevel sstables (CASSANDRA-8301)
 * Preserve stream ID for more protocol errors (CASSANDRA-8848)
 * Fix combining token() function with multi-column relations on
   clustering columns (CASSANDRA-8797)
 * Make CFS.markReferenced() resistant to bad refcounting (CASSANDRA-8829)
 * Fix StreamTransferTask abort/complete bad refcounting (CASSANDRA-8815)
 * Fix AssertionError when querying a DESC clustering ordered
   table with ASC ordering and paging (CASSANDRA-8767)
 * AssertionError: "Memory was freed" when running cleanup (CASSANDRA-8716)
 * Make it possible to set max_sstable_age to fractional days (CASSANDRA-8406)
 * Fix some multi-column relations with indexes on some clustering
   columns (CASSANDRA-8275)
 * Fix memory leak in SSTableSimple*Writer and SSTableReader.validate()
   (CASSANDRA-8748)
 * Throw OOM if allocating memory fails to return a valid pointer (CASSANDRA-8726)
 * Fix SSTableSimpleUnsortedWriter ConcurrentModificationException (CASSANDRA-8619)
 * 'nodetool info' prints exception against older node (CASSANDRA-8796)
 * Ensure SSTableSimpleUnsortedWriter.close() terminates if
   disk writer has crashed (CASSANDRA-8807)


2.1.4
 * Bind JMX to localhost unless explicitly configured otherwise (CASSANDRA-9085)


2.1.3
 * Fix HSHA/offheap_objects corruption (CASSANDRA-8719)
 * Upgrade libthrift to 0.9.2 (CASSANDRA-8685)
 * Don't use the shared ref in sstableloader (CASSANDRA-8704)
 * Purge internal prepared statements if related tables or
   keyspaces are dropped (CASSANDRA-8693)
 * (cqlsh) Handle unicode BOM at start of files (CASSANDRA-8638)
 * Stop compactions before exiting offline tools (CASSANDRA-8623)
 * Update tools/stress/README.txt to match current behaviour (CASSANDRA-7933)
 * Fix schema from Thrift conversion with empty metadata (CASSANDRA-8695)
 * Safer Resource Management (CASSANDRA-7705)
 * Make sure we compact highly overlapping cold sstables with
   STCS (CASSANDRA-8635)
 * rpc_interface and listen_interface generate NPE on startup when specified
   interface doesn't exist (CASSANDRA-8677)
 * Fix ArrayIndexOutOfBoundsException in nodetool cfhistograms (CASSANDRA-8514)
 * Switch from yammer metrics for nodetool cf/proxy histograms (CASSANDRA-8662)
 * Make sure we don't add tmplink files to the compaction
   strategy (CASSANDRA-8580)
 * (cqlsh) Handle maps with blob keys (CASSANDRA-8372)
 * (cqlsh) Handle DynamicCompositeType schemas correctly (CASSANDRA-8563)
 * Duplicate rows returned when in clause has repeated values (CASSANDRA-6706)
 * Add tooling to detect hot partitions (CASSANDRA-7974)
 * Fix cassandra-stress user-mode truncation of partition generation (CASSANDRA-8608)
 * Only stream from unrepaired sstables during inc repair (CASSANDRA-8267)
 * Don't allow starting multiple inc repairs on the same sstables (CASSANDRA-8316)
 * Invalidate prepared BATCH statements when related tables
   or keyspaces are dropped (CASSANDRA-8652)
 * Fix missing results in secondary index queries on collections
   with ALLOW FILTERING (CASSANDRA-8421)
 * Expose EstimatedHistogram metrics for range slices (CASSANDRA-8627)
 * (cqlsh) Escape clqshrc passwords properly (CASSANDRA-8618)
 * Fix NPE when passing wrong argument in ALTER TABLE statement (CASSANDRA-8355)
 * Pig: Refactor and deprecate CqlStorage (CASSANDRA-8599)
 * Don't reuse the same cleanup strategy for all sstables (CASSANDRA-8537)
 * Fix case-sensitivity of index name on CREATE and DROP INDEX
   statements (CASSANDRA-8365)
 * Better detection/logging for corruption in compressed sstables (CASSANDRA-8192)
 * Use the correct repairedAt value when closing writer (CASSANDRA-8570)
 * (cqlsh) Handle a schema mismatch being detected on startup (CASSANDRA-8512)
 * Properly calculate expected write size during compaction (CASSANDRA-8532)
 * Invalidate affected prepared statements when a table's columns
   are altered (CASSANDRA-7910)
 * Stress - user defined writes should populate sequentally (CASSANDRA-8524)
 * Fix regression in SSTableRewriter causing some rows to become unreadable 
   during compaction (CASSANDRA-8429)
 * Run major compactions for repaired/unrepaired in parallel (CASSANDRA-8510)
 * (cqlsh) Fix compression options in DESCRIBE TABLE output when compression
   is disabled (CASSANDRA-8288)
 * (cqlsh) Fix DESCRIBE output after keyspaces are altered (CASSANDRA-7623)
 * Make sure we set lastCompactedKey correctly (CASSANDRA-8463)
 * (cqlsh) Fix output of CONSISTENCY command (CASSANDRA-8507)
 * (cqlsh) Fixed the handling of LIST statements (CASSANDRA-8370)
 * Make sstablescrub check leveled manifest again (CASSANDRA-8432)
 * Check first/last keys in sstable when giving out positions (CASSANDRA-8458)
 * Disable mmap on Windows (CASSANDRA-6993)
 * Add missing ConsistencyLevels to cassandra-stress (CASSANDRA-8253)
 * Add auth support to cassandra-stress (CASSANDRA-7985)
 * Fix ArrayIndexOutOfBoundsException when generating error message
   for some CQL syntax errors (CASSANDRA-8455)
 * Scale memtable slab allocation logarithmically (CASSANDRA-7882)
 * cassandra-stress simultaneous inserts over same seed (CASSANDRA-7964)
 * Reduce cassandra-stress sampling memory requirements (CASSANDRA-7926)
 * Ensure memtable flush cannot expire commit log entries from its future (CASSANDRA-8383)
 * Make read "defrag" async to reclaim memtables (CASSANDRA-8459)
 * Remove tmplink files for offline compactions (CASSANDRA-8321)
 * Reduce maxHintsInProgress (CASSANDRA-8415)
 * BTree updates may call provided update function twice (CASSANDRA-8018)
 * Release sstable references after anticompaction (CASSANDRA-8386)
 * Handle abort() in SSTableRewriter properly (CASSANDRA-8320)
 * Centralize shared executors (CASSANDRA-8055)
 * Fix filtering for CONTAINS (KEY) relations on frozen collection
   clustering columns when the query is restricted to a single
   partition (CASSANDRA-8203)
 * Do more aggressive entire-sstable TTL expiry checks (CASSANDRA-8243)
 * Add more log info if readMeter is null (CASSANDRA-8238)
 * add check of the system wall clock time at startup (CASSANDRA-8305)
 * Support for frozen collections (CASSANDRA-7859)
 * Fix overflow on histogram computation (CASSANDRA-8028)
 * Have paxos reuse the timestamp generation of normal queries (CASSANDRA-7801)
 * Fix incremental repair not remove parent session on remote (CASSANDRA-8291)
 * Improve JBOD disk utilization (CASSANDRA-7386)
 * Log failed host when preparing incremental repair (CASSANDRA-8228)
 * Force config client mode in CQLSSTableWriter (CASSANDRA-8281)
 * Fix sstableupgrade throws exception (CASSANDRA-8688)
 * Fix hang when repairing empty keyspace (CASSANDRA-8694)
Merged from 2.0:
 * Fix IllegalArgumentException in dynamic snitch (CASSANDRA-8448)
 * Add support for UPDATE ... IF EXISTS (CASSANDRA-8610)
 * Fix reversal of list prepends (CASSANDRA-8733)
 * Prevent non-zero default_time_to_live on tables with counters
   (CASSANDRA-8678)
 * Fix SSTableSimpleUnsortedWriter ConcurrentModificationException
   (CASSANDRA-8619)
 * Round up time deltas lower than 1ms in BulkLoader (CASSANDRA-8645)
 * Add batch remove iterator to ABSC (CASSANDRA-8414, 8666)
 * Round up time deltas lower than 1ms in BulkLoader (CASSANDRA-8645)
 * Fix isClientMode check in Keyspace (CASSANDRA-8687)
 * Use more efficient slice size for querying internal secondary
   index tables (CASSANDRA-8550)
 * Fix potentially returning deleted rows with range tombstone (CASSANDRA-8558)
 * Check for available disk space before starting a compaction (CASSANDRA-8562)
 * Fix DISTINCT queries with LIMITs or paging when some partitions
   contain only tombstones (CASSANDRA-8490)
 * Introduce background cache refreshing to permissions cache
   (CASSANDRA-8194)
 * Fix race condition in StreamTransferTask that could lead to
   infinite loops and premature sstable deletion (CASSANDRA-7704)
 * Add an extra version check to MigrationTask (CASSANDRA-8462)
 * Ensure SSTableWriter cleans up properly after failure (CASSANDRA-8499)
 * Increase bf true positive count on key cache hit (CASSANDRA-8525)
 * Move MeteredFlusher to its own thread (CASSANDRA-8485)
 * Fix non-distinct results in DISTNCT queries on static columns when
   paging is enabled (CASSANDRA-8087)
 * Move all hints related tasks to hints internal executor (CASSANDRA-8285)
 * Fix paging for multi-partition IN queries (CASSANDRA-8408)
 * Fix MOVED_NODE topology event never being emitted when a node
   moves its token (CASSANDRA-8373)
 * Fix validation of indexes in COMPACT tables (CASSANDRA-8156)
 * Avoid StackOverflowError when a large list of IN values
   is used for a clustering column (CASSANDRA-8410)
 * Fix NPE when writetime() or ttl() calls are wrapped by
   another function call (CASSANDRA-8451)
 * Fix NPE after dropping a keyspace (CASSANDRA-8332)
 * Fix error message on read repair timeouts (CASSANDRA-7947)
 * Default DTCS base_time_seconds changed to 60 (CASSANDRA-8417)
 * Refuse Paxos operation with more than one pending endpoint (CASSANDRA-8346, 8640)
 * Throw correct exception when trying to bind a keyspace or table
   name (CASSANDRA-6952)
 * Make HHOM.compact synchronized (CASSANDRA-8416)
 * cancel latency-sampling task when CF is dropped (CASSANDRA-8401)
 * don't block SocketThread for MessagingService (CASSANDRA-8188)
 * Increase quarantine delay on replacement (CASSANDRA-8260)
 * Expose off-heap memory usage stats (CASSANDRA-7897)
 * Ignore Paxos commits for truncated tables (CASSANDRA-7538)
 * Validate size of indexed column values (CASSANDRA-8280)
 * Make LCS split compaction results over all data directories (CASSANDRA-8329)
 * Fix some failing queries that use multi-column relations
   on COMPACT STORAGE tables (CASSANDRA-8264)
 * Fix InvalidRequestException with ORDER BY (CASSANDRA-8286)
 * Disable SSLv3 for POODLE (CASSANDRA-8265)
 * Fix millisecond timestamps in Tracing (CASSANDRA-8297)
 * Include keyspace name in error message when there are insufficient
   live nodes to stream from (CASSANDRA-8221)
 * Avoid overlap in L1 when L0 contains many nonoverlapping
   sstables (CASSANDRA-8211)
 * Improve PropertyFileSnitch logging (CASSANDRA-8183)
 * Add DC-aware sequential repair (CASSANDRA-8193)
 * Use live sstables in snapshot repair if possible (CASSANDRA-8312)
 * Fix hints serialized size calculation (CASSANDRA-8587)


2.1.2
 * (cqlsh) parse_for_table_meta errors out on queries with undefined
   grammars (CASSANDRA-8262)
 * (cqlsh) Fix SELECT ... TOKEN() function broken in C* 2.1.1 (CASSANDRA-8258)
 * Fix Cassandra crash when running on JDK8 update 40 (CASSANDRA-8209)
 * Optimize partitioner tokens (CASSANDRA-8230)
 * Improve compaction of repaired/unrepaired sstables (CASSANDRA-8004)
 * Make cache serializers pluggable (CASSANDRA-8096)
 * Fix issues with CONTAINS (KEY) queries on secondary indexes
   (CASSANDRA-8147)
 * Fix read-rate tracking of sstables for some queries (CASSANDRA-8239)
 * Fix default timestamp in QueryOptions (CASSANDRA-8246)
 * Set socket timeout when reading remote version (CASSANDRA-8188)
 * Refactor how we track live size (CASSANDRA-7852)
 * Make sure unfinished compaction files are removed (CASSANDRA-8124)
 * Fix shutdown when run as Windows service (CASSANDRA-8136)
 * Fix DESCRIBE TABLE with custom indexes (CASSANDRA-8031)
 * Fix race in RecoveryManagerTest (CASSANDRA-8176)
 * Avoid IllegalArgumentException while sorting sstables in
   IndexSummaryManager (CASSANDRA-8182)
 * Shutdown JVM on file descriptor exhaustion (CASSANDRA-7579)
 * Add 'die' policy for commit log and disk failure (CASSANDRA-7927)
 * Fix installing as service on Windows (CASSANDRA-8115)
 * Fix CREATE TABLE for CQL2 (CASSANDRA-8144)
 * Avoid boxing in ColumnStats min/max trackers (CASSANDRA-8109)
Merged from 2.0:
 * Correctly handle non-text column names in cql3 (CASSANDRA-8178)
 * Fix deletion for indexes on primary key columns (CASSANDRA-8206)
 * Add 'nodetool statusgossip' (CASSANDRA-8125)
 * Improve client notification that nodes are ready for requests (CASSANDRA-7510)
 * Handle negative timestamp in writetime method (CASSANDRA-8139)
 * Pig: Remove errant LIMIT clause in CqlNativeStorage (CASSANDRA-8166)
 * Throw ConfigurationException when hsha is used with the default
   rpc_max_threads setting of 'unlimited' (CASSANDRA-8116)
 * Allow concurrent writing of the same table in the same JVM using
   CQLSSTableWriter (CASSANDRA-7463)
 * Fix totalDiskSpaceUsed calculation (CASSANDRA-8205)


2.1.1
 * Fix spin loop in AtomicSortedColumns (CASSANDRA-7546)
 * Dont notify when replacing tmplink files (CASSANDRA-8157)
 * Fix validation with multiple CONTAINS clause (CASSANDRA-8131)
 * Fix validation of collections in TriggerExecutor (CASSANDRA-8146)
 * Fix IllegalArgumentException when a list of IN values containing tuples
   is passed as a single arg to a prepared statement with the v1 or v2
   protocol (CASSANDRA-8062)
 * Fix ClassCastException in DISTINCT query on static columns with
   query paging (CASSANDRA-8108)
 * Fix NPE on null nested UDT inside a set (CASSANDRA-8105)
 * Fix exception when querying secondary index on set items or map keys
   when some clustering columns are specified (CASSANDRA-8073)
 * Send proper error response when there is an error during native
   protocol message decode (CASSANDRA-8118)
 * Gossip should ignore generation numbers too far in the future (CASSANDRA-8113)
 * Fix NPE when creating a table with frozen sets, lists (CASSANDRA-8104)
 * Fix high memory use due to tracking reads on incrementally opened sstable
   readers (CASSANDRA-8066)
 * Fix EXECUTE request with skipMetadata=false returning no metadata
   (CASSANDRA-8054)
 * Allow concurrent use of CQLBulkOutputFormat (CASSANDRA-7776)
 * Shutdown JVM on OOM (CASSANDRA-7507)
 * Upgrade netty version and enable epoll event loop (CASSANDRA-7761)
 * Don't duplicate sstables smaller than split size when using
   the sstablesplitter tool (CASSANDRA-7616)
 * Avoid re-parsing already prepared statements (CASSANDRA-7923)
 * Fix some Thrift slice deletions and updates of COMPACT STORAGE
   tables with some clustering columns omitted (CASSANDRA-7990)
 * Fix filtering for CONTAINS on sets (CASSANDRA-8033)
 * Properly track added size (CASSANDRA-7239)
 * Allow compilation in java 8 (CASSANDRA-7208)
 * Fix Assertion error on RangeTombstoneList diff (CASSANDRA-8013)
 * Release references to overlapping sstables during compaction (CASSANDRA-7819)
 * Send notification when opening compaction results early (CASSANDRA-8034)
 * Make native server start block until properly bound (CASSANDRA-7885)
 * (cqlsh) Fix IPv6 support (CASSANDRA-7988)
 * Ignore fat clients when checking for endpoint collision (CASSANDRA-7939)
 * Make sstablerepairedset take a list of files (CASSANDRA-7995)
 * (cqlsh) Tab completeion for indexes on map keys (CASSANDRA-7972)
 * (cqlsh) Fix UDT field selection in select clause (CASSANDRA-7891)
 * Fix resource leak in event of corrupt sstable
 * (cqlsh) Add command line option for cqlshrc file path (CASSANDRA-7131)
 * Provide visibility into prepared statements churn (CASSANDRA-7921, CASSANDRA-7930)
 * Invalidate prepared statements when their keyspace or table is
   dropped (CASSANDRA-7566)
 * cassandra-stress: fix support for NetworkTopologyStrategy (CASSANDRA-7945)
 * Fix saving caches when a table is dropped (CASSANDRA-7784)
 * Add better error checking of new stress profile (CASSANDRA-7716)
 * Use ThreadLocalRandom and remove FBUtilities.threadLocalRandom (CASSANDRA-7934)
 * Prevent operator mistakes due to simultaneous bootstrap (CASSANDRA-7069)
 * cassandra-stress supports whitelist mode for node config (CASSANDRA-7658)
 * GCInspector more closely tracks GC; cassandra-stress and nodetool report it (CASSANDRA-7916)
 * nodetool won't output bogus ownership info without a keyspace (CASSANDRA-7173)
 * Add human readable option to nodetool commands (CASSANDRA-5433)
 * Don't try to set repairedAt on old sstables (CASSANDRA-7913)
 * Add metrics for tracking PreparedStatement use (CASSANDRA-7719)
 * (cqlsh) tab-completion for triggers (CASSANDRA-7824)
 * (cqlsh) Support for query paging (CASSANDRA-7514)
 * (cqlsh) Show progress of COPY operations (CASSANDRA-7789)
 * Add syntax to remove multiple elements from a map (CASSANDRA-6599)
 * Support non-equals conditions in lightweight transactions (CASSANDRA-6839)
 * Add IF [NOT] EXISTS to create/drop triggers (CASSANDRA-7606)
 * (cqlsh) Display the current logged-in user (CASSANDRA-7785)
 * (cqlsh) Don't ignore CTRL-C during COPY FROM execution (CASSANDRA-7815)
 * (cqlsh) Order UDTs according to cross-type dependencies in DESCRIBE
   output (CASSANDRA-7659)
 * (cqlsh) Fix handling of CAS statement results (CASSANDRA-7671)
 * (cqlsh) COPY TO/FROM improvements (CASSANDRA-7405)
 * Support list index operations with conditions (CASSANDRA-7499)
 * Add max live/tombstoned cells to nodetool cfstats output (CASSANDRA-7731)
 * Validate IPv6 wildcard addresses properly (CASSANDRA-7680)
 * (cqlsh) Error when tracing query (CASSANDRA-7613)
 * Avoid IOOBE when building SyntaxError message snippet (CASSANDRA-7569)
 * SSTableExport uses correct validator to create string representation of partition
   keys (CASSANDRA-7498)
 * Avoid NPEs when receiving type changes for an unknown keyspace (CASSANDRA-7689)
 * Add support for custom 2i validation (CASSANDRA-7575)
 * Pig support for hadoop CqlInputFormat (CASSANDRA-6454)
 * Add duration mode to cassandra-stress (CASSANDRA-7468)
 * Add listen_interface and rpc_interface options (CASSANDRA-7417)
 * Improve schema merge performance (CASSANDRA-7444)
 * Adjust MT depth based on # of partition validating (CASSANDRA-5263)
 * Optimise NativeCell comparisons (CASSANDRA-6755)
 * Configurable client timeout for cqlsh (CASSANDRA-7516)
 * Include snippet of CQL query near syntax error in messages (CASSANDRA-7111)
 * Make repair -pr work with -local (CASSANDRA-7450)
 * Fix error in sstableloader with -cph > 1 (CASSANDRA-8007)
 * Fix snapshot repair error on indexed tables (CASSANDRA-8020)
 * Do not exit nodetool repair when receiving JMX NOTIF_LOST (CASSANDRA-7909)
 * Stream to private IP when available (CASSANDRA-8084)
Merged from 2.0:
 * Reject conditions on DELETE unless full PK is given (CASSANDRA-6430)
 * Properly reject the token function DELETE (CASSANDRA-7747)
 * Force batchlog replay before decommissioning a node (CASSANDRA-7446)
 * Fix hint replay with many accumulated expired hints (CASSANDRA-6998)
 * Fix duplicate results in DISTINCT queries on static columns with query
   paging (CASSANDRA-8108)
 * Add DateTieredCompactionStrategy (CASSANDRA-6602)
 * Properly validate ascii and utf8 string literals in CQL queries (CASSANDRA-8101)
 * (cqlsh) Fix autocompletion for alter keyspace (CASSANDRA-8021)
 * Create backup directories for commitlog archiving during startup (CASSANDRA-8111)
 * Reduce totalBlockFor() for LOCAL_* consistency levels (CASSANDRA-8058)
 * Fix merging schemas with re-dropped keyspaces (CASSANDRA-7256)
 * Fix counters in supercolumns during live upgrades from 1.2 (CASSANDRA-7188)
 * Notify DT subscribers when a column family is truncated (CASSANDRA-8088)
 * Add sanity check of $JAVA on startup (CASSANDRA-7676)
 * Schedule fat client schema pull on join (CASSANDRA-7993)
 * Don't reset nodes' versions when closing IncomingTcpConnections
   (CASSANDRA-7734)
 * Record the real messaging version in all cases in OutboundTcpConnection
   (CASSANDRA-8057)
 * SSL does not work in cassandra-cli (CASSANDRA-7899)
 * Fix potential exception when using ReversedType in DynamicCompositeType
   (CASSANDRA-7898)
 * Better validation of collection values (CASSANDRA-7833)
 * Track min/max timestamps correctly (CASSANDRA-7969)
 * Fix possible overflow while sorting CL segments for replay (CASSANDRA-7992)
 * Increase nodetool Xmx (CASSANDRA-7956)
 * Archive any commitlog segments present at startup (CASSANDRA-6904)
 * CrcCheckChance should adjust based on live CFMetadata not 
   sstable metadata (CASSANDRA-7978)
 * token() should only accept columns in the partitioning
   key order (CASSANDRA-6075)
 * Add method to invalidate permission cache via JMX (CASSANDRA-7977)
 * Allow propagating multiple gossip states atomically (CASSANDRA-6125)
 * Log exceptions related to unclean native protocol client disconnects
   at DEBUG or INFO (CASSANDRA-7849)
 * Allow permissions cache to be set via JMX (CASSANDRA-7698)
 * Include schema_triggers CF in readable system resources (CASSANDRA-7967)
 * Fix RowIndexEntry to report correct serializedSize (CASSANDRA-7948)
 * Make CQLSSTableWriter sync within partitions (CASSANDRA-7360)
 * Potentially use non-local replicas in CqlConfigHelper (CASSANDRA-7906)
 * Explicitly disallow mixing multi-column and single-column
   relations on clustering columns (CASSANDRA-7711)
 * Better error message when condition is set on PK column (CASSANDRA-7804)
 * Don't send schema change responses and events for no-op DDL
   statements (CASSANDRA-7600)
 * (Hadoop) fix cluster initialisation for a split fetching (CASSANDRA-7774)
 * Throw InvalidRequestException when queries contain relations on entire
   collection columns (CASSANDRA-7506)
 * (cqlsh) enable CTRL-R history search with libedit (CASSANDRA-7577)
 * (Hadoop) allow ACFRW to limit nodes to local DC (CASSANDRA-7252)
 * (cqlsh) cqlsh should automatically disable tracing when selecting
   from system_traces (CASSANDRA-7641)
 * (Hadoop) Add CqlOutputFormat (CASSANDRA-6927)
 * Don't depend on cassandra config for nodetool ring (CASSANDRA-7508)
 * (cqlsh) Fix failing cqlsh formatting tests (CASSANDRA-7703)
 * Fix IncompatibleClassChangeError from hadoop2 (CASSANDRA-7229)
 * Add 'nodetool sethintedhandoffthrottlekb' (CASSANDRA-7635)
 * (cqlsh) Add tab-completion for CREATE/DROP USER IF [NOT] EXISTS (CASSANDRA-7611)
 * Catch errors when the JVM pulls the rug out from GCInspector (CASSANDRA-5345)
 * cqlsh fails when version number parts are not int (CASSANDRA-7524)
 * Fix NPE when table dropped during streaming (CASSANDRA-7946)
 * Fix wrong progress when streaming uncompressed (CASSANDRA-7878)
 * Fix possible infinite loop in creating repair range (CASSANDRA-7983)
 * Fix unit in nodetool for streaming throughput (CASSANDRA-7375)
Merged from 1.2:
 * Don't index tombstones (CASSANDRA-7828)
 * Improve PasswordAuthenticator default super user setup (CASSANDRA-7788)


2.1.0
 * (cqlsh) Removed "ALTER TYPE <name> RENAME TO <name>" from tab-completion
   (CASSANDRA-7895)
 * Fixed IllegalStateException in anticompaction (CASSANDRA-7892)
 * cqlsh: DESCRIBE support for frozen UDTs, tuples (CASSANDRA-7863)
 * Avoid exposing internal classes over JMX (CASSANDRA-7879)
 * Add null check for keys when freezing collection (CASSANDRA-7869)
 * Improve stress workload realism (CASSANDRA-7519)
Merged from 2.0:
 * Configure system.paxos with LeveledCompactionStrategy (CASSANDRA-7753)
 * Fix ALTER clustering column type from DateType to TimestampType when
   using DESC clustering order (CASSANRDA-7797)
 * Throw EOFException if we run out of chunks in compressed datafile
   (CASSANDRA-7664)
 * Fix PRSI handling of CQL3 row markers for row cleanup (CASSANDRA-7787)
 * Fix dropping collection when it's the last regular column (CASSANDRA-7744)
 * Make StreamReceiveTask thread safe and gc friendly (CASSANDRA-7795)
 * Validate empty cell names from counter updates (CASSANDRA-7798)
Merged from 1.2:
 * Don't allow compacted sstables to be marked as compacting (CASSANDRA-7145)
 * Track expired tombstones (CASSANDRA-7810)


2.1.0-rc7
 * Add frozen keyword and require UDT to be frozen (CASSANDRA-7857)
 * Track added sstable size correctly (CASSANDRA-7239)
 * (cqlsh) Fix case insensitivity (CASSANDRA-7834)
 * Fix failure to stream ranges when moving (CASSANDRA-7836)
 * Correctly remove tmplink files (CASSANDRA-7803)
 * (cqlsh) Fix column name formatting for functions, CAS operations,
   and UDT field selections (CASSANDRA-7806)
 * (cqlsh) Fix COPY FROM handling of null/empty primary key
   values (CASSANDRA-7792)
 * Fix ordering of static cells (CASSANDRA-7763)
Merged from 2.0:
 * Forbid re-adding dropped counter columns (CASSANDRA-7831)
 * Fix CFMetaData#isThriftCompatible() for PK-only tables (CASSANDRA-7832)
 * Always reject inequality on the partition key without token()
   (CASSANDRA-7722)
 * Always send Paxos commit to all replicas (CASSANDRA-7479)
 * Make disruptor_thrift_server invocation pool configurable (CASSANDRA-7594)
 * Make repair no-op when RF=1 (CASSANDRA-7864)


2.1.0-rc6
 * Fix OOM issue from netty caching over time (CASSANDRA-7743)
 * json2sstable couldn't import JSON for CQL table (CASSANDRA-7477)
 * Invalidate all caches on table drop (CASSANDRA-7561)
 * Skip strict endpoint selection for ranges if RF == nodes (CASSANRA-7765)
 * Fix Thrift range filtering without 2ary index lookups (CASSANDRA-7741)
 * Add tracing entries about concurrent range requests (CASSANDRA-7599)
 * (cqlsh) Fix DESCRIBE for NTS keyspaces (CASSANDRA-7729)
 * Remove netty buffer ref-counting (CASSANDRA-7735)
 * Pass mutated cf to index updater for use by PRSI (CASSANDRA-7742)
 * Include stress yaml example in release and deb (CASSANDRA-7717)
 * workaround for netty issue causing corrupted data off the wire (CASSANDRA-7695)
 * cqlsh DESC CLUSTER fails retrieving ring information (CASSANDRA-7687)
 * Fix binding null values inside UDT (CASSANDRA-7685)
 * Fix UDT field selection with empty fields (CASSANDRA-7670)
 * Bogus deserialization of static cells from sstable (CASSANDRA-7684)
 * Fix NPE on compaction leftover cleanup for dropped table (CASSANDRA-7770)
Merged from 2.0:
 * Fix race condition in StreamTransferTask that could lead to
   infinite loops and premature sstable deletion (CASSANDRA-7704)
 * (cqlsh) Wait up to 10 sec for a tracing session (CASSANDRA-7222)
 * Fix NPE in FileCacheService.sizeInBytes (CASSANDRA-7756)
 * Remove duplicates from StorageService.getJoiningNodes (CASSANDRA-7478)
 * Clone token map outside of hot gossip loops (CASSANDRA-7758)
 * Fix MS expiring map timeout for Paxos messages (CASSANDRA-7752)
 * Do not flush on truncate if durable_writes is false (CASSANDRA-7750)
 * Give CRR a default input_cql Statement (CASSANDRA-7226)
 * Better error message when adding a collection with the same name
   than a previously dropped one (CASSANDRA-6276)
 * Fix validation when adding static columns (CASSANDRA-7730)
 * (Thrift) fix range deletion of supercolumns (CASSANDRA-7733)
 * Fix potential AssertionError in RangeTombstoneList (CASSANDRA-7700)
 * Validate arguments of blobAs* functions (CASSANDRA-7707)
 * Fix potential AssertionError with 2ndary indexes (CASSANDRA-6612)
 * Avoid logging CompactionInterrupted at ERROR (CASSANDRA-7694)
 * Minor leak in sstable2jon (CASSANDRA-7709)
 * Add cassandra.auto_bootstrap system property (CASSANDRA-7650)
 * Update java driver (for hadoop) (CASSANDRA-7618)
 * Remove CqlPagingRecordReader/CqlPagingInputFormat (CASSANDRA-7570)
 * Support connecting to ipv6 jmx with nodetool (CASSANDRA-7669)


2.1.0-rc5
 * Reject counters inside user types (CASSANDRA-7672)
 * Switch to notification-based GCInspector (CASSANDRA-7638)
 * (cqlsh) Handle nulls in UDTs and tuples correctly (CASSANDRA-7656)
 * Don't use strict consistency when replacing (CASSANDRA-7568)
 * Fix min/max cell name collection on 2.0 SSTables with range
   tombstones (CASSANDRA-7593)
 * Tolerate min/max cell names of different lengths (CASSANDRA-7651)
 * Filter cached results correctly (CASSANDRA-7636)
 * Fix tracing on the new SEPExecutor (CASSANDRA-7644)
 * Remove shuffle and taketoken (CASSANDRA-7601)
 * Clean up Windows batch scripts (CASSANDRA-7619)
 * Fix native protocol drop user type notification (CASSANDRA-7571)
 * Give read access to system.schema_usertypes to all authenticated users
   (CASSANDRA-7578)
 * (cqlsh) Fix cqlsh display when zero rows are returned (CASSANDRA-7580)
 * Get java version correctly when JAVA_TOOL_OPTIONS is set (CASSANDRA-7572)
 * Fix NPE when dropping index from non-existent keyspace, AssertionError when
   dropping non-existent index with IF EXISTS (CASSANDRA-7590)
 * Fix sstablelevelresetter hang (CASSANDRA-7614)
 * (cqlsh) Fix deserialization of blobs (CASSANDRA-7603)
 * Use "keyspace updated" schema change message for UDT changes in v1 and
   v2 protocols (CASSANDRA-7617)
 * Fix tracing of range slices and secondary index lookups that are local
   to the coordinator (CASSANDRA-7599)
 * Set -Dcassandra.storagedir for all tool shell scripts (CASSANDRA-7587)
 * Don't swap max/min col names when mutating sstable metadata (CASSANDRA-7596)
 * (cqlsh) Correctly handle paged result sets (CASSANDRA-7625)
 * (cqlsh) Improve waiting for a trace to complete (CASSANDRA-7626)
 * Fix tracing of concurrent range slices and 2ary index queries (CASSANDRA-7626)
 * Fix scrub against collection type (CASSANDRA-7665)
Merged from 2.0:
 * Set gc_grace_seconds to seven days for system schema tables (CASSANDRA-7668)
 * SimpleSeedProvider no longer caches seeds forever (CASSANDRA-7663)
 * Always flush on truncate (CASSANDRA-7511)
 * Fix ReversedType(DateType) mapping to native protocol (CASSANDRA-7576)
 * Always merge ranges owned by a single node (CASSANDRA-6930)
 * Track max/min timestamps for range tombstones (CASSANDRA-7647)
 * Fix NPE when listing saved caches dir (CASSANDRA-7632)


2.1.0-rc4
 * Fix word count hadoop example (CASSANDRA-7200)
 * Updated memtable_cleanup_threshold and memtable_flush_writers defaults 
   (CASSANDRA-7551)
 * (Windows) fix startup when WMI memory query fails (CASSANDRA-7505)
 * Anti-compaction proceeds if any part of the repair failed (CASSANDRA-7521)
 * Add missing table name to DROP INDEX responses and notifications (CASSANDRA-7539)
 * Bump CQL version to 3.2.0 and update CQL documentation (CASSANDRA-7527)
 * Fix configuration error message when running nodetool ring (CASSANDRA-7508)
 * Support conditional updates, tuple type, and the v3 protocol in cqlsh (CASSANDRA-7509)
 * Handle queries on multiple secondary index types (CASSANDRA-7525)
 * Fix cqlsh authentication with v3 native protocol (CASSANDRA-7564)
 * Fix NPE when unknown prepared statement ID is used (CASSANDRA-7454)
Merged from 2.0:
 * (Windows) force range-based repair to non-sequential mode (CASSANDRA-7541)
 * Fix range merging when DES scores are zero (CASSANDRA-7535)
 * Warn when SSL certificates have expired (CASSANDRA-7528)
 * Fix error when doing reversed queries with static columns (CASSANDRA-7490)
Merged from 1.2:
 * Set correct stream ID on responses when non-Exception Throwables
   are thrown while handling native protocol messages (CASSANDRA-7470)


2.1.0-rc3
 * Consider expiry when reconciling otherwise equal cells (CASSANDRA-7403)
 * Introduce CQL support for stress tool (CASSANDRA-6146)
 * Fix ClassCastException processing expired messages (CASSANDRA-7496)
 * Fix prepared marker for collections inside UDT (CASSANDRA-7472)
 * Remove left-over populate_io_cache_on_flush and replicate_on_write
   uses (CASSANDRA-7493)
 * (Windows) handle spaces in path names (CASSANDRA-7451)
 * Ensure writes have completed after dropping a table, before recycling
   commit log segments (CASSANDRA-7437)
 * Remove left-over rows_per_partition_to_cache (CASSANDRA-7493)
 * Fix error when CONTAINS is used with a bind marker (CASSANDRA-7502)
 * Properly reject unknown UDT field (CASSANDRA-7484)
Merged from 2.0:
 * Fix CC#collectTimeOrderedData() tombstone optimisations (CASSANDRA-7394)
 * Support DISTINCT for static columns and fix behaviour when DISTINC is
   not use (CASSANDRA-7305).
 * Workaround JVM NPE on JMX bind failure (CASSANDRA-7254)
 * Fix race in FileCacheService RemovalListener (CASSANDRA-7278)
 * Fix inconsistent use of consistencyForCommit that allowed LOCAL_QUORUM
   operations to incorrect become full QUORUM (CASSANDRA-7345)
 * Properly handle unrecognized opcodes and flags (CASSANDRA-7440)
 * (Hadoop) close CqlRecordWriter clients when finished (CASSANDRA-7459)
 * Commit disk failure policy (CASSANDRA-7429)
 * Make sure high level sstables get compacted (CASSANDRA-7414)
 * Fix AssertionError when using empty clustering columns and static columns
   (CASSANDRA-7455)
 * Add option to disable STCS in L0 (CASSANDRA-6621)
 * Upgrade to snappy-java 1.0.5.2 (CASSANDRA-7476)


2.1.0-rc2
 * Fix heap size calculation for CompoundSparseCellName and 
   CompoundSparseCellName.WithCollection (CASSANDRA-7421)
 * Allow counter mutations in UNLOGGED batches (CASSANDRA-7351)
 * Modify reconcile logic to always pick a tombstone over a counter cell
   (CASSANDRA-7346)
 * Avoid incremental compaction on Windows (CASSANDRA-7365)
 * Fix exception when querying a composite-keyed table with a collection index
   (CASSANDRA-7372)
 * Use node's host id in place of counter ids (CASSANDRA-7366)
 * Fix error when doing reversed queries with static columns (CASSANDRA-7490)
 * Backport CASSANDRA-6747 (CASSANDRA-7560)
 * Track max/min timestamps for range tombstones (CASSANDRA-7647)
 * Fix NPE when listing saved caches dir (CASSANDRA-7632)
 * Fix sstableloader unable to connect encrypted node (CASSANDRA-7585)
Merged from 1.2:
 * Clone token map outside of hot gossip loops (CASSANDRA-7758)
 * Add stop method to EmbeddedCassandraService (CASSANDRA-7595)
 * Support connecting to ipv6 jmx with nodetool (CASSANDRA-7669)
 * Set gc_grace_seconds to seven days for system schema tables (CASSANDRA-7668)
 * SimpleSeedProvider no longer caches seeds forever (CASSANDRA-7663)
 * Set correct stream ID on responses when non-Exception Throwables
   are thrown while handling native protocol messages (CASSANDRA-7470)
 * Fix row size miscalculation in LazilyCompactedRow (CASSANDRA-7543)
 * Fix race in background compaction check (CASSANDRA-7745)
 * Don't clear out range tombstones during compaction (CASSANDRA-7808)


2.1.0-rc1
 * Revert flush directory (CASSANDRA-6357)
 * More efficient executor service for fast operations (CASSANDRA-4718)
 * Move less common tools into a new cassandra-tools package (CASSANDRA-7160)
 * Support more concurrent requests in native protocol (CASSANDRA-7231)
 * Add tab-completion to debian nodetool packaging (CASSANDRA-6421)
 * Change concurrent_compactors defaults (CASSANDRA-7139)
 * Add PowerShell Windows launch scripts (CASSANDRA-7001)
 * Make commitlog archive+restore more robust (CASSANDRA-6974)
 * Fix marking commitlogsegments clean (CASSANDRA-6959)
 * Add snapshot "manifest" describing files included (CASSANDRA-6326)
 * Parallel streaming for sstableloader (CASSANDRA-3668)
 * Fix bugs in supercolumns handling (CASSANDRA-7138)
 * Fix ClassClassException on composite dense tables (CASSANDRA-7112)
 * Cleanup and optimize collation and slice iterators (CASSANDRA-7107)
 * Upgrade NBHM lib (CASSANDRA-7128)
 * Optimize netty server (CASSANDRA-6861)
 * Fix repair hang when given CF does not exist (CASSANDRA-7189)
 * Allow c* to be shutdown in an embedded mode (CASSANDRA-5635)
 * Add server side batching to native transport (CASSANDRA-5663)
 * Make batchlog replay asynchronous (CASSANDRA-6134)
 * remove unused classes (CASSANDRA-7197)
 * Limit user types to the keyspace they are defined in (CASSANDRA-6643)
 * Add validate method to CollectionType (CASSANDRA-7208)
 * New serialization format for UDT values (CASSANDRA-7209, CASSANDRA-7261)
 * Fix nodetool netstats (CASSANDRA-7270)
 * Fix potential ClassCastException in HintedHandoffManager (CASSANDRA-7284)
 * Use prepared statements internally (CASSANDRA-6975)
 * Fix broken paging state with prepared statement (CASSANDRA-7120)
 * Fix IllegalArgumentException in CqlStorage (CASSANDRA-7287)
 * Allow nulls/non-existant fields in UDT (CASSANDRA-7206)
 * Add Thrift MultiSliceRequest (CASSANDRA-6757, CASSANDRA-7027)
 * Handle overlapping MultiSlices (CASSANDRA-7279)
 * Fix DataOutputTest on Windows (CASSANDRA-7265)
 * Embedded sets in user defined data-types are not updating (CASSANDRA-7267)
 * Add tuple type to CQL/native protocol (CASSANDRA-7248)
 * Fix CqlPagingRecordReader on tables with few rows (CASSANDRA-7322)
Merged from 2.0:
 * Copy compaction options to make sure they are reloaded (CASSANDRA-7290)
 * Add option to do more aggressive tombstone compactions (CASSANDRA-6563)
 * Don't try to compact already-compacting files in HHOM (CASSANDRA-7288)
 * Always reallocate buffers in HSHA (CASSANDRA-6285)
 * (Hadoop) support authentication in CqlRecordReader (CASSANDRA-7221)
 * (Hadoop) Close java driver Cluster in CQLRR.close (CASSANDRA-7228)
 * Warn when 'USING TIMESTAMP' is used on a CAS BATCH (CASSANDRA-7067)
 * return all cpu values from BackgroundActivityMonitor.readAndCompute (CASSANDRA-7183)
 * Correctly delete scheduled range xfers (CASSANDRA-7143)
 * return all cpu values from BackgroundActivityMonitor.readAndCompute (CASSANDRA-7183)  
 * reduce garbage creation in calculatePendingRanges (CASSANDRA-7191)
 * fix c* launch issues on Russian os's due to output of linux 'free' cmd (CASSANDRA-6162)
 * Fix disabling autocompaction (CASSANDRA-7187)
 * Fix potential NumberFormatException when deserializing IntegerType (CASSANDRA-7088)
 * cqlsh can't tab-complete disabling compaction (CASSANDRA-7185)
 * cqlsh: Accept and execute CQL statement(s) from command-line parameter (CASSANDRA-7172)
 * Fix IllegalStateException in CqlPagingRecordReader (CASSANDRA-7198)
 * Fix the InvertedIndex trigger example (CASSANDRA-7211)
 * Add --resolve-ip option to 'nodetool ring' (CASSANDRA-7210)
 * reduce garbage on codec flag deserialization (CASSANDRA-7244) 
 * Fix duplicated error messages on directory creation error at startup (CASSANDRA-5818)
 * Proper null handle for IF with map element access (CASSANDRA-7155)
 * Improve compaction visibility (CASSANDRA-7242)
 * Correctly delete scheduled range xfers (CASSANDRA-7143)
 * Make batchlog replica selection rack-aware (CASSANDRA-6551)
 * Fix CFMetaData#getColumnDefinitionFromColumnName() (CASSANDRA-7074)
 * Fix writetime/ttl functions for static columns (CASSANDRA-7081)
 * Suggest CTRL-C or semicolon after three blank lines in cqlsh (CASSANDRA-7142)
 * Fix 2ndary index queries with DESC clustering order (CASSANDRA-6950)
 * Invalid key cache entries on DROP (CASSANDRA-6525)
 * Fix flapping RecoveryManagerTest (CASSANDRA-7084)
 * Add missing iso8601 patterns for date strings (CASSANDRA-6973)
 * Support selecting multiple rows in a partition using IN (CASSANDRA-6875)
 * Add authentication support to shuffle (CASSANDRA-6484)
 * Swap local and global default read repair chances (CASSANDRA-7320)
 * Add conditional CREATE/DROP USER support (CASSANDRA-7264)
 * Cqlsh counts non-empty lines for "Blank lines" warning (CASSANDRA-7325)
Merged from 1.2:
 * Add Cloudstack snitch (CASSANDRA-7147)
 * Update system.peers correctly when relocating tokens (CASSANDRA-7126)
 * Add Google Compute Engine snitch (CASSANDRA-7132)
 * remove duplicate query for local tokens (CASSANDRA-7182)
 * exit CQLSH with error status code if script fails (CASSANDRA-6344)
 * Fix bug with some IN queries missig results (CASSANDRA-7105)
 * Fix availability validation for LOCAL_ONE CL (CASSANDRA-7319)
 * Hint streaming can cause decommission to fail (CASSANDRA-7219)


2.1.0-beta2
 * Increase default CL space to 8GB (CASSANDRA-7031)
 * Add range tombstones to read repair digests (CASSANDRA-6863)
 * Fix BTree.clear for large updates (CASSANDRA-6943)
 * Fail write instead of logging a warning when unable to append to CL
   (CASSANDRA-6764)
 * Eliminate possibility of CL segment appearing twice in active list 
   (CASSANDRA-6557)
 * Apply DONTNEED fadvise to commitlog segments (CASSANDRA-6759)
 * Switch CRC component to Adler and include it for compressed sstables 
   (CASSANDRA-4165)
 * Allow cassandra-stress to set compaction strategy options (CASSANDRA-6451)
 * Add broadcast_rpc_address option to cassandra.yaml (CASSANDRA-5899)
 * Auto reload GossipingPropertyFileSnitch config (CASSANDRA-5897)
 * Fix overflow of memtable_total_space_in_mb (CASSANDRA-6573)
 * Fix ABTC NPE and apply update function correctly (CASSANDRA-6692)
 * Allow nodetool to use a file or prompt for password (CASSANDRA-6660)
 * Fix AIOOBE when concurrently accessing ABSC (CASSANDRA-6742)
 * Fix assertion error in ALTER TYPE RENAME (CASSANDRA-6705)
 * Scrub should not always clear out repaired status (CASSANDRA-5351)
 * Improve handling of range tombstone for wide partitions (CASSANDRA-6446)
 * Fix ClassCastException for compact table with composites (CASSANDRA-6738)
 * Fix potentially repairing with wrong nodes (CASSANDRA-6808)
 * Change caching option syntax (CASSANDRA-6745)
 * Fix stress to do proper counter reads (CASSANDRA-6835)
 * Fix help message for stress counter_write (CASSANDRA-6824)
 * Fix stress smart Thrift client to pick servers correctly (CASSANDRA-6848)
 * Add logging levels (minimal, normal or verbose) to stress tool (CASSANDRA-6849)
 * Fix race condition in Batch CLE (CASSANDRA-6860)
 * Improve cleanup/scrub/upgradesstables failure handling (CASSANDRA-6774)
 * ByteBuffer write() methods for serializing sstables (CASSANDRA-6781)
 * Proper compare function for CollectionType (CASSANDRA-6783)
 * Update native server to Netty 4 (CASSANDRA-6236)
 * Fix off-by-one error in stress (CASSANDRA-6883)
 * Make OpOrder AutoCloseable (CASSANDRA-6901)
 * Remove sync repair JMX interface (CASSANDRA-6900)
 * Add multiple memory allocation options for memtables (CASSANDRA-6689, 6694)
 * Remove adjusted op rate from stress output (CASSANDRA-6921)
 * Add optimized CF.hasColumns() implementations (CASSANDRA-6941)
 * Serialize batchlog mutations with the version of the target node
   (CASSANDRA-6931)
 * Optimize CounterColumn#reconcile() (CASSANDRA-6953)
 * Properly remove 1.2 sstable support in 2.1 (CASSANDRA-6869)
 * Lock counter cells, not partitions (CASSANDRA-6880)
 * Track presence of legacy counter shards in sstables (CASSANDRA-6888)
 * Ensure safe resource cleanup when replacing sstables (CASSANDRA-6912)
 * Add failure handler to async callback (CASSANDRA-6747)
 * Fix AE when closing SSTable without releasing reference (CASSANDRA-7000)
 * Clean up IndexInfo on keyspace/table drops (CASSANDRA-6924)
 * Only snapshot relative SSTables when sequential repair (CASSANDRA-7024)
 * Require nodetool rebuild_index to specify index names (CASSANDRA-7038)
 * fix cassandra stress errors on reads with native protocol (CASSANDRA-7033)
 * Use OpOrder to guard sstable references for reads (CASSANDRA-6919)
 * Preemptive opening of compaction result (CASSANDRA-6916)
 * Multi-threaded scrub/cleanup/upgradesstables (CASSANDRA-5547)
 * Optimize cellname comparison (CASSANDRA-6934)
 * Native protocol v3 (CASSANDRA-6855)
 * Optimize Cell liveness checks and clean up Cell (CASSANDRA-7119)
 * Support consistent range movements (CASSANDRA-2434)
 * Display min timestamp in sstablemetadata viewer (CASSANDRA-6767)
Merged from 2.0:
 * Avoid race-prone second "scrub" of system keyspace (CASSANDRA-6797)
 * Pool CqlRecordWriter clients by inetaddress rather than Range
   (CASSANDRA-6665)
 * Fix compaction_history timestamps (CASSANDRA-6784)
 * Compare scores of full replica ordering in DES (CASSANDRA-6683)
 * fix CME in SessionInfo updateProgress affecting netstats (CASSANDRA-6577)
 * Allow repairing between specific replicas (CASSANDRA-6440)
 * Allow per-dc enabling of hints (CASSANDRA-6157)
 * Add compatibility for Hadoop 0.2.x (CASSANDRA-5201)
 * Fix EstimatedHistogram races (CASSANDRA-6682)
 * Failure detector correctly converts initial value to nanos (CASSANDRA-6658)
 * Add nodetool taketoken to relocate vnodes (CASSANDRA-4445)
 * Expose bulk loading progress over JMX (CASSANDRA-4757)
 * Correctly handle null with IF conditions and TTL (CASSANDRA-6623)
 * Account for range/row tombstones in tombstone drop
   time histogram (CASSANDRA-6522)
 * Stop CommitLogSegment.close() from calling sync() (CASSANDRA-6652)
 * Make commitlog failure handling configurable (CASSANDRA-6364)
 * Avoid overlaps in LCS (CASSANDRA-6688)
 * Improve support for paginating over composites (CASSANDRA-4851)
 * Fix count(*) queries in a mixed cluster (CASSANDRA-6707)
 * Improve repair tasks(snapshot, differencing) concurrency (CASSANDRA-6566)
 * Fix replaying pre-2.0 commit logs (CASSANDRA-6714)
 * Add static columns to CQL3 (CASSANDRA-6561)
 * Optimize single partition batch statements (CASSANDRA-6737)
 * Disallow post-query re-ordering when paging (CASSANDRA-6722)
 * Fix potential paging bug with deleted columns (CASSANDRA-6748)
 * Fix NPE on BulkLoader caused by losing StreamEvent (CASSANDRA-6636)
 * Fix truncating compression metadata (CASSANDRA-6791)
 * Add CMSClassUnloadingEnabled JVM option (CASSANDRA-6541)
 * Catch memtable flush exceptions during shutdown (CASSANDRA-6735)
 * Fix upgradesstables NPE for non-CF-based indexes (CASSANDRA-6645)
 * Fix UPDATE updating PRIMARY KEY columns implicitly (CASSANDRA-6782)
 * Fix IllegalArgumentException when updating from 1.2 with SuperColumns
   (CASSANDRA-6733)
 * FBUtilities.singleton() should use the CF comparator (CASSANDRA-6778)
 * Fix CQLSStableWriter.addRow(Map<String, Object>) (CASSANDRA-6526)
 * Fix HSHA server introducing corrupt data (CASSANDRA-6285)
 * Fix CAS conditions for COMPACT STORAGE tables (CASSANDRA-6813)
 * Starting threads in OutboundTcpConnectionPool constructor causes race conditions (CASSANDRA-7177)
 * Allow overriding cassandra-rackdc.properties file (CASSANDRA-7072)
 * Set JMX RMI port to 7199 (CASSANDRA-7087)
 * Use LOCAL_QUORUM for data reads at LOCAL_SERIAL (CASSANDRA-6939)
 * Log a warning for large batches (CASSANDRA-6487)
 * Put nodes in hibernate when join_ring is false (CASSANDRA-6961)
 * Avoid early loading of non-system keyspaces before compaction-leftovers 
   cleanup at startup (CASSANDRA-6913)
 * Restrict Windows to parallel repairs (CASSANDRA-6907)
 * (Hadoop) Allow manually specifying start/end tokens in CFIF (CASSANDRA-6436)
 * Fix NPE in MeteredFlusher (CASSANDRA-6820)
 * Fix race processing range scan responses (CASSANDRA-6820)
 * Allow deleting snapshots from dropped keyspaces (CASSANDRA-6821)
 * Add uuid() function (CASSANDRA-6473)
 * Omit tombstones from schema digests (CASSANDRA-6862)
 * Include correct consistencyLevel in LWT timeout (CASSANDRA-6884)
 * Lower chances for losing new SSTables during nodetool refresh and
   ColumnFamilyStore.loadNewSSTables (CASSANDRA-6514)
 * Add support for DELETE ... IF EXISTS to CQL3 (CASSANDRA-5708)
 * Update hadoop_cql3_word_count example (CASSANDRA-6793)
 * Fix handling of RejectedExecution in sync Thrift server (CASSANDRA-6788)
 * Log more information when exceeding tombstone_warn_threshold (CASSANDRA-6865)
 * Fix truncate to not abort due to unreachable fat clients (CASSANDRA-6864)
 * Fix schema concurrency exceptions (CASSANDRA-6841)
 * Fix leaking validator FH in StreamWriter (CASSANDRA-6832)
 * Fix saving triggers to schema (CASSANDRA-6789)
 * Fix trigger mutations when base mutation list is immutable (CASSANDRA-6790)
 * Fix accounting in FileCacheService to allow re-using RAR (CASSANDRA-6838)
 * Fix static counter columns (CASSANDRA-6827)
 * Restore expiring->deleted (cell) compaction optimization (CASSANDRA-6844)
 * Fix CompactionManager.needsCleanup (CASSANDRA-6845)
 * Correctly compare BooleanType values other than 0 and 1 (CASSANDRA-6779)
 * Read message id as string from earlier versions (CASSANDRA-6840)
 * Properly use the Paxos consistency for (non-protocol) batch (CASSANDRA-6837)
 * Add paranoid disk failure option (CASSANDRA-6646)
 * Improve PerRowSecondaryIndex performance (CASSANDRA-6876)
 * Extend triggers to support CAS updates (CASSANDRA-6882)
 * Static columns with IF NOT EXISTS don't always work as expected (CASSANDRA-6873)
 * Fix paging with SELECT DISTINCT (CASSANDRA-6857)
 * Fix UnsupportedOperationException on CAS timeout (CASSANDRA-6923)
 * Improve MeteredFlusher handling of MF-unaffected column families
   (CASSANDRA-6867)
 * Add CqlRecordReader using native pagination (CASSANDRA-6311)
 * Add QueryHandler interface (CASSANDRA-6659)
 * Track liveRatio per-memtable, not per-CF (CASSANDRA-6945)
 * Make sure upgradesstables keeps sstable level (CASSANDRA-6958)
 * Fix LIMIT with static columns (CASSANDRA-6956)
 * Fix clash with CQL column name in thrift validation (CASSANDRA-6892)
 * Fix error with super columns in mixed 1.2-2.0 clusters (CASSANDRA-6966)
 * Fix bad skip of sstables on slice query with composite start/finish (CASSANDRA-6825)
 * Fix unintended update with conditional statement (CASSANDRA-6893)
 * Fix map element access in IF (CASSANDRA-6914)
 * Avoid costly range calculations for range queries on system keyspaces
   (CASSANDRA-6906)
 * Fix SSTable not released if stream session fails (CASSANDRA-6818)
 * Avoid build failure due to ANTLR timeout (CASSANDRA-6991)
 * Queries on compact tables can return more rows that requested (CASSANDRA-7052)
 * USING TIMESTAMP for batches does not work (CASSANDRA-7053)
 * Fix performance regression from CASSANDRA-5614 (CASSANDRA-6949)
 * Ensure that batchlog and hint timeouts do not produce hints (CASSANDRA-7058)
 * Merge groupable mutations in TriggerExecutor#execute() (CASSANDRA-7047)
 * Plug holes in resource release when wiring up StreamSession (CASSANDRA-7073)
 * Re-add parameter columns to tracing session (CASSANDRA-6942)
 * Preserves CQL metadata when updating table from thrift (CASSANDRA-6831)
Merged from 1.2:
 * Fix nodetool display with vnodes (CASSANDRA-7082)
 * Add UNLOGGED, COUNTER options to BATCH documentation (CASSANDRA-6816)
 * add extra SSL cipher suites (CASSANDRA-6613)
 * fix nodetool getsstables for blob PK (CASSANDRA-6803)
 * Fix BatchlogManager#deleteBatch() use of millisecond timestamps
   (CASSANDRA-6822)
 * Continue assassinating even if the endpoint vanishes (CASSANDRA-6787)
 * Schedule schema pulls on change (CASSANDRA-6971)
 * Non-droppable verbs shouldn't be dropped from OTC (CASSANDRA-6980)
 * Shutdown batchlog executor in SS#drain() (CASSANDRA-7025)
 * Fix batchlog to account for CF truncation records (CASSANDRA-6999)
 * Fix CQLSH parsing of functions and BLOB literals (CASSANDRA-7018)
 * Properly load trustore in the native protocol (CASSANDRA-6847)
 * Always clean up references in SerializingCache (CASSANDRA-6994)
 * Don't shut MessagingService down when replacing a node (CASSANDRA-6476)
 * fix npe when doing -Dcassandra.fd_initial_value_ms (CASSANDRA-6751)


2.1.0-beta1
 * Add flush directory distinct from compaction directories (CASSANDRA-6357)
 * Require JNA by default (CASSANDRA-6575)
 * add listsnapshots command to nodetool (CASSANDRA-5742)
 * Introduce AtomicBTreeColumns (CASSANDRA-6271, 6692)
 * Multithreaded commitlog (CASSANDRA-3578)
 * allocate fixed index summary memory pool and resample cold index summaries 
   to use less memory (CASSANDRA-5519)
 * Removed multithreaded compaction (CASSANDRA-6142)
 * Parallelize fetching rows for low-cardinality indexes (CASSANDRA-1337)
 * change logging from log4j to logback (CASSANDRA-5883)
 * switch to LZ4 compression for internode communication (CASSANDRA-5887)
 * Stop using Thrift-generated Index* classes internally (CASSANDRA-5971)
 * Remove 1.2 network compatibility code (CASSANDRA-5960)
 * Remove leveled json manifest migration code (CASSANDRA-5996)
 * Remove CFDefinition (CASSANDRA-6253)
 * Use AtomicIntegerFieldUpdater in RefCountedMemory (CASSANDRA-6278)
 * User-defined types for CQL3 (CASSANDRA-5590)
 * Use of o.a.c.metrics in nodetool (CASSANDRA-5871, 6406)
 * Batch read from OTC's queue and cleanup (CASSANDRA-1632)
 * Secondary index support for collections (CASSANDRA-4511, 6383)
 * SSTable metadata(Stats.db) format change (CASSANDRA-6356)
 * Push composites support in the storage engine
   (CASSANDRA-5417, CASSANDRA-6520)
 * Add snapshot space used to cfstats (CASSANDRA-6231)
 * Add cardinality estimator for key count estimation (CASSANDRA-5906)
 * CF id is changed to be non-deterministic. Data dir/key cache are created
   uniquely for CF id (CASSANDRA-5202)
 * New counters implementation (CASSANDRA-6504)
 * Replace UnsortedColumns, EmptyColumns, TreeMapBackedSortedColumns with new
   ArrayBackedSortedColumns (CASSANDRA-6630, CASSANDRA-6662, CASSANDRA-6690)
 * Add option to use row cache with a given amount of rows (CASSANDRA-5357)
 * Avoid repairing already repaired data (CASSANDRA-5351)
 * Reject counter updates with USING TTL/TIMESTAMP (CASSANDRA-6649)
 * Replace index_interval with min/max_index_interval (CASSANDRA-6379)
 * Lift limitation that order by columns must be selected for IN queries (CASSANDRA-4911)


2.0.5
 * Reduce garbage generated by bloom filter lookups (CASSANDRA-6609)
 * Add ks.cf names to tombstone logging (CASSANDRA-6597)
 * Use LOCAL_QUORUM for LWT operations at LOCAL_SERIAL (CASSANDRA-6495)
 * Wait for gossip to settle before accepting client connections (CASSANDRA-4288)
 * Delete unfinished compaction incrementally (CASSANDRA-6086)
 * Allow specifying custom secondary index options in CQL3 (CASSANDRA-6480)
 * Improve replica pinning for cache efficiency in DES (CASSANDRA-6485)
 * Fix LOCAL_SERIAL from thrift (CASSANDRA-6584)
 * Don't special case received counts in CAS timeout exceptions (CASSANDRA-6595)
 * Add support for 2.1 global counter shards (CASSANDRA-6505)
 * Fix NPE when streaming connection is not yet established (CASSANDRA-6210)
 * Avoid rare duplicate read repair triggering (CASSANDRA-6606)
 * Fix paging discardFirst (CASSANDRA-6555)
 * Fix ArrayIndexOutOfBoundsException in 2ndary index query (CASSANDRA-6470)
 * Release sstables upon rebuilding 2i (CASSANDRA-6635)
 * Add AbstractCompactionStrategy.startup() method (CASSANDRA-6637)
 * SSTableScanner may skip rows during cleanup (CASSANDRA-6638)
 * sstables from stalled repair sessions can resurrect deleted data (CASSANDRA-6503)
 * Switch stress to use ITransportFactory (CASSANDRA-6641)
 * Fix IllegalArgumentException during prepare (CASSANDRA-6592)
 * Fix possible loss of 2ndary index entries during compaction (CASSANDRA-6517)
 * Fix direct Memory on architectures that do not support unaligned long access
   (CASSANDRA-6628)
 * Let scrub optionally skip broken counter partitions (CASSANDRA-5930)
Merged from 1.2:
 * fsync compression metadata (CASSANDRA-6531)
 * Validate CF existence on execution for prepared statement (CASSANDRA-6535)
 * Add ability to throttle batchlog replay (CASSANDRA-6550)
 * Fix executing LOCAL_QUORUM with SimpleStrategy (CASSANDRA-6545)
 * Avoid StackOverflow when using large IN queries (CASSANDRA-6567)
 * Nodetool upgradesstables includes secondary indexes (CASSANDRA-6598)
 * Paginate batchlog replay (CASSANDRA-6569)
 * skip blocking on streaming during drain (CASSANDRA-6603)
 * Improve error message when schema doesn't match loaded sstable (CASSANDRA-6262)
 * Add properties to adjust FD initial value and max interval (CASSANDRA-4375)
 * Fix preparing with batch and delete from collection (CASSANDRA-6607)
 * Fix ABSC reverse iterator's remove() method (CASSANDRA-6629)
 * Handle host ID conflicts properly (CASSANDRA-6615)
 * Move handling of migration event source to solve bootstrap race. (CASSANDRA-6648)
 * Make sure compaction throughput value doesn't overflow with int math (CASSANDRA-6647)


2.0.4
 * Allow removing snapshots of no-longer-existing CFs (CASSANDRA-6418)
 * add StorageService.stopDaemon() (CASSANDRA-4268)
 * add IRE for invalid CF supplied to get_count (CASSANDRA-5701)
 * add client encryption support to sstableloader (CASSANDRA-6378)
 * Fix accept() loop for SSL sockets post-shutdown (CASSANDRA-6468)
 * Fix size-tiered compaction in LCS L0 (CASSANDRA-6496)
 * Fix assertion failure in filterColdSSTables (CASSANDRA-6483)
 * Fix row tombstones in larger-than-memory compactions (CASSANDRA-6008)
 * Fix cleanup ClassCastException (CASSANDRA-6462)
 * Reduce gossip memory use by interning VersionedValue strings (CASSANDRA-6410)
 * Allow specifying datacenters to participate in a repair (CASSANDRA-6218)
 * Fix divide-by-zero in PCI (CASSANDRA-6403)
 * Fix setting last compacted key in the wrong level for LCS (CASSANDRA-6284)
 * Add millisecond precision formats to the timestamp parser (CASSANDRA-6395)
 * Expose a total memtable size metric for a CF (CASSANDRA-6391)
 * cqlsh: handle symlinks properly (CASSANDRA-6425)
 * Fix potential infinite loop when paging query with IN (CASSANDRA-6464)
 * Fix assertion error in AbstractQueryPager.discardFirst (CASSANDRA-6447)
 * Fix streaming older SSTable yields unnecessary tombstones (CASSANDRA-6527)
Merged from 1.2:
 * Improved error message on bad properties in DDL queries (CASSANDRA-6453)
 * Randomize batchlog candidates selection (CASSANDRA-6481)
 * Fix thundering herd on endpoint cache invalidation (CASSANDRA-6345, 6485)
 * Improve batchlog write performance with vnodes (CASSANDRA-6488)
 * cqlsh: quote single quotes in strings inside collections (CASSANDRA-6172)
 * Improve gossip performance for typical messages (CASSANDRA-6409)
 * Throw IRE if a prepared statement has more markers than supported 
   (CASSANDRA-5598)
 * Expose Thread metrics for the native protocol server (CASSANDRA-6234)
 * Change snapshot response message verb to INTERNAL to avoid dropping it 
   (CASSANDRA-6415)
 * Warn when collection read has > 65K elements (CASSANDRA-5428)
 * Fix cache persistence when both row and key cache are enabled 
   (CASSANDRA-6413)
 * (Hadoop) add describe_local_ring (CASSANDRA-6268)
 * Fix handling of concurrent directory creation failure (CASSANDRA-6459)
 * Allow executing CREATE statements multiple times (CASSANDRA-6471)
 * Don't send confusing info with timeouts (CASSANDRA-6491)
 * Don't resubmit counter mutation runnables internally (CASSANDRA-6427)
 * Don't drop local mutations without a hint (CASSANDRA-6510)
 * Don't allow null max_hint_window_in_ms (CASSANDRA-6419)
 * Validate SliceRange start and finish lengths (CASSANDRA-6521)


2.0.3
 * Fix FD leak on slice read path (CASSANDRA-6275)
 * Cancel read meter task when closing SSTR (CASSANDRA-6358)
 * free off-heap IndexSummary during bulk (CASSANDRA-6359)
 * Recover from IOException in accept() thread (CASSANDRA-6349)
 * Improve Gossip tolerance of abnormally slow tasks (CASSANDRA-6338)
 * Fix trying to hint timed out counter writes (CASSANDRA-6322)
 * Allow restoring specific columnfamilies from archived CL (CASSANDRA-4809)
 * Avoid flushing compaction_history after each operation (CASSANDRA-6287)
 * Fix repair assertion error when tombstones expire (CASSANDRA-6277)
 * Skip loading corrupt key cache (CASSANDRA-6260)
 * Fixes for compacting larger-than-memory rows (CASSANDRA-6274)
 * Compact hottest sstables first and optionally omit coldest from
   compaction entirely (CASSANDRA-6109)
 * Fix modifying column_metadata from thrift (CASSANDRA-6182)
 * cqlsh: fix LIST USERS output (CASSANDRA-6242)
 * Add IRequestSink interface (CASSANDRA-6248)
 * Update memtable size while flushing (CASSANDRA-6249)
 * Provide hooks around CQL2/CQL3 statement execution (CASSANDRA-6252)
 * Require Permission.SELECT for CAS updates (CASSANDRA-6247)
 * New CQL-aware SSTableWriter (CASSANDRA-5894)
 * Reject CAS operation when the protocol v1 is used (CASSANDRA-6270)
 * Correctly throw error when frame too large (CASSANDRA-5981)
 * Fix serialization bug in PagedRange with 2ndary indexes (CASSANDRA-6299)
 * Fix CQL3 table validation in Thrift (CASSANDRA-6140)
 * Fix bug missing results with IN clauses (CASSANDRA-6327)
 * Fix paging with reversed slices (CASSANDRA-6343)
 * Set minTimestamp correctly to be able to drop expired sstables (CASSANDRA-6337)
 * Support NaN and Infinity as float literals (CASSANDRA-6003)
 * Remove RF from nodetool ring output (CASSANDRA-6289)
 * Fix attempting to flush empty rows (CASSANDRA-6374)
 * Fix potential out of bounds exception when paging (CASSANDRA-6333)
Merged from 1.2:
 * Optimize FD phi calculation (CASSANDRA-6386)
 * Improve initial FD phi estimate when starting up (CASSANDRA-6385)
 * Don't list CQL3 table in CLI describe even if named explicitely 
   (CASSANDRA-5750)
 * Invalidate row cache when dropping CF (CASSANDRA-6351)
 * add non-jamm path for cached statements (CASSANDRA-6293)
 * add windows bat files for shell commands (CASSANDRA-6145)
 * Require logging in for Thrift CQL2/3 statement preparation (CASSANDRA-6254)
 * restrict max_num_tokens to 1536 (CASSANDRA-6267)
 * Nodetool gets default JMX port from cassandra-env.sh (CASSANDRA-6273)
 * make calculatePendingRanges asynchronous (CASSANDRA-6244)
 * Remove blocking flushes in gossip thread (CASSANDRA-6297)
 * Fix potential socket leak in connectionpool creation (CASSANDRA-6308)
 * Allow LOCAL_ONE/LOCAL_QUORUM to work with SimpleStrategy (CASSANDRA-6238)
 * cqlsh: handle 'null' as session duration (CASSANDRA-6317)
 * Fix json2sstable handling of range tombstones (CASSANDRA-6316)
 * Fix missing one row in reverse query (CASSANDRA-6330)
 * Fix reading expired row value from row cache (CASSANDRA-6325)
 * Fix AssertionError when doing set element deletion (CASSANDRA-6341)
 * Make CL code for the native protocol match the one in C* 2.0
   (CASSANDRA-6347)
 * Disallow altering CQL3 table from thrift (CASSANDRA-6370)
 * Fix size computation of prepared statement (CASSANDRA-6369)


2.0.2
 * Update FailureDetector to use nanontime (CASSANDRA-4925)
 * Fix FileCacheService regressions (CASSANDRA-6149)
 * Never return WriteTimeout for CL.ANY (CASSANDRA-6132)
 * Fix race conditions in bulk loader (CASSANDRA-6129)
 * Add configurable metrics reporting (CASSANDRA-4430)
 * drop queries exceeding a configurable number of tombstones (CASSANDRA-6117)
 * Track and persist sstable read activity (CASSANDRA-5515)
 * Fixes for speculative retry (CASSANDRA-5932, CASSANDRA-6194)
 * Improve memory usage of metadata min/max column names (CASSANDRA-6077)
 * Fix thrift validation refusing row markers on CQL3 tables (CASSANDRA-6081)
 * Fix insertion of collections with CAS (CASSANDRA-6069)
 * Correctly send metadata on SELECT COUNT (CASSANDRA-6080)
 * Track clients' remote addresses in ClientState (CASSANDRA-6070)
 * Create snapshot dir if it does not exist when migrating
   leveled manifest (CASSANDRA-6093)
 * make sequential nodetool repair the default (CASSANDRA-5950)
 * Add more hooks for compaction strategy implementations (CASSANDRA-6111)
 * Fix potential NPE on composite 2ndary indexes (CASSANDRA-6098)
 * Delete can potentially be skipped in batch (CASSANDRA-6115)
 * Allow alter keyspace on system_traces (CASSANDRA-6016)
 * Disallow empty column names in cql (CASSANDRA-6136)
 * Use Java7 file-handling APIs and fix file moving on Windows (CASSANDRA-5383)
 * Save compaction history to system keyspace (CASSANDRA-5078)
 * Fix NPE if StorageService.getOperationMode() is executed before full startup (CASSANDRA-6166)
 * CQL3: support pre-epoch longs for TimestampType (CASSANDRA-6212)
 * Add reloadtriggers command to nodetool (CASSANDRA-4949)
 * cqlsh: ignore empty 'value alias' in DESCRIBE (CASSANDRA-6139)
 * Fix sstable loader (CASSANDRA-6205)
 * Reject bootstrapping if the node already exists in gossip (CASSANDRA-5571)
 * Fix NPE while loading paxos state (CASSANDRA-6211)
 * cqlsh: add SHOW SESSION <tracing-session> command (CASSANDRA-6228)
Merged from 1.2:
 * (Hadoop) Require CFRR batchSize to be at least 2 (CASSANDRA-6114)
 * Add a warning for small LCS sstable size (CASSANDRA-6191)
 * Add ability to list specific KS/CF combinations in nodetool cfstats (CASSANDRA-4191)
 * Mark CF clean if a mutation raced the drop and got it marked dirty (CASSANDRA-5946)
 * Add a LOCAL_ONE consistency level (CASSANDRA-6202)
 * Limit CQL prepared statement cache by size instead of count (CASSANDRA-6107)
 * Tracing should log write failure rather than raw exceptions (CASSANDRA-6133)
 * lock access to TM.endpointToHostIdMap (CASSANDRA-6103)
 * Allow estimated memtable size to exceed slab allocator size (CASSANDRA-6078)
 * Start MeteredFlusher earlier to prevent OOM during CL replay (CASSANDRA-6087)
 * Avoid sending Truncate command to fat clients (CASSANDRA-6088)
 * Allow where clause conditions to be in parenthesis (CASSANDRA-6037)
 * Do not open non-ssl storage port if encryption option is all (CASSANDRA-3916)
 * Move batchlog replay to its own executor (CASSANDRA-6079)
 * Add tombstone debug threshold and histogram (CASSANDRA-6042, 6057)
 * Enable tcp keepalive on incoming connections (CASSANDRA-4053)
 * Fix fat client schema pull NPE (CASSANDRA-6089)
 * Fix memtable flushing for indexed tables (CASSANDRA-6112)
 * Fix skipping columns with multiple slices (CASSANDRA-6119)
 * Expose connected thrift + native client counts (CASSANDRA-5084)
 * Optimize auth setup (CASSANDRA-6122)
 * Trace index selection (CASSANDRA-6001)
 * Update sstablesPerReadHistogram to use biased sampling (CASSANDRA-6164)
 * Log UnknownColumnfamilyException when closing socket (CASSANDRA-5725)
 * Properly error out on CREATE INDEX for counters table (CASSANDRA-6160)
 * Handle JMX notification failure for repair (CASSANDRA-6097)
 * (Hadoop) Fetch no more than 128 splits in parallel (CASSANDRA-6169)
 * stress: add username/password authentication support (CASSANDRA-6068)
 * Fix indexed queries with row cache enabled on parent table (CASSANDRA-5732)
 * Fix compaction race during columnfamily drop (CASSANDRA-5957)
 * Fix validation of empty column names for compact tables (CASSANDRA-6152)
 * Skip replaying mutations that pass CRC but fail to deserialize (CASSANDRA-6183)
 * Rework token replacement to use replace_address (CASSANDRA-5916)
 * Fix altering column types (CASSANDRA-6185)
 * cqlsh: fix CREATE/ALTER WITH completion (CASSANDRA-6196)
 * add windows bat files for shell commands (CASSANDRA-6145)
 * Fix potential stack overflow during range tombstones insertion (CASSANDRA-6181)
 * (Hadoop) Make LOCAL_ONE the default consistency level (CASSANDRA-6214)


2.0.1
 * Fix bug that could allow reading deleted data temporarily (CASSANDRA-6025)
 * Improve memory use defaults (CASSANDRA-6059)
 * Make ThriftServer more easlly extensible (CASSANDRA-6058)
 * Remove Hadoop dependency from ITransportFactory (CASSANDRA-6062)
 * add file_cache_size_in_mb setting (CASSANDRA-5661)
 * Improve error message when yaml contains invalid properties (CASSANDRA-5958)
 * Improve leveled compaction's ability to find non-overlapping L0 compactions
   to work on concurrently (CASSANDRA-5921)
 * Notify indexer of columns shadowed by range tombstones (CASSANDRA-5614)
 * Log Merkle tree stats (CASSANDRA-2698)
 * Switch from crc32 to adler32 for compressed sstable checksums (CASSANDRA-5862)
 * Improve offheap memcpy performance (CASSANDRA-5884)
 * Use a range aware scanner for cleanup (CASSANDRA-2524)
 * Cleanup doesn't need to inspect sstables that contain only local data
   (CASSANDRA-5722)
 * Add ability for CQL3 to list partition keys (CASSANDRA-4536)
 * Improve native protocol serialization (CASSANDRA-5664)
 * Upgrade Thrift to 0.9.1 (CASSANDRA-5923)
 * Require superuser status for adding triggers (CASSANDRA-5963)
 * Make standalone scrubber handle old and new style leveled manifest
   (CASSANDRA-6005)
 * Fix paxos bugs (CASSANDRA-6012, 6013, 6023)
 * Fix paged ranges with multiple replicas (CASSANDRA-6004)
 * Fix potential AssertionError during tracing (CASSANDRA-6041)
 * Fix NPE in sstablesplit (CASSANDRA-6027)
 * Migrate pre-2.0 key/value/column aliases to system.schema_columns
   (CASSANDRA-6009)
 * Paging filter empty rows too agressively (CASSANDRA-6040)
 * Support variadic parameters for IN clauses (CASSANDRA-4210)
 * cqlsh: return the result of CAS writes (CASSANDRA-5796)
 * Fix validation of IN clauses with 2ndary indexes (CASSANDRA-6050)
 * Support named bind variables in CQL (CASSANDRA-6033)
Merged from 1.2:
 * Allow cache-keys-to-save to be set at runtime (CASSANDRA-5980)
 * Avoid second-guessing out-of-space state (CASSANDRA-5605)
 * Tuning knobs for dealing with large blobs and many CFs (CASSANDRA-5982)
 * (Hadoop) Fix CQLRW for thrift tables (CASSANDRA-6002)
 * Fix possible divide-by-zero in HHOM (CASSANDRA-5990)
 * Allow local batchlog writes for CL.ANY (CASSANDRA-5967)
 * Upgrade metrics-core to version 2.2.0 (CASSANDRA-5947)
 * Fix CqlRecordWriter with composite keys (CASSANDRA-5949)
 * Add snitch, schema version, cluster, partitioner to JMX (CASSANDRA-5881)
 * Allow disabling SlabAllocator (CASSANDRA-5935)
 * Make user-defined compaction JMX blocking (CASSANDRA-4952)
 * Fix streaming does not transfer wrapped range (CASSANDRA-5948)
 * Fix loading index summary containing empty key (CASSANDRA-5965)
 * Correctly handle limits in CompositesSearcher (CASSANDRA-5975)
 * Pig: handle CQL collections (CASSANDRA-5867)
 * Pass the updated cf to the PRSI index() method (CASSANDRA-5999)
 * Allow empty CQL3 batches (as no-op) (CASSANDRA-5994)
 * Support null in CQL3 functions (CASSANDRA-5910)
 * Replace the deprecated MapMaker with CacheLoader (CASSANDRA-6007)
 * Add SSTableDeletingNotification to DataTracker (CASSANDRA-6010)
 * Fix snapshots in use get deleted during snapshot repair (CASSANDRA-6011)
 * Move hints and exception count to o.a.c.metrics (CASSANDRA-6017)
 * Fix memory leak in snapshot repair (CASSANDRA-6047)
 * Fix sstable2sjon for CQL3 tables (CASSANDRA-5852)


2.0.0
 * Fix thrift validation when inserting into CQL3 tables (CASSANDRA-5138)
 * Fix periodic memtable flushing behavior with clean memtables (CASSANDRA-5931)
 * Fix dateOf() function for pre-2.0 timestamp columns (CASSANDRA-5928)
 * Fix SSTable unintentionally loads BF when opened for batch (CASSANDRA-5938)
 * Add stream session progress to JMX (CASSANDRA-4757)
 * Fix NPE during CAS operation (CASSANDRA-5925)
Merged from 1.2:
 * Fix getBloomFilterDiskSpaceUsed for AlwaysPresentFilter (CASSANDRA-5900)
 * Don't announce schema version until we've loaded the changes locally
   (CASSANDRA-5904)
 * Fix to support off heap bloom filters size greater than 2 GB (CASSANDRA-5903)
 * Properly handle parsing huge map and set literals (CASSANDRA-5893)


2.0.0-rc2
 * enable vnodes by default (CASSANDRA-5869)
 * fix CAS contention timeout (CASSANDRA-5830)
 * fix HsHa to respect max frame size (CASSANDRA-4573)
 * Fix (some) 2i on composite components omissions (CASSANDRA-5851)
 * cqlsh: add DESCRIBE FULL SCHEMA variant (CASSANDRA-5880)
Merged from 1.2:
 * Correctly validate sparse composite cells in scrub (CASSANDRA-5855)
 * Add KeyCacheHitRate metric to CF metrics (CASSANDRA-5868)
 * cqlsh: add support for multiline comments (CASSANDRA-5798)
 * Handle CQL3 SELECT duplicate IN restrictions on clustering columns
   (CASSANDRA-5856)


2.0.0-rc1
 * improve DecimalSerializer performance (CASSANDRA-5837)
 * fix potential spurious wakeup in AsyncOneResponse (CASSANDRA-5690)
 * fix schema-related trigger issues (CASSANDRA-5774)
 * Better validation when accessing CQL3 table from thrift (CASSANDRA-5138)
 * Fix assertion error during repair (CASSANDRA-5801)
 * Fix range tombstone bug (CASSANDRA-5805)
 * DC-local CAS (CASSANDRA-5797)
 * Add a native_protocol_version column to the system.local table (CASSANRDA-5819)
 * Use index_interval from cassandra.yaml when upgraded (CASSANDRA-5822)
 * Fix buffer underflow on socket close (CASSANDRA-5792)
Merged from 1.2:
 * Fix reading DeletionTime from 1.1-format sstables (CASSANDRA-5814)
 * cqlsh: add collections support to COPY (CASSANDRA-5698)
 * retry important messages for any IOException (CASSANDRA-5804)
 * Allow empty IN relations in SELECT/UPDATE/DELETE statements (CASSANDRA-5626)
 * cqlsh: fix crashing on Windows due to libedit detection (CASSANDRA-5812)
 * fix bulk-loading compressed sstables (CASSANDRA-5820)
 * (Hadoop) fix quoting in CqlPagingRecordReader and CqlRecordWriter 
   (CASSANDRA-5824)
 * update default LCS sstable size to 160MB (CASSANDRA-5727)
 * Allow compacting 2Is via nodetool (CASSANDRA-5670)
 * Hex-encode non-String keys in OPP (CASSANDRA-5793)
 * nodetool history logging (CASSANDRA-5823)
 * (Hadoop) fix support for Thrift tables in CqlPagingRecordReader 
   (CASSANDRA-5752)
 * add "all time blocked" to StatusLogger output (CASSANDRA-5825)
 * Future-proof inter-major-version schema migrations (CASSANDRA-5845)
 * (Hadoop) add CqlPagingRecordReader support for ReversedType in Thrift table
   (CASSANDRA-5718)
 * Add -no-snapshot option to scrub (CASSANDRA-5891)
 * Fix to support off heap bloom filters size greater than 2 GB (CASSANDRA-5903)
 * Properly handle parsing huge map and set literals (CASSANDRA-5893)
 * Fix LCS L0 compaction may overlap in L1 (CASSANDRA-5907)
 * New sstablesplit tool to split large sstables offline (CASSANDRA-4766)
 * Fix potential deadlock in native protocol server (CASSANDRA-5926)
 * Disallow incompatible type change in CQL3 (CASSANDRA-5882)
Merged from 1.1:
 * Correctly validate sparse composite cells in scrub (CASSANDRA-5855)


2.0.0-beta2
 * Replace countPendingHints with Hints Created metric (CASSANDRA-5746)
 * Allow nodetool with no args, and with help to run without a server (CASSANDRA-5734)
 * Cleanup AbstractType/TypeSerializer classes (CASSANDRA-5744)
 * Remove unimplemented cli option schema-mwt (CASSANDRA-5754)
 * Support range tombstones in thrift (CASSANDRA-5435)
 * Normalize table-manipulating CQL3 statements' class names (CASSANDRA-5759)
 * cqlsh: add missing table options to DESCRIBE output (CASSANDRA-5749)
 * Fix assertion error during repair (CASSANDRA-5757)
 * Fix bulkloader (CASSANDRA-5542)
 * Add LZ4 compression to the native protocol (CASSANDRA-5765)
 * Fix bugs in the native protocol v2 (CASSANDRA-5770)
 * CAS on 'primary key only' table (CASSANDRA-5715)
 * Support streaming SSTables of old versions (CASSANDRA-5772)
 * Always respect protocol version in native protocol (CASSANDRA-5778)
 * Fix ConcurrentModificationException during streaming (CASSANDRA-5782)
 * Update deletion timestamp in Commit#updatesWithPaxosTime (CASSANDRA-5787)
 * Thrift cas() method crashes if input columns are not sorted (CASSANDRA-5786)
 * Order columns names correctly when querying for CAS (CASSANDRA-5788)
 * Fix streaming retry (CASSANDRA-5775)
Merged from 1.2:
 * if no seeds can be a reached a node won't start in a ring by itself (CASSANDRA-5768)
 * add cassandra.unsafesystem property (CASSANDRA-5704)
 * (Hadoop) quote identifiers in CqlPagingRecordReader (CASSANDRA-5763)
 * Add replace_node functionality for vnodes (CASSANDRA-5337)
 * Add timeout events to query traces (CASSANDRA-5520)
 * Fix serialization of the LEFT gossip value (CASSANDRA-5696)
 * Pig: support for cql3 tables (CASSANDRA-5234)
 * Fix skipping range tombstones with reverse queries (CASSANDRA-5712)
 * Expire entries out of ThriftSessionManager (CASSANDRA-5719)
 * Don't keep ancestor information in memory (CASSANDRA-5342)
 * Expose native protocol server status in nodetool info (CASSANDRA-5735)
 * Fix pathetic performance of range tombstones (CASSANDRA-5677)
 * Fix querying with an empty (impossible) range (CASSANDRA-5573)
 * cqlsh: handle CUSTOM 2i in DESCRIBE output (CASSANDRA-5760)
 * Fix minor bug in Range.intersects(Bound) (CASSANDRA-5771)
 * cqlsh: handle disabled compression in DESCRIBE output (CASSANDRA-5766)
 * Ensure all UP events are notified on the native protocol (CASSANDRA-5769)
 * Fix formatting of sstable2json with multiple -k arguments (CASSANDRA-5781)
 * Don't rely on row marker for queries in general to hide lost markers
   after TTL expires (CASSANDRA-5762)
 * Sort nodetool help output (CASSANDRA-5776)
 * Fix column expiring during 2 phases compaction (CASSANDRA-5799)
 * now() is being rejected in INSERTs when inside collections (CASSANDRA-5795)


2.0.0-beta1
 * Add support for indexing clustered columns (CASSANDRA-5125)
 * Removed on-heap row cache (CASSANDRA-5348)
 * use nanotime consistently for node-local timeouts (CASSANDRA-5581)
 * Avoid unnecessary second pass on name-based queries (CASSANDRA-5577)
 * Experimental triggers (CASSANDRA-1311)
 * JEMalloc support for off-heap allocation (CASSANDRA-3997)
 * Single-pass compaction (CASSANDRA-4180)
 * Removed token range bisection (CASSANDRA-5518)
 * Removed compatibility with pre-1.2.5 sstables and network messages
   (CASSANDRA-5511)
 * removed PBSPredictor (CASSANDRA-5455)
 * CAS support (CASSANDRA-5062, 5441, 5442, 5443, 5619, 5667)
 * Leveled compaction performs size-tiered compactions in L0 
   (CASSANDRA-5371, 5439)
 * Add yaml network topology snitch for mixed ec2/other envs (CASSANDRA-5339)
 * Log when a node is down longer than the hint window (CASSANDRA-4554)
 * Optimize tombstone creation for ExpiringColumns (CASSANDRA-4917)
 * Improve LeveledScanner work estimation (CASSANDRA-5250, 5407)
 * Replace compaction lock with runWithCompactionsDisabled (CASSANDRA-3430)
 * Change Message IDs to ints (CASSANDRA-5307)
 * Move sstable level information into the Stats component, removing the
   need for a separate Manifest file (CASSANDRA-4872)
 * avoid serializing to byte[] on commitlog append (CASSANDRA-5199)
 * make index_interval configurable per columnfamily (CASSANDRA-3961, CASSANDRA-5650)
 * add default_time_to_live (CASSANDRA-3974)
 * add memtable_flush_period_in_ms (CASSANDRA-4237)
 * replace supercolumns internally by composites (CASSANDRA-3237, 5123)
 * upgrade thrift to 0.9.0 (CASSANDRA-3719)
 * drop unnecessary keyspace parameter from user-defined compaction API 
   (CASSANDRA-5139)
 * more robust solution to incomplete compactions + counters (CASSANDRA-5151)
 * Change order of directory searching for c*.in.sh (CASSANDRA-3983)
 * Add tool to reset SSTable compaction level for LCS (CASSANDRA-5271)
 * Allow custom configuration loader (CASSANDRA-5045)
 * Remove memory emergency pressure valve logic (CASSANDRA-3534)
 * Reduce request latency with eager retry (CASSANDRA-4705)
 * cqlsh: Remove ASSUME command (CASSANDRA-5331)
 * Rebuild BF when loading sstables if bloom_filter_fp_chance
   has changed since compaction (CASSANDRA-5015)
 * remove row-level bloom filters (CASSANDRA-4885)
 * Change Kernel Page Cache skipping into row preheating (disabled by default)
   (CASSANDRA-4937)
 * Improve repair by deciding on a gcBefore before sending
   out TreeRequests (CASSANDRA-4932)
 * Add an official way to disable compactions (CASSANDRA-5074)
 * Reenable ALTER TABLE DROP with new semantics (CASSANDRA-3919)
 * Add binary protocol versioning (CASSANDRA-5436)
 * Swap THshaServer for TThreadedSelectorServer (CASSANDRA-5530)
 * Add alias support to SELECT statement (CASSANDRA-5075)
 * Don't create empty RowMutations in CommitLogReplayer (CASSANDRA-5541)
 * Use range tombstones when dropping cfs/columns from schema (CASSANDRA-5579)
 * cqlsh: drop CQL2/CQL3-beta support (CASSANDRA-5585)
 * Track max/min column names in sstables to be able to optimize slice
   queries (CASSANDRA-5514, CASSANDRA-5595, CASSANDRA-5600)
 * Binary protocol: allow batching already prepared statements (CASSANDRA-4693)
 * Allow preparing timestamp, ttl and limit in CQL3 queries (CASSANDRA-4450)
 * Support native link w/o JNA in Java7 (CASSANDRA-3734)
 * Use SASL authentication in binary protocol v2 (CASSANDRA-5545)
 * Replace Thrift HsHa with LMAX Disruptor based implementation (CASSANDRA-5582)
 * cqlsh: Add row count to SELECT output (CASSANDRA-5636)
 * Include a timestamp with all read commands to determine column expiration
   (CASSANDRA-5149)
 * Streaming 2.0 (CASSANDRA-5286, 5699)
 * Conditional create/drop ks/table/index statements in CQL3 (CASSANDRA-2737)
 * more pre-table creation property validation (CASSANDRA-5693)
 * Redesign repair messages (CASSANDRA-5426)
 * Fix ALTER RENAME post-5125 (CASSANDRA-5702)
 * Disallow renaming a 2ndary indexed column (CASSANDRA-5705)
 * Rename Table to Keyspace (CASSANDRA-5613)
 * Ensure changing column_index_size_in_kb on different nodes don't corrupt the
   sstable (CASSANDRA-5454)
 * Move resultset type information into prepare, not execute (CASSANDRA-5649)
 * Auto paging in binary protocol (CASSANDRA-4415, 5714)
 * Don't tie client side use of AbstractType to JDBC (CASSANDRA-4495)
 * Adds new TimestampType to replace DateType (CASSANDRA-5723, CASSANDRA-5729)
Merged from 1.2:
 * make starting native protocol server idempotent (CASSANDRA-5728)
 * Fix loading key cache when a saved entry is no longer valid (CASSANDRA-5706)
 * Fix serialization of the LEFT gossip value (CASSANDRA-5696)
 * cqlsh: Don't show 'null' in place of empty values (CASSANDRA-5675)
 * Race condition in detecting version on a mixed 1.1/1.2 cluster
   (CASSANDRA-5692)
 * Fix skipping range tombstones with reverse queries (CASSANDRA-5712)
 * Expire entries out of ThriftSessionManager (CASSANRDA-5719)
 * Don't keep ancestor information in memory (CASSANDRA-5342)
 * cqlsh: fix handling of semicolons inside BATCH queries (CASSANDRA-5697)


1.2.6
 * Fix tracing when operation completes before all responses arrive 
   (CASSANDRA-5668)
 * Fix cross-DC mutation forwarding (CASSANDRA-5632)
 * Reduce SSTableLoader memory usage (CASSANDRA-5555)
 * Scale hinted_handoff_throttle_in_kb to cluster size (CASSANDRA-5272)
 * (Hadoop) Add CQL3 input/output formats (CASSANDRA-4421, 5622)
 * (Hadoop) Fix InputKeyRange in CFIF (CASSANDRA-5536)
 * Fix dealing with ridiculously large max sstable sizes in LCS (CASSANDRA-5589)
 * Ignore pre-truncate hints (CASSANDRA-4655)
 * Move System.exit on OOM into a separate thread (CASSANDRA-5273)
 * Write row markers when serializing schema (CASSANDRA-5572)
 * Check only SSTables for the requested range when streaming (CASSANDRA-5569)
 * Improve batchlog replay behavior and hint ttl handling (CASSANDRA-5314)
 * Exclude localTimestamp from validation for tombstones (CASSANDRA-5398)
 * cqlsh: add custom prompt support (CASSANDRA-5539)
 * Reuse prepared statements in hot auth queries (CASSANDRA-5594)
 * cqlsh: add vertical output option (see EXPAND) (CASSANDRA-5597)
 * Add a rate limit option to stress (CASSANDRA-5004)
 * have BulkLoader ignore snapshots directories (CASSANDRA-5587) 
 * fix SnitchProperties logging context (CASSANDRA-5602)
 * Expose whether jna is enabled and memory is locked via JMX (CASSANDRA-5508)
 * cqlsh: fix COPY FROM with ReversedType (CASSANDRA-5610)
 * Allow creating CUSTOM indexes on collections (CASSANDRA-5615)
 * Evaluate now() function at execution time (CASSANDRA-5616)
 * Expose detailed read repair metrics (CASSANDRA-5618)
 * Correct blob literal + ReversedType parsing (CASSANDRA-5629)
 * Allow GPFS to prefer the internal IP like EC2MRS (CASSANDRA-5630)
 * fix help text for -tspw cassandra-cli (CASSANDRA-5643)
 * don't throw away initial causes exceptions for internode encryption issues 
   (CASSANDRA-5644)
 * Fix message spelling errors for cql select statements (CASSANDRA-5647)
 * Suppress custom exceptions thru jmx (CASSANDRA-5652)
 * Update CREATE CUSTOM INDEX syntax (CASSANDRA-5639)
 * Fix PermissionDetails.equals() method (CASSANDRA-5655)
 * Never allow partition key ranges in CQL3 without token() (CASSANDRA-5666)
 * Gossiper incorrectly drops AppState for an upgrading node (CASSANDRA-5660)
 * Connection thrashing during multi-region ec2 during upgrade, due to 
   messaging version (CASSANDRA-5669)
 * Avoid over reconnecting in EC2MRS (CASSANDRA-5678)
 * Fix ReadResponseSerializer.serializedSize() for digest reads (CASSANDRA-5476)
 * allow sstable2json on 2i CFs (CASSANDRA-5694)
Merged from 1.1:
 * Remove buggy thrift max message length option (CASSANDRA-5529)
 * Fix NPE in Pig's widerow mode (CASSANDRA-5488)
 * Add split size parameter to Pig and disable split combination (CASSANDRA-5544)


1.2.5
 * make BytesToken.toString only return hex bytes (CASSANDRA-5566)
 * Ensure that submitBackground enqueues at least one task (CASSANDRA-5554)
 * fix 2i updates with identical values and timestamps (CASSANDRA-5540)
 * fix compaction throttling bursty-ness (CASSANDRA-4316)
 * reduce memory consumption of IndexSummary (CASSANDRA-5506)
 * remove per-row column name bloom filters (CASSANDRA-5492)
 * Include fatal errors in trace events (CASSANDRA-5447)
 * Ensure that PerRowSecondaryIndex is notified of row-level deletes
   (CASSANDRA-5445)
 * Allow empty blob literals in CQL3 (CASSANDRA-5452)
 * Fix streaming RangeTombstones at column index boundary (CASSANDRA-5418)
 * Fix preparing statements when current keyspace is not set (CASSANDRA-5468)
 * Fix SemanticVersion.isSupportedBy minor/patch handling (CASSANDRA-5496)
 * Don't provide oldCfId for post-1.1 system cfs (CASSANDRA-5490)
 * Fix primary range ignores replication strategy (CASSANDRA-5424)
 * Fix shutdown of binary protocol server (CASSANDRA-5507)
 * Fix repair -snapshot not working (CASSANDRA-5512)
 * Set isRunning flag later in binary protocol server (CASSANDRA-5467)
 * Fix use of CQL3 functions with descending clustering order (CASSANDRA-5472)
 * Disallow renaming columns one at a time for thrift table in CQL3
   (CASSANDRA-5531)
 * cqlsh: add CLUSTERING ORDER BY support to DESCRIBE (CASSANDRA-5528)
 * Add custom secondary index support to CQL3 (CASSANDRA-5484)
 * Fix repair hanging silently on unexpected error (CASSANDRA-5229)
 * Fix Ec2Snitch regression introduced by CASSANDRA-5171 (CASSANDRA-5432)
 * Add nodetool enablebackup/disablebackup (CASSANDRA-5556)
 * cqlsh: fix DESCRIBE after case insensitive USE (CASSANDRA-5567)
Merged from 1.1
 * Add retry mechanism to OTC for non-droppable_verbs (CASSANDRA-5393)
 * Use allocator information to improve memtable memory usage estimate
   (CASSANDRA-5497)
 * Fix trying to load deleted row into row cache on startup (CASSANDRA-4463)
 * fsync leveled manifest to avoid corruption (CASSANDRA-5535)
 * Fix Bound intersection computation (CASSANDRA-5551)
 * sstablescrub now respects max memory size in cassandra.in.sh (CASSANDRA-5562)


1.2.4
 * Ensure that PerRowSecondaryIndex updates see the most recent values
   (CASSANDRA-5397)
 * avoid duplicate index entries ind PrecompactedRow and 
   ParallelCompactionIterable (CASSANDRA-5395)
 * remove the index entry on oldColumn when new column is a tombstone 
   (CASSANDRA-5395)
 * Change default stream throughput from 400 to 200 mbps (CASSANDRA-5036)
 * Gossiper logs DOWN for symmetry with UP (CASSANDRA-5187)
 * Fix mixing prepared statements between keyspaces (CASSANDRA-5352)
 * Fix consistency level during bootstrap - strike 3 (CASSANDRA-5354)
 * Fix transposed arguments in AlreadyExistsException (CASSANDRA-5362)
 * Improve asynchronous hint delivery (CASSANDRA-5179)
 * Fix Guava dependency version (12.0 -> 13.0.1) for Maven (CASSANDRA-5364)
 * Validate that provided CQL3 collection value are < 64K (CASSANDRA-5355)
 * Make upgradeSSTable skip current version sstables by default (CASSANDRA-5366)
 * Optimize min/max timestamp collection (CASSANDRA-5373)
 * Invalid streamId in cql binary protocol when using invalid CL 
   (CASSANDRA-5164)
 * Fix validation for IN where clauses with collections (CASSANDRA-5376)
 * Copy resultSet on count query to avoid ConcurrentModificationException 
   (CASSANDRA-5382)
 * Correctly typecheck in CQL3 even with ReversedType (CASSANDRA-5386)
 * Fix streaming compressed files when using encryption (CASSANDRA-5391)
 * cassandra-all 1.2.0 pom missing netty dependency (CASSANDRA-5392)
 * Fix writetime/ttl functions on null values (CASSANDRA-5341)
 * Fix NPE during cql3 select with token() (CASSANDRA-5404)
 * IndexHelper.skipBloomFilters won't skip non-SHA filters (CASSANDRA-5385)
 * cqlsh: Print maps ordered by key, sort sets (CASSANDRA-5413)
 * Add null syntax support in CQL3 for inserts (CASSANDRA-3783)
 * Allow unauthenticated set_keyspace() calls (CASSANDRA-5423)
 * Fix potential incremental backups race (CASSANDRA-5410)
 * Fix prepared BATCH statements with batch-level timestamps (CASSANDRA-5415)
 * Allow overriding superuser setup delay (CASSANDRA-5430)
 * cassandra-shuffle with JMX usernames and passwords (CASSANDRA-5431)
Merged from 1.1:
 * cli: Quote ks and cf names in schema output when needed (CASSANDRA-5052)
 * Fix bad default for min/max timestamp in SSTableMetadata (CASSANDRA-5372)
 * Fix cf name extraction from manifest in Directories.migrateFile() 
   (CASSANDRA-5242)
 * Support pluggable internode authentication (CASSANDRA-5401)


1.2.3
 * add check for sstable overlap within a level on startup (CASSANDRA-5327)
 * replace ipv6 colons in jmx object names (CASSANDRA-5298, 5328)
 * Avoid allocating SSTableBoundedScanner during repair when the range does 
   not intersect the sstable (CASSANDRA-5249)
 * Don't lowercase property map keys (this breaks NTS) (CASSANDRA-5292)
 * Fix composite comparator with super columns (CASSANDRA-5287)
 * Fix insufficient validation of UPDATE queries against counter cfs
   (CASSANDRA-5300)
 * Fix PropertyFileSnitch default DC/Rack behavior (CASSANDRA-5285)
 * Handle null values when executing prepared statement (CASSANDRA-5081)
 * Add netty to pom dependencies (CASSANDRA-5181)
 * Include type arguments in Thrift CQLPreparedResult (CASSANDRA-5311)
 * Fix compaction not removing columns when bf_fp_ratio is 1 (CASSANDRA-5182)
 * cli: Warn about missing CQL3 tables in schema descriptions (CASSANDRA-5309)
 * Re-enable unknown option in replication/compaction strategies option for
   backward compatibility (CASSANDRA-4795)
 * Add binary protocol support to stress (CASSANDRA-4993)
 * cqlsh: Fix COPY FROM value quoting and null handling (CASSANDRA-5305)
 * Fix repair -pr for vnodes (CASSANDRA-5329)
 * Relax CL for auth queries for non-default users (CASSANDRA-5310)
 * Fix AssertionError during repair (CASSANDRA-5245)
 * Don't announce migrations to pre-1.2 nodes (CASSANDRA-5334)
Merged from 1.1:
 * Update offline scrub for 1.0 -> 1.1 directory structure (CASSANDRA-5195)
 * add tmp flag to Descriptor hashcode (CASSANDRA-4021)
 * fix logging of "Found table data in data directories" when only system tables
   are present (CASSANDRA-5289)
 * cli: Add JMX authentication support (CASSANDRA-5080)
 * nodetool: ability to repair specific range (CASSANDRA-5280)
 * Fix possible assertion triggered in SliceFromReadCommand (CASSANDRA-5284)
 * cqlsh: Add inet type support on Windows (ipv4-only) (CASSANDRA-4801)
 * Fix race when initializing ColumnFamilyStore (CASSANDRA-5350)
 * Add UseTLAB JVM flag (CASSANDRA-5361)


1.2.2
 * fix potential for multiple concurrent compactions of the same sstables
   (CASSANDRA-5256)
 * avoid no-op caching of byte[] on commitlog append (CASSANDRA-5199)
 * fix symlinks under data dir not working (CASSANDRA-5185)
 * fix bug in compact storage metadata handling (CASSANDRA-5189)
 * Validate login for USE queries (CASSANDRA-5207)
 * cli: remove default username and password (CASSANDRA-5208)
 * configure populate_io_cache_on_flush per-CF (CASSANDRA-4694)
 * allow configuration of internode socket buffer (CASSANDRA-3378)
 * Make sstable directory picking blacklist-aware again (CASSANDRA-5193)
 * Correctly expire gossip states for edge cases (CASSANDRA-5216)
 * Improve handling of directory creation failures (CASSANDRA-5196)
 * Expose secondary indicies to the rest of nodetool (CASSANDRA-4464)
 * Binary protocol: avoid sending notification for 0.0.0.0 (CASSANDRA-5227)
 * add UseCondCardMark XX jvm settings on jdk 1.7 (CASSANDRA-4366)
 * CQL3 refactor to allow conversion function (CASSANDRA-5226)
 * Fix drop of sstables in some circumstance (CASSANDRA-5232)
 * Implement caching of authorization results (CASSANDRA-4295)
 * Add support for LZ4 compression (CASSANDRA-5038)
 * Fix missing columns in wide rows queries (CASSANDRA-5225)
 * Simplify auth setup and make system_auth ks alterable (CASSANDRA-5112)
 * Stop compactions from hanging during bootstrap (CASSANDRA-5244)
 * fix compressed streaming sending extra chunk (CASSANDRA-5105)
 * Add CQL3-based implementations of IAuthenticator and IAuthorizer
   (CASSANDRA-4898)
 * Fix timestamp-based tomstone removal logic (CASSANDRA-5248)
 * cli: Add JMX authentication support (CASSANDRA-5080)
 * Fix forceFlush behavior (CASSANDRA-5241)
 * cqlsh: Add username autocompletion (CASSANDRA-5231)
 * Fix CQL3 composite partition key error (CASSANDRA-5240)
 * Allow IN clause on last clustering key (CASSANDRA-5230)
Merged from 1.1:
 * fix start key/end token validation for wide row iteration (CASSANDRA-5168)
 * add ConfigHelper support for Thrift frame and max message sizes (CASSANDRA-5188)
 * fix nodetool repair not fail on node down (CASSANDRA-5203)
 * always collect tombstone hints (CASSANDRA-5068)
 * Fix error when sourcing file in cqlsh (CASSANDRA-5235)


1.2.1
 * stream undelivered hints on decommission (CASSANDRA-5128)
 * GossipingPropertyFileSnitch loads saved dc/rack info if needed (CASSANDRA-5133)
 * drain should flush system CFs too (CASSANDRA-4446)
 * add inter_dc_tcp_nodelay setting (CASSANDRA-5148)
 * re-allow wrapping ranges for start_token/end_token range pairitspwng (CASSANDRA-5106)
 * fix validation compaction of empty rows (CASSANDRA-5136)
 * nodetool methods to enable/disable hint storage/delivery (CASSANDRA-4750)
 * disallow bloom filter false positive chance of 0 (CASSANDRA-5013)
 * add threadpool size adjustment methods to JMXEnabledThreadPoolExecutor and 
   CompactionManagerMBean (CASSANDRA-5044)
 * fix hinting for dropped local writes (CASSANDRA-4753)
 * off-heap cache doesn't need mutable column container (CASSANDRA-5057)
 * apply disk_failure_policy to bad disks on initial directory creation 
   (CASSANDRA-4847)
 * Optimize name-based queries to use ArrayBackedSortedColumns (CASSANDRA-5043)
 * Fall back to old manifest if most recent is unparseable (CASSANDRA-5041)
 * pool [Compressed]RandomAccessReader objects on the partitioned read path
   (CASSANDRA-4942)
 * Add debug logging to list filenames processed by Directories.migrateFile 
   method (CASSANDRA-4939)
 * Expose black-listed directories via JMX (CASSANDRA-4848)
 * Log compaction merge counts (CASSANDRA-4894)
 * Minimize byte array allocation by AbstractData{Input,Output} (CASSANDRA-5090)
 * Add SSL support for the binary protocol (CASSANDRA-5031)
 * Allow non-schema system ks modification for shuffle to work (CASSANDRA-5097)
 * cqlsh: Add default limit to SELECT statements (CASSANDRA-4972)
 * cqlsh: fix DESCRIBE for 1.1 cfs in CQL3 (CASSANDRA-5101)
 * Correctly gossip with nodes >= 1.1.7 (CASSANDRA-5102)
 * Ensure CL guarantees on digest mismatch (CASSANDRA-5113)
 * Validate correctly selects on composite partition key (CASSANDRA-5122)
 * Fix exception when adding collection (CASSANDRA-5117)
 * Handle states for non-vnode clusters correctly (CASSANDRA-5127)
 * Refuse unrecognized replication and compaction strategy options (CASSANDRA-4795)
 * Pick the correct value validator in sstable2json for cql3 tables (CASSANDRA-5134)
 * Validate login for describe_keyspace, describe_keyspaces and set_keyspace
   (CASSANDRA-5144)
 * Fix inserting empty maps (CASSANDRA-5141)
 * Don't remove tokens from System table for node we know (CASSANDRA-5121)
 * fix streaming progress report for compresed files (CASSANDRA-5130)
 * Coverage analysis for low-CL queries (CASSANDRA-4858)
 * Stop interpreting dates as valid timeUUID value (CASSANDRA-4936)
 * Adds E notation for floating point numbers (CASSANDRA-4927)
 * Detect (and warn) unintentional use of the cql2 thrift methods when cql3 was
   intended (CASSANDRA-5172)
 * cli: Quote ks and cf names in schema output when needed (CASSANDRA-5052)
 * Fix cf name extraction from manifest in Directories.migrateFile() (CASSANDRA-5242)
 * Replace mistaken usage of commons-logging with slf4j (CASSANDRA-5464)
 * Ensure Jackson dependency matches lib (CASSANDRA-5126)
 * Expose droppable tombstone ratio stats over JMX (CASSANDRA-5159)
Merged from 1.1:
 * Simplify CompressedRandomAccessReader to work around JDK FD bug (CASSANDRA-5088)
 * Improve handling a changing target throttle rate mid-compaction (CASSANDRA-5087)
 * Pig: correctly decode row keys in widerow mode (CASSANDRA-5098)
 * nodetool repair command now prints progress (CASSANDRA-4767)
 * fix user defined compaction to run against 1.1 data directory (CASSANDRA-5118)
 * Fix CQL3 BATCH authorization caching (CASSANDRA-5145)
 * fix get_count returns incorrect value with TTL (CASSANDRA-5099)
 * better handling for mid-compaction failure (CASSANDRA-5137)
 * convert default marshallers list to map for better readability (CASSANDRA-5109)
 * fix ConcurrentModificationException in getBootstrapSource (CASSANDRA-5170)
 * fix sstable maxtimestamp for row deletes and pre-1.1.1 sstables (CASSANDRA-5153)
 * Fix thread growth on node removal (CASSANDRA-5175)
 * Make Ec2Region's datacenter name configurable (CASSANDRA-5155)


1.2.0
 * Disallow counters in collections (CASSANDRA-5082)
 * cqlsh: add unit tests (CASSANDRA-3920)
 * fix default bloom_filter_fp_chance for LeveledCompactionStrategy (CASSANDRA-5093)
Merged from 1.1:
 * add validation for get_range_slices with start_key and end_token (CASSANDRA-5089)


1.2.0-rc2
 * fix nodetool ownership display with vnodes (CASSANDRA-5065)
 * cqlsh: add DESCRIBE KEYSPACES command (CASSANDRA-5060)
 * Fix potential infinite loop when reloading CFS (CASSANDRA-5064)
 * Fix SimpleAuthorizer example (CASSANDRA-5072)
 * cqlsh: force CL.ONE for tracing and system.schema* queries (CASSANDRA-5070)
 * Includes cassandra-shuffle in the debian package (CASSANDRA-5058)
Merged from 1.1:
 * fix multithreaded compaction deadlock (CASSANDRA-4492)
 * fix temporarily missing schema after upgrade from pre-1.1.5 (CASSANDRA-5061)
 * Fix ALTER TABLE overriding compression options with defaults
   (CASSANDRA-4996, 5066)
 * fix specifying and altering crc_check_chance (CASSANDRA-5053)
 * fix Murmur3Partitioner ownership% calculation (CASSANDRA-5076)
 * Don't expire columns sooner than they should in 2ndary indexes (CASSANDRA-5079)


1.2-rc1
 * rename rpc_timeout settings to request_timeout (CASSANDRA-5027)
 * add BF with 0.1 FP to LCS by default (CASSANDRA-5029)
 * Fix preparing insert queries (CASSANDRA-5016)
 * Fix preparing queries with counter increment (CASSANDRA-5022)
 * Fix preparing updates with collections (CASSANDRA-5017)
 * Don't generate UUID based on other node address (CASSANDRA-5002)
 * Fix message when trying to alter a clustering key type (CASSANDRA-5012)
 * Update IAuthenticator to match the new IAuthorizer (CASSANDRA-5003)
 * Fix inserting only a key in CQL3 (CASSANDRA-5040)
 * Fix CQL3 token() function when used with strings (CASSANDRA-5050)
Merged from 1.1:
 * reduce log spam from invalid counter shards (CASSANDRA-5026)
 * Improve schema propagation performance (CASSANDRA-5025)
 * Fix for IndexHelper.IndexFor throws OOB Exception (CASSANDRA-5030)
 * cqlsh: make it possible to describe thrift CFs (CASSANDRA-4827)
 * cqlsh: fix timestamp formatting on some platforms (CASSANDRA-5046)


1.2-beta3
 * make consistency level configurable in cqlsh (CASSANDRA-4829)
 * fix cqlsh rendering of blob fields (CASSANDRA-4970)
 * fix cqlsh DESCRIBE command (CASSANDRA-4913)
 * save truncation position in system table (CASSANDRA-4906)
 * Move CompressionMetadata off-heap (CASSANDRA-4937)
 * allow CLI to GET cql3 columnfamily data (CASSANDRA-4924)
 * Fix rare race condition in getExpireTimeForEndpoint (CASSANDRA-4402)
 * acquire references to overlapping sstables during compaction so bloom filter
   doesn't get free'd prematurely (CASSANDRA-4934)
 * Don't share slice query filter in CQL3 SelectStatement (CASSANDRA-4928)
 * Separate tracing from Log4J (CASSANDRA-4861)
 * Exclude gcable tombstones from merkle-tree computation (CASSANDRA-4905)
 * Better printing of AbstractBounds for tracing (CASSANDRA-4931)
 * Optimize mostRecentTombstone check in CC.collectAllData (CASSANDRA-4883)
 * Change stream session ID to UUID to avoid collision from same node (CASSANDRA-4813)
 * Use Stats.db when bulk loading if present (CASSANDRA-4957)
 * Skip repair on system_trace and keyspaces with RF=1 (CASSANDRA-4956)
 * (cql3) Remove arbitrary SELECT limit (CASSANDRA-4918)
 * Correctly handle prepared operation on collections (CASSANDRA-4945)
 * Fix CQL3 LIMIT (CASSANDRA-4877)
 * Fix Stress for CQL3 (CASSANDRA-4979)
 * Remove cassandra specific exceptions from JMX interface (CASSANDRA-4893)
 * (CQL3) Force using ALLOW FILTERING on potentially inefficient queries (CASSANDRA-4915)
 * (cql3) Fix adding column when the table has collections (CASSANDRA-4982)
 * (cql3) Fix allowing collections with compact storage (CASSANDRA-4990)
 * (cql3) Refuse ttl/writetime function on collections (CASSANDRA-4992)
 * Replace IAuthority with new IAuthorizer (CASSANDRA-4874)
 * clqsh: fix KEY pseudocolumn escaping when describing Thrift tables
   in CQL3 mode (CASSANDRA-4955)
 * add basic authentication support for Pig CassandraStorage (CASSANDRA-3042)
 * fix CQL2 ALTER TABLE compaction_strategy_class altering (CASSANDRA-4965)
Merged from 1.1:
 * Fall back to old describe_splits if d_s_ex is not available (CASSANDRA-4803)
 * Improve error reporting when streaming ranges fail (CASSANDRA-5009)
 * Fix cqlsh timestamp formatting of timezone info (CASSANDRA-4746)
 * Fix assertion failure with leveled compaction (CASSANDRA-4799)
 * Check for null end_token in get_range_slice (CASSANDRA-4804)
 * Remove all remnants of removed nodes (CASSANDRA-4840)
 * Add aut-reloading of the log4j file in debian package (CASSANDRA-4855)
 * Fix estimated row cache entry size (CASSANDRA-4860)
 * reset getRangeSlice filter after finishing a row for get_paged_slice
   (CASSANDRA-4919)
 * expunge row cache post-truncate (CASSANDRA-4940)
 * Allow static CF definition with compact storage (CASSANDRA-4910)
 * Fix endless loop/compaction of schema_* CFs due to broken timestamps (CASSANDRA-4880)
 * Fix 'wrong class type' assertion in CounterColumn (CASSANDRA-4976)


1.2-beta2
 * fp rate of 1.0 disables BF entirely; LCS defaults to 1.0 (CASSANDRA-4876)
 * off-heap bloom filters for row keys (CASSANDRA_4865)
 * add extension point for sstable components (CASSANDRA-4049)
 * improve tracing output (CASSANDRA-4852, 4862)
 * make TRACE verb droppable (CASSANDRA-4672)
 * fix BulkLoader recognition of CQL3 columnfamilies (CASSANDRA-4755)
 * Sort commitlog segments for replay by id instead of mtime (CASSANDRA-4793)
 * Make hint delivery asynchronous (CASSANDRA-4761)
 * Pluggable Thrift transport factories for CLI and cqlsh (CASSANDRA-4609, 4610)
 * cassandra-cli: allow Double value type to be inserted to a column (CASSANDRA-4661)
 * Add ability to use custom TServerFactory implementations (CASSANDRA-4608)
 * optimize batchlog flushing to skip successful batches (CASSANDRA-4667)
 * include metadata for system keyspace itself in schema tables (CASSANDRA-4416)
 * add check to PropertyFileSnitch to verify presence of location for
   local node (CASSANDRA-4728)
 * add PBSPredictor consistency modeler (CASSANDRA-4261)
 * remove vestiges of Thrift unframed mode (CASSANDRA-4729)
 * optimize single-row PK lookups (CASSANDRA-4710)
 * adjust blockFor calculation to account for pending ranges due to node 
   movement (CASSANDRA-833)
 * Change CQL version to 3.0.0 and stop accepting 3.0.0-beta1 (CASSANDRA-4649)
 * (CQL3) Make prepared statement global instead of per connection 
   (CASSANDRA-4449)
 * Fix scrubbing of CQL3 created tables (CASSANDRA-4685)
 * (CQL3) Fix validation when using counter and regular columns in the same 
   table (CASSANDRA-4706)
 * Fix bug starting Cassandra with simple authentication (CASSANDRA-4648)
 * Add support for batchlog in CQL3 (CASSANDRA-4545, 4738)
 * Add support for multiple column family outputs in CFOF (CASSANDRA-4208)
 * Support repairing only the local DC nodes (CASSANDRA-4747)
 * Use rpc_address for binary protocol and change default port (CASSANDRA-4751)
 * Fix use of collections in prepared statements (CASSANDRA-4739)
 * Store more information into peers table (CASSANDRA-4351, 4814)
 * Configurable bucket size for size tiered compaction (CASSANDRA-4704)
 * Run leveled compaction in parallel (CASSANDRA-4310)
 * Fix potential NPE during CFS reload (CASSANDRA-4786)
 * Composite indexes may miss results (CASSANDRA-4796)
 * Move consistency level to the protocol level (CASSANDRA-4734, 4824)
 * Fix Subcolumn slice ends not respected (CASSANDRA-4826)
 * Fix Assertion error in cql3 select (CASSANDRA-4783)
 * Fix list prepend logic (CQL3) (CASSANDRA-4835)
 * Add booleans as literals in CQL3 (CASSANDRA-4776)
 * Allow renaming PK columns in CQL3 (CASSANDRA-4822)
 * Fix binary protocol NEW_NODE event (CASSANDRA-4679)
 * Fix potential infinite loop in tombstone compaction (CASSANDRA-4781)
 * Remove system tables accounting from schema (CASSANDRA-4850)
 * (cql3) Force provided columns in clustering key order in 
   'CLUSTERING ORDER BY' (CASSANDRA-4881)
 * Fix composite index bug (CASSANDRA-4884)
 * Fix short read protection for CQL3 (CASSANDRA-4882)
 * Add tracing support to the binary protocol (CASSANDRA-4699)
 * (cql3) Don't allow prepared marker inside collections (CASSANDRA-4890)
 * Re-allow order by on non-selected columns (CASSANDRA-4645)
 * Bug when composite index is created in a table having collections (CASSANDRA-4909)
 * log index scan subject in CompositesSearcher (CASSANDRA-4904)
Merged from 1.1:
 * add get[Row|Key]CacheEntries to CacheServiceMBean (CASSANDRA-4859)
 * fix get_paged_slice to wrap to next row correctly (CASSANDRA-4816)
 * fix indexing empty column values (CASSANDRA-4832)
 * allow JdbcDate to compose null Date objects (CASSANDRA-4830)
 * fix possible stackoverflow when compacting 1000s of sstables
   (CASSANDRA-4765)
 * fix wrong leveled compaction progress calculation (CASSANDRA-4807)
 * add a close() method to CRAR to prevent leaking file descriptors (CASSANDRA-4820)
 * fix potential infinite loop in get_count (CASSANDRA-4833)
 * fix compositeType.{get/from}String methods (CASSANDRA-4842)
 * (CQL) fix CREATE COLUMNFAMILY permissions check (CASSANDRA-4864)
 * Fix DynamicCompositeType same type comparison (CASSANDRA-4711)
 * Fix duplicate SSTable reference when stream session failed (CASSANDRA-3306)
 * Allow static CF definition with compact storage (CASSANDRA-4910)
 * Fix endless loop/compaction of schema_* CFs due to broken timestamps (CASSANDRA-4880)
 * Fix 'wrong class type' assertion in CounterColumn (CASSANDRA-4976)


1.2-beta1
 * add atomic_batch_mutate (CASSANDRA-4542, -4635)
 * increase default max_hint_window_in_ms to 3h (CASSANDRA-4632)
 * include message initiation time to replicas so they can more
   accurately drop timed-out requests (CASSANDRA-2858)
 * fix clientutil.jar dependencies (CASSANDRA-4566)
 * optimize WriteResponse (CASSANDRA-4548)
 * new metrics (CASSANDRA-4009)
 * redesign KEYS indexes to avoid read-before-write (CASSANDRA-2897)
 * debug tracing (CASSANDRA-1123)
 * parallelize row cache loading (CASSANDRA-4282)
 * Make compaction, flush JBOD-aware (CASSANDRA-4292)
 * run local range scans on the read stage (CASSANDRA-3687)
 * clean up ioexceptions (CASSANDRA-2116)
 * add disk_failure_policy (CASSANDRA-2118)
 * Introduce new json format with row level deletion (CASSANDRA-4054)
 * remove redundant "name" column from schema_keyspaces (CASSANDRA-4433)
 * improve "nodetool ring" handling of multi-dc clusters (CASSANDRA-3047)
 * update NTS calculateNaturalEndpoints to be O(N log N) (CASSANDRA-3881)
 * split up rpc timeout by operation type (CASSANDRA-2819)
 * rewrite key cache save/load to use only sequential i/o (CASSANDRA-3762)
 * update MS protocol with a version handshake + broadcast address id
   (CASSANDRA-4311)
 * multithreaded hint replay (CASSANDRA-4189)
 * add inter-node message compression (CASSANDRA-3127)
 * remove COPP (CASSANDRA-2479)
 * Track tombstone expiration and compact when tombstone content is
   higher than a configurable threshold, default 20% (CASSANDRA-3442, 4234)
 * update MurmurHash to version 3 (CASSANDRA-2975)
 * (CLI) track elapsed time for `delete' operation (CASSANDRA-4060)
 * (CLI) jline version is bumped to 1.0 to properly  support
   'delete' key function (CASSANDRA-4132)
 * Save IndexSummary into new SSTable 'Summary' component (CASSANDRA-2392, 4289)
 * Add support for range tombstones (CASSANDRA-3708)
 * Improve MessagingService efficiency (CASSANDRA-3617)
 * Avoid ID conflicts from concurrent schema changes (CASSANDRA-3794)
 * Set thrift HSHA server thread limit to unlimited by default (CASSANDRA-4277)
 * Avoids double serialization of CF id in RowMutation messages
   (CASSANDRA-4293)
 * stream compressed sstables directly with java nio (CASSANDRA-4297)
 * Support multiple ranges in SliceQueryFilter (CASSANDRA-3885)
 * Add column metadata to system column families (CASSANDRA-4018)
 * (cql3) Always use composite types by default (CASSANDRA-4329)
 * (cql3) Add support for set, map and list (CASSANDRA-3647)
 * Validate date type correctly (CASSANDRA-4441)
 * (cql3) Allow definitions with only a PK (CASSANDRA-4361)
 * (cql3) Add support for row key composites (CASSANDRA-4179)
 * improve DynamicEndpointSnitch by using reservoir sampling (CASSANDRA-4038)
 * (cql3) Add support for 2ndary indexes (CASSANDRA-3680)
 * (cql3) fix defining more than one PK to be invalid (CASSANDRA-4477)
 * remove schema agreement checking from all external APIs (Thrift, CQL and CQL3) (CASSANDRA-4487)
 * add Murmur3Partitioner and make it default for new installations (CASSANDRA-3772, 4621)
 * (cql3) update pseudo-map syntax to use map syntax (CASSANDRA-4497)
 * Finer grained exceptions hierarchy and provides error code with exceptions (CASSANDRA-3979)
 * Adds events push to binary protocol (CASSANDRA-4480)
 * Rewrite nodetool help (CASSANDRA-2293)
 * Make CQL3 the default for CQL (CASSANDRA-4640)
 * update stress tool to be able to use CQL3 (CASSANDRA-4406)
 * Accept all thrift update on CQL3 cf but don't expose their metadata (CASSANDRA-4377)
 * Replace Throttle with Guava's RateLimiter for HintedHandOff (CASSANDRA-4541)
 * fix counter add/get using CQL2 and CQL3 in stress tool (CASSANDRA-4633)
 * Add sstable count per level to cfstats (CASSANDRA-4537)
 * (cql3) Add ALTER KEYSPACE statement (CASSANDRA-4611)
 * (cql3) Allow defining default consistency levels (CASSANDRA-4448)
 * (cql3) Fix queries using LIMIT missing results (CASSANDRA-4579)
 * fix cross-version gossip messaging (CASSANDRA-4576)
 * added inet data type (CASSANDRA-4627)


1.1.6
 * Wait for writes on synchronous read digest mismatch (CASSANDRA-4792)
 * fix commitlog replay for nanotime-infected sstables (CASSANDRA-4782)
 * preflight check ttl for maximum of 20 years (CASSANDRA-4771)
 * (Pig) fix widerow input with single column rows (CASSANDRA-4789)
 * Fix HH to compact with correct gcBefore, which avoids wiping out
   undelivered hints (CASSANDRA-4772)
 * LCS will merge up to 32 L0 sstables as intended (CASSANDRA-4778)
 * NTS will default unconfigured DC replicas to zero (CASSANDRA-4675)
 * use default consistency level in counter validation if none is
   explicitly provide (CASSANDRA-4700)
 * Improve IAuthority interface by introducing fine-grained
   access permissions and grant/revoke commands (CASSANDRA-4490, 4644)
 * fix assumption error in CLI when updating/describing keyspace 
   (CASSANDRA-4322)
 * Adds offline sstablescrub to debian packaging (CASSANDRA-4642)
 * Automatic fixing of overlapping leveled sstables (CASSANDRA-4644)
 * fix error when using ORDER BY with extended selections (CASSANDRA-4689)
 * (CQL3) Fix validation for IN queries for non-PK cols (CASSANDRA-4709)
 * fix re-created keyspace disappering after 1.1.5 upgrade 
   (CASSANDRA-4698, 4752)
 * (CLI) display elapsed time in 2 fraction digits (CASSANDRA-3460)
 * add authentication support to sstableloader (CASSANDRA-4712)
 * Fix CQL3 'is reversed' logic (CASSANDRA-4716, 4759)
 * (CQL3) Don't return ReversedType in result set metadata (CASSANDRA-4717)
 * Backport adding AlterKeyspace statement (CASSANDRA-4611)
 * (CQL3) Correcty accept upper-case data types (CASSANDRA-4770)
 * Add binary protocol events for schema changes (CASSANDRA-4684)
Merged from 1.0:
 * Switch from NBHM to CHM in MessagingService's callback map, which
   prevents OOM in long-running instances (CASSANDRA-4708)


1.1.5
 * add SecondaryIndex.reload API (CASSANDRA-4581)
 * use millis + atomicint for commitlog segment creation instead of
   nanotime, which has issues under some hypervisors (CASSANDRA-4601)
 * fix FD leak in slice queries (CASSANDRA-4571)
 * avoid recursion in leveled compaction (CASSANDRA-4587)
 * increase stack size under Java7 to 180K
 * Log(info) schema changes (CASSANDRA-4547)
 * Change nodetool setcachecapcity to manipulate global caches (CASSANDRA-4563)
 * (cql3) fix setting compaction strategy (CASSANDRA-4597)
 * fix broken system.schema_* timestamps on system startup (CASSANDRA-4561)
 * fix wrong skip of cache saving (CASSANDRA-4533)
 * Avoid NPE when lost+found is in data dir (CASSANDRA-4572)
 * Respect five-minute flush moratorium after initial CL replay (CASSANDRA-4474)
 * Adds ntp as recommended in debian packaging (CASSANDRA-4606)
 * Configurable transport in CF Record{Reader|Writer} (CASSANDRA-4558)
 * (cql3) fix potential NPE with both equal and unequal restriction (CASSANDRA-4532)
 * (cql3) improves ORDER BY validation (CASSANDRA-4624)
 * Fix potential deadlock during counter writes (CASSANDRA-4578)
 * Fix cql error with ORDER BY when using IN (CASSANDRA-4612)
Merged from 1.0:
 * increase Xss to 160k to accomodate latest 1.6 JVMs (CASSANDRA-4602)
 * fix toString of hint destination tokens (CASSANDRA-4568)
 * Fix multiple values for CurrentLocal NodeID (CASSANDRA-4626)


1.1.4
 * fix offline scrub to catch >= out of order rows (CASSANDRA-4411)
 * fix cassandra-env.sh on RHEL and other non-dash-based systems 
   (CASSANDRA-4494)
Merged from 1.0:
 * (Hadoop) fix setting key length for old-style mapred api (CASSANDRA-4534)
 * (Hadoop) fix iterating through a resultset consisting entirely
   of tombstoned rows (CASSANDRA-4466)


1.1.3
 * (cqlsh) add COPY TO (CASSANDRA-4434)
 * munmap commitlog segments before rename (CASSANDRA-4337)
 * (JMX) rename getRangeKeySample to sampleKeyRange to avoid returning
   multi-MB results as an attribute (CASSANDRA-4452)
 * flush based on data size, not throughput; overwritten columns no 
   longer artificially inflate liveRatio (CASSANDRA-4399)
 * update default commitlog segment size to 32MB and total commitlog
   size to 32/1024 MB for 32/64 bit JVMs, respectively (CASSANDRA-4422)
 * avoid using global partitioner to estimate ranges in index sstables
   (CASSANDRA-4403)
 * restore pre-CASSANDRA-3862 approach to removing expired tombstones
   from row cache during compaction (CASSANDRA-4364)
 * (stress) support for CQL prepared statements (CASSANDRA-3633)
 * Correctly catch exception when Snappy cannot be loaded (CASSANDRA-4400)
 * (cql3) Support ORDER BY when IN condition is given in WHERE clause (CASSANDRA-4327)
 * (cql3) delete "component_index" column on DROP TABLE call (CASSANDRA-4420)
 * change nanoTime() to currentTimeInMillis() in schema related code (CASSANDRA-4432)
 * add a token generation tool (CASSANDRA-3709)
 * Fix LCS bug with sstable containing only 1 row (CASSANDRA-4411)
 * fix "Can't Modify Index Name" problem on CF update (CASSANDRA-4439)
 * Fix assertion error in getOverlappingSSTables during repair (CASSANDRA-4456)
 * fix nodetool's setcompactionthreshold command (CASSANDRA-4455)
 * Ensure compacted files are never used, to avoid counter overcount (CASSANDRA-4436)
Merged from 1.0:
 * Push the validation of secondary index values to the SecondaryIndexManager (CASSANDRA-4240)
 * allow dropping columns shadowed by not-yet-expired supercolumn or row
   tombstones in PrecompactedRow (CASSANDRA-4396)


1.1.2
 * Fix cleanup not deleting index entries (CASSANDRA-4379)
 * Use correct partitioner when saving + loading caches (CASSANDRA-4331)
 * Check schema before trying to export sstable (CASSANDRA-2760)
 * Raise a meaningful exception instead of NPE when PFS encounters
   an unconfigured node + no default (CASSANDRA-4349)
 * fix bug in sstable blacklisting with LCS (CASSANDRA-4343)
 * LCS no longer promotes tiny sstables out of L0 (CASSANDRA-4341)
 * skip tombstones during hint replay (CASSANDRA-4320)
 * fix NPE in compactionstats (CASSANDRA-4318)
 * enforce 1m min keycache for auto (CASSANDRA-4306)
 * Have DeletedColumn.isMFD always return true (CASSANDRA-4307)
 * (cql3) exeption message for ORDER BY constraints said primary filter can be
    an IN clause, which is misleading (CASSANDRA-4319)
 * (cql3) Reject (not yet supported) creation of 2ndardy indexes on tables with
   composite primary keys (CASSANDRA-4328)
 * Set JVM stack size to 160k for java 7 (CASSANDRA-4275)
 * cqlsh: add COPY command to load data from CSV flat files (CASSANDRA-4012)
 * CFMetaData.fromThrift to throw ConfigurationException upon error (CASSANDRA-4353)
 * Use CF comparator to sort indexed columns in SecondaryIndexManager
   (CASSANDRA-4365)
 * add strategy_options to the KSMetaData.toString() output (CASSANDRA-4248)
 * (cql3) fix range queries containing unqueried results (CASSANDRA-4372)
 * (cql3) allow updating column_alias types (CASSANDRA-4041)
 * (cql3) Fix deletion bug (CASSANDRA-4193)
 * Fix computation of overlapping sstable for leveled compaction (CASSANDRA-4321)
 * Improve scrub and allow to run it offline (CASSANDRA-4321)
 * Fix assertionError in StorageService.bulkLoad (CASSANDRA-4368)
 * (cqlsh) add option to authenticate to a keyspace at startup (CASSANDRA-4108)
 * (cqlsh) fix ASSUME functionality (CASSANDRA-4352)
 * Fix ColumnFamilyRecordReader to not return progress > 100% (CASSANDRA-3942)
Merged from 1.0:
 * Set gc_grace on index CF to 0 (CASSANDRA-4314)


1.1.1
 * add populate_io_cache_on_flush option (CASSANDRA-2635)
 * allow larger cache capacities than 2GB (CASSANDRA-4150)
 * add getsstables command to nodetool (CASSANDRA-4199)
 * apply parent CF compaction settings to secondary index CFs (CASSANDRA-4280)
 * preserve commitlog size cap when recycling segments at startup
   (CASSANDRA-4201)
 * (Hadoop) fix split generation regression (CASSANDRA-4259)
 * ignore min/max compactions settings in LCS, while preserving
   behavior that min=max=0 disables autocompaction (CASSANDRA-4233)
 * log number of rows read from saved cache (CASSANDRA-4249)
 * calculate exact size required for cleanup operations (CASSANDRA-1404)
 * avoid blocking additional writes during flush when the commitlog
   gets behind temporarily (CASSANDRA-1991)
 * enable caching on index CFs based on data CF cache setting (CASSANDRA-4197)
 * warn on invalid replication strategy creation options (CASSANDRA-4046)
 * remove [Freeable]Memory finalizers (CASSANDRA-4222)
 * include tombstone size in ColumnFamily.size, which can prevent OOM
   during sudden mass delete operations by yielding a nonzero liveRatio
   (CASSANDRA-3741)
 * Open 1 sstableScanner per level for leveled compaction (CASSANDRA-4142)
 * Optimize reads when row deletion timestamps allow us to restrict
   the set of sstables we check (CASSANDRA-4116)
 * add support for commitlog archiving and point-in-time recovery
   (CASSANDRA-3690)
 * avoid generating redundant compaction tasks during streaming
   (CASSANDRA-4174)
 * add -cf option to nodetool snapshot, and takeColumnFamilySnapshot to
   StorageService mbean (CASSANDRA-556)
 * optimize cleanup to drop entire sstables where possible (CASSANDRA-4079)
 * optimize truncate when autosnapshot is disabled (CASSANDRA-4153)
 * update caches to use byte[] keys to reduce memory overhead (CASSANDRA-3966)
 * add column limit to cli (CASSANDRA-3012, 4098)
 * clean up and optimize DataOutputBuffer, used by CQL compression and
   CompositeType (CASSANDRA-4072)
 * optimize commitlog checksumming (CASSANDRA-3610)
 * identify and blacklist corrupted SSTables from future compactions 
   (CASSANDRA-2261)
 * Move CfDef and KsDef validation out of thrift (CASSANDRA-4037)
 * Expose API to repair a user provided range (CASSANDRA-3912)
 * Add way to force the cassandra-cli to refresh its schema (CASSANDRA-4052)
 * Avoid having replicate on write tasks stacking up at CL.ONE (CASSANDRA-2889)
 * (cql3) Backwards compatibility for composite comparators in non-cql3-aware
   clients (CASSANDRA-4093)
 * (cql3) Fix order by for reversed queries (CASSANDRA-4160)
 * (cql3) Add ReversedType support (CASSANDRA-4004)
 * (cql3) Add timeuuid type (CASSANDRA-4194)
 * (cql3) Minor fixes (CASSANDRA-4185)
 * (cql3) Fix prepared statement in BATCH (CASSANDRA-4202)
 * (cql3) Reduce the list of reserved keywords (CASSANDRA-4186)
 * (cql3) Move max/min compaction thresholds to compaction strategy options
   (CASSANDRA-4187)
 * Fix exception during move when localhost is the only source (CASSANDRA-4200)
 * (cql3) Allow paging through non-ordered partitioner results (CASSANDRA-3771)
 * (cql3) Fix drop index (CASSANDRA-4192)
 * (cql3) Don't return range ghosts anymore (CASSANDRA-3982)
 * fix re-creating Keyspaces/ColumnFamilies with the same name as dropped
   ones (CASSANDRA-4219)
 * fix SecondaryIndex LeveledManifest save upon snapshot (CASSANDRA-4230)
 * fix missing arrayOffset in FBUtilities.hash (CASSANDRA-4250)
 * (cql3) Add name of parameters in CqlResultSet (CASSANDRA-4242)
 * (cql3) Correctly validate order by queries (CASSANDRA-4246)
 * rename stress to cassandra-stress for saner packaging (CASSANDRA-4256)
 * Fix exception on colum metadata with non-string comparator (CASSANDRA-4269)
 * Check for unknown/invalid compression options (CASSANDRA-4266)
 * (cql3) Adds simple access to column timestamp and ttl (CASSANDRA-4217)
 * (cql3) Fix range queries with secondary indexes (CASSANDRA-4257)
 * Better error messages from improper input in cli (CASSANDRA-3865)
 * Try to stop all compaction upon Keyspace or ColumnFamily drop (CASSANDRA-4221)
 * (cql3) Allow keyspace properties to contain hyphens (CASSANDRA-4278)
 * (cql3) Correctly validate keyspace access in create table (CASSANDRA-4296)
 * Avoid deadlock in migration stage (CASSANDRA-3882)
 * Take supercolumn names and deletion info into account in memtable throughput
   (CASSANDRA-4264)
 * Add back backward compatibility for old style replication factor (CASSANDRA-4294)
 * Preserve compatibility with pre-1.1 index queries (CASSANDRA-4262)
Merged from 1.0:
 * Fix super columns bug where cache is not updated (CASSANDRA-4190)
 * fix maxTimestamp to include row tombstones (CASSANDRA-4116)
 * (CLI) properly handle quotes in create/update keyspace commands (CASSANDRA-4129)
 * Avoids possible deadlock during bootstrap (CASSANDRA-4159)
 * fix stress tool that hangs forever on timeout or error (CASSANDRA-4128)
 * stress tool to return appropriate exit code on failure (CASSANDRA-4188)
 * fix compaction NPE when out of disk space and assertions disabled
   (CASSANDRA-3985)
 * synchronize LCS getEstimatedTasks to avoid CME (CASSANDRA-4255)
 * ensure unique streaming session id's (CASSANDRA-4223)
 * kick off background compaction when min/max thresholds change 
   (CASSANDRA-4279)
 * improve ability of STCS.getBuckets to deal with 100s of 1000s of
   sstables, such as when convertinb back from LCS (CASSANDRA-4287)
 * Oversize integer in CQL throws NumberFormatException (CASSANDRA-4291)
 * fix 1.0.x node join to mixed version cluster, other nodes >= 1.1 (CASSANDRA-4195)
 * Fix LCS splitting sstable base on uncompressed size (CASSANDRA-4419)
 * Push the validation of secondary index values to the SecondaryIndexManager (CASSANDRA-4240)
 * Don't purge columns during upgradesstables (CASSANDRA-4462)
 * Make cqlsh work with piping (CASSANDRA-4113)
 * Validate arguments for nodetool decommission (CASSANDRA-4061)
 * Report thrift status in nodetool info (CASSANDRA-4010)


1.1.0-final
 * average a reduced liveRatio estimate with the previous one (CASSANDRA-4065)
 * Allow KS and CF names up to 48 characters (CASSANDRA-4157)
 * fix stress build (CASSANDRA-4140)
 * add time remaining estimate to nodetool compactionstats (CASSANDRA-4167)
 * (cql) fix NPE in cql3 ALTER TABLE (CASSANDRA-4163)
 * (cql) Add support for CL.TWO and CL.THREE in CQL (CASSANDRA-4156)
 * (cql) Fix type in CQL3 ALTER TABLE preventing update (CASSANDRA-4170)
 * (cql) Throw invalid exception from CQL3 on obsolete options (CASSANDRA-4171)
 * (cqlsh) fix recognizing uppercase SELECT keyword (CASSANDRA-4161)
 * Pig: wide row support (CASSANDRA-3909)
Merged from 1.0:
 * avoid streaming empty files with bulk loader if sstablewriter errors out
   (CASSANDRA-3946)


1.1-rc1
 * Include stress tool in binary builds (CASSANDRA-4103)
 * (Hadoop) fix wide row iteration when last row read was deleted
   (CASSANDRA-4154)
 * fix read_repair_chance to really default to 0.1 in the cli (CASSANDRA-4114)
 * Adds caching and bloomFilterFpChange to CQL options (CASSANDRA-4042)
 * Adds posibility to autoconfigure size of the KeyCache (CASSANDRA-4087)
 * fix KEYS index from skipping results (CASSANDRA-3996)
 * Remove sliced_buffer_size_in_kb dead option (CASSANDRA-4076)
 * make loadNewSStable preserve sstable version (CASSANDRA-4077)
 * Respect 1.0 cache settings as much as possible when upgrading 
   (CASSANDRA-4088)
 * relax path length requirement for sstable files when upgrading on 
   non-Windows platforms (CASSANDRA-4110)
 * fix terminination of the stress.java when errors were encountered
   (CASSANDRA-4128)
 * Move CfDef and KsDef validation out of thrift (CASSANDRA-4037)
 * Fix get_paged_slice (CASSANDRA-4136)
 * CQL3: Support slice with exclusive start and stop (CASSANDRA-3785)
Merged from 1.0:
 * support PropertyFileSnitch in bulk loader (CASSANDRA-4145)
 * add auto_snapshot option allowing disabling snapshot before drop/truncate
   (CASSANDRA-3710)
 * allow short snitch names (CASSANDRA-4130)


1.1-beta2
 * rename loaded sstables to avoid conflicts with local snapshots
   (CASSANDRA-3967)
 * start hint replay as soon as FD notifies that the target is back up
   (CASSANDRA-3958)
 * avoid unproductive deserializing of cached rows during compaction
   (CASSANDRA-3921)
 * fix concurrency issues with CQL keyspace creation (CASSANDRA-3903)
 * Show Effective Owership via Nodetool ring <keyspace> (CASSANDRA-3412)
 * Update ORDER BY syntax for CQL3 (CASSANDRA-3925)
 * Fix BulkRecordWriter to not throw NPE if reducer gets no map data from Hadoop (CASSANDRA-3944)
 * Fix bug with counters in super columns (CASSANDRA-3821)
 * Remove deprecated merge_shard_chance (CASSANDRA-3940)
 * add a convenient way to reset a node's schema (CASSANDRA-2963)
 * fix for intermittent SchemaDisagreementException (CASSANDRA-3884)
 * CLI `list <CF>` to limit number of columns and their order (CASSANDRA-3012)
 * ignore deprecated KsDef/CfDef/ColumnDef fields in native schema (CASSANDRA-3963)
 * CLI to report when unsupported column_metadata pair was given (CASSANDRA-3959)
 * reincarnate removed and deprecated KsDef/CfDef attributes (CASSANDRA-3953)
 * Fix race between writes and read for cache (CASSANDRA-3862)
 * perform static initialization of StorageProxy on start-up (CASSANDRA-3797)
 * support trickling fsync() on writes (CASSANDRA-3950)
 * expose counters for unavailable/timeout exceptions given to thrift clients (CASSANDRA-3671)
 * avoid quadratic startup time in LeveledManifest (CASSANDRA-3952)
 * Add type information to new schema_ columnfamilies and remove thrift
   serialization for schema (CASSANDRA-3792)
 * add missing column validator options to the CLI help (CASSANDRA-3926)
 * skip reading saved key cache if CF's caching strategy is NONE or ROWS_ONLY (CASSANDRA-3954)
 * Unify migration code (CASSANDRA-4017)
Merged from 1.0:
 * cqlsh: guess correct version of Python for Arch Linux (CASSANDRA-4090)
 * (CLI) properly handle quotes in create/update keyspace commands (CASSANDRA-4129)
 * Avoids possible deadlock during bootstrap (CASSANDRA-4159)
 * fix stress tool that hangs forever on timeout or error (CASSANDRA-4128)
 * Fix super columns bug where cache is not updated (CASSANDRA-4190)
 * stress tool to return appropriate exit code on failure (CASSANDRA-4188)


1.0.9
 * improve index sampling performance (CASSANDRA-4023)
 * always compact away deleted hints immediately after handoff (CASSANDRA-3955)
 * delete hints from dropped ColumnFamilies on handoff instead of
   erroring out (CASSANDRA-3975)
 * add CompositeType ref to the CLI doc for create/update column family (CASSANDRA-3980)
 * Pig: support Counter ColumnFamilies (CASSANDRA-3973)
 * Pig: Composite column support (CASSANDRA-3684)
 * Avoid NPE during repair when a keyspace has no CFs (CASSANDRA-3988)
 * Fix division-by-zero error on get_slice (CASSANDRA-4000)
 * don't change manifest level for cleanup, scrub, and upgradesstables
   operations under LeveledCompactionStrategy (CASSANDRA-3989, 4112)
 * fix race leading to super columns assertion failure (CASSANDRA-3957)
 * fix NPE on invalid CQL delete command (CASSANDRA-3755)
 * allow custom types in CLI's assume command (CASSANDRA-4081)
 * fix totalBytes count for parallel compactions (CASSANDRA-3758)
 * fix intermittent NPE in get_slice (CASSANDRA-4095)
 * remove unnecessary asserts in native code interfaces (CASSANDRA-4096)
 * Validate blank keys in CQL to avoid assertion errors (CASSANDRA-3612)
 * cqlsh: fix bad decoding of some column names (CASSANDRA-4003)
 * cqlsh: fix incorrect padding with unicode chars (CASSANDRA-4033)
 * Fix EC2 snitch incorrectly reporting region (CASSANDRA-4026)
 * Shut down thrift during decommission (CASSANDRA-4086)
 * Expose nodetool cfhistograms for 2ndary indexes (CASSANDRA-4063)
Merged from 0.8:
 * Fix ConcurrentModificationException in gossiper (CASSANDRA-4019)


1.1-beta1
 * (cqlsh)
   + add SOURCE and CAPTURE commands, and --file option (CASSANDRA-3479)
   + add ALTER COLUMNFAMILY WITH (CASSANDRA-3523)
   + bundle Python dependencies with Cassandra (CASSANDRA-3507)
   + added to Debian package (CASSANDRA-3458)
   + display byte data instead of erroring out on decode failure 
     (CASSANDRA-3874)
 * add nodetool rebuild_index (CASSANDRA-3583)
 * add nodetool rangekeysample (CASSANDRA-2917)
 * Fix streaming too much data during move operations (CASSANDRA-3639)
 * Nodetool and CLI connect to localhost by default (CASSANDRA-3568)
 * Reduce memory used by primary index sample (CASSANDRA-3743)
 * (Hadoop) separate input/output configurations (CASSANDRA-3197, 3765)
 * avoid returning internal Cassandra classes over JMX (CASSANDRA-2805)
 * add row-level isolation via SnapTree (CASSANDRA-2893)
 * Optimize key count estimation when opening sstable on startup
   (CASSANDRA-2988)
 * multi-dc replication optimization supporting CL > ONE (CASSANDRA-3577)
 * add command to stop compactions (CASSANDRA-1740, 3566, 3582)
 * multithreaded streaming (CASSANDRA-3494)
 * removed in-tree redhat spec (CASSANDRA-3567)
 * "defragment" rows for name-based queries under STCS, again (CASSANDRA-2503)
 * Recycle commitlog segments for improved performance 
   (CASSANDRA-3411, 3543, 3557, 3615)
 * update size-tiered compaction to prioritize small tiers (CASSANDRA-2407)
 * add message expiration logic to OutboundTcpConnection (CASSANDRA-3005)
 * off-heap cache to use sun.misc.Unsafe instead of JNA (CASSANDRA-3271)
 * EACH_QUORUM is only supported for writes (CASSANDRA-3272)
 * replace compactionlock use in schema migration by checking CFS.isValid
   (CASSANDRA-3116)
 * recognize that "SELECT first ... *" isn't really "SELECT *" (CASSANDRA-3445)
 * Use faster bytes comparison (CASSANDRA-3434)
 * Bulk loader is no longer a fat client, (HADOOP) bulk load output format
   (CASSANDRA-3045)
 * (Hadoop) add support for KeyRange.filter
 * remove assumption that keys and token are in bijection
   (CASSANDRA-1034, 3574, 3604)
 * always remove endpoints from delevery queue in HH (CASSANDRA-3546)
 * fix race between cf flush and its 2ndary indexes flush (CASSANDRA-3547)
 * fix potential race in AES when a repair fails (CASSANDRA-3548)
 * Remove columns shadowed by a deleted container even when we cannot purge
   (CASSANDRA-3538)
 * Improve memtable slice iteration performance (CASSANDRA-3545)
 * more efficient allocation of small bloom filters (CASSANDRA-3618)
 * Use separate writer thread in SSTableSimpleUnsortedWriter (CASSANDRA-3619)
 * fsync the directory after new sstable or commitlog segment are created (CASSANDRA-3250)
 * fix minor issues reported by FindBugs (CASSANDRA-3658)
 * global key/row caches (CASSANDRA-3143, 3849)
 * optimize memtable iteration during range scan (CASSANDRA-3638)
 * introduce 'crc_check_chance' in CompressionParameters to support
   a checksum percentage checking chance similarly to read-repair (CASSANDRA-3611)
 * a way to deactivate global key/row cache on per-CF basis (CASSANDRA-3667)
 * fix LeveledCompactionStrategy broken because of generation pre-allocation
   in LeveledManifest (CASSANDRA-3691)
 * finer-grained control over data directories (CASSANDRA-2749)
 * Fix ClassCastException during hinted handoff (CASSANDRA-3694)
 * Upgrade Thrift to 0.7 (CASSANDRA-3213)
 * Make stress.java insert operation to use microseconds (CASSANDRA-3725)
 * Allows (internally) doing a range query with a limit of columns instead of
   rows (CASSANDRA-3742)
 * Allow rangeSlice queries to be start/end inclusive/exclusive (CASSANDRA-3749)
 * Fix BulkLoader to support new SSTable layout and add stream
   throttling to prevent an NPE when there is no yaml config (CASSANDRA-3752)
 * Allow concurrent schema migrations (CASSANDRA-1391, 3832)
 * Add SnapshotCommand to trigger snapshot on remote node (CASSANDRA-3721)
 * Make CFMetaData conversions to/from thrift/native schema inverses
   (CASSANDRA_3559)
 * Add initial code for CQL 3.0-beta (CASSANDRA-2474, 3781, 3753)
 * Add wide row support for ColumnFamilyInputFormat (CASSANDRA-3264)
 * Allow extending CompositeType comparator (CASSANDRA-3657)
 * Avoids over-paging during get_count (CASSANDRA-3798)
 * Add new command to rebuild a node without (repair) merkle tree calculations
   (CASSANDRA-3483, 3922)
 * respect not only row cache capacity but caching mode when
   trying to read data (CASSANDRA-3812)
 * fix system tests (CASSANDRA-3827)
 * CQL support for altering row key type in ALTER TABLE (CASSANDRA-3781)
 * turn compression on by default (CASSANDRA-3871)
 * make hexToBytes refuse invalid input (CASSANDRA-2851)
 * Make secondary indexes CF inherit compression and compaction from their
   parent CF (CASSANDRA-3877)
 * Finish cleanup up tombstone purge code (CASSANDRA-3872)
 * Avoid NPE on aboarted stream-out sessions (CASSANDRA-3904)
 * BulkRecordWriter throws NPE for counter columns (CASSANDRA-3906)
 * Support compression using BulkWriter (CASSANDRA-3907)


1.0.8
 * fix race between cleanup and flush on secondary index CFSes (CASSANDRA-3712)
 * avoid including non-queried nodes in rangeslice read repair
   (CASSANDRA-3843)
 * Only snapshot CF being compacted for snapshot_before_compaction 
   (CASSANDRA-3803)
 * Log active compactions in StatusLogger (CASSANDRA-3703)
 * Compute more accurate compaction score per level (CASSANDRA-3790)
 * Return InvalidRequest when using a keyspace that doesn't exist
   (CASSANDRA-3764)
 * disallow user modification of System keyspace (CASSANDRA-3738)
 * allow using sstable2json on secondary index data (CASSANDRA-3738)
 * (cqlsh) add DESCRIBE COLUMNFAMILIES (CASSANDRA-3586)
 * (cqlsh) format blobs correctly and use colors to improve output
   readability (CASSANDRA-3726)
 * synchronize BiMap of bootstrapping tokens (CASSANDRA-3417)
 * show index options in CLI (CASSANDRA-3809)
 * add optional socket timeout for streaming (CASSANDRA-3838)
 * fix truncate not to leave behind non-CFS backed secondary indexes
   (CASSANDRA-3844)
 * make CLI `show schema` to use output stream directly instead
   of StringBuilder (CASSANDRA-3842)
 * remove the wait on hint future during write (CASSANDRA-3870)
 * (cqlsh) ignore missing CfDef opts (CASSANDRA-3933)
 * (cqlsh) look for cqlshlib relative to realpath (CASSANDRA-3767)
 * Fix short read protection (CASSANDRA-3934)
 * Make sure infered and actual schema match (CASSANDRA-3371)
 * Fix NPE during HH delivery (CASSANDRA-3677)
 * Don't put boostrapping node in 'hibernate' status (CASSANDRA-3737)
 * Fix double quotes in windows bat files (CASSANDRA-3744)
 * Fix bad validator lookup (CASSANDRA-3789)
 * Fix soft reset in EC2MultiRegionSnitch (CASSANDRA-3835)
 * Don't leave zombie connections with THSHA thrift server (CASSANDRA-3867)
 * (cqlsh) fix deserialization of data (CASSANDRA-3874)
 * Fix removetoken force causing an inconsistent state (CASSANDRA-3876)
 * Fix ahndling of some types with Pig (CASSANDRA-3886)
 * Don't allow to drop the system keyspace (CASSANDRA-3759)
 * Make Pig deletes disabled by default and configurable (CASSANDRA-3628)
Merged from 0.8:
 * (Pig) fix CassandraStorage to use correct comparator in Super ColumnFamily
   case (CASSANDRA-3251)
 * fix thread safety issues in commitlog replay, primarily affecting
   systems with many (100s) of CF definitions (CASSANDRA-3751)
 * Fix relevant tombstone ignored with super columns (CASSANDRA-3875)


1.0.7
 * fix regression in HH page size calculation (CASSANDRA-3624)
 * retry failed stream on IOException (CASSANDRA-3686)
 * allow configuring bloom_filter_fp_chance (CASSANDRA-3497)
 * attempt hint delivery every ten minutes, or when failure detector
   notifies us that a node is back up, whichever comes first.  hint
   handoff throttle delay default changed to 1ms, from 50 (CASSANDRA-3554)
 * add nodetool setstreamthroughput (CASSANDRA-3571)
 * fix assertion when dropping a columnfamily with no sstables (CASSANDRA-3614)
 * more efficient allocation of small bloom filters (CASSANDRA-3618)
 * CLibrary.createHardLinkWithExec() to check for errors (CASSANDRA-3101)
 * Avoid creating empty and non cleaned writer during compaction (CASSANDRA-3616)
 * stop thrift service in shutdown hook so we can quiesce MessagingService
   (CASSANDRA-3335)
 * (CQL) compaction_strategy_options and compression_parameters for
   CREATE COLUMNFAMILY statement (CASSANDRA-3374)
 * Reset min/max compaction threshold when creating size tiered compaction
   strategy (CASSANDRA-3666)
 * Don't ignore IOException during compaction (CASSANDRA-3655)
 * Fix assertion error for CF with gc_grace=0 (CASSANDRA-3579)
 * Shutdown ParallelCompaction reducer executor after use (CASSANDRA-3711)
 * Avoid < 0 value for pending tasks in leveled compaction (CASSANDRA-3693)
 * (Hadoop) Support TimeUUID in Pig CassandraStorage (CASSANDRA-3327)
 * Check schema is ready before continuing boostrapping (CASSANDRA-3629)
 * Catch overflows during parsing of chunk_length_kb (CASSANDRA-3644)
 * Improve stream protocol mismatch errors (CASSANDRA-3652)
 * Avoid multiple thread doing HH to the same target (CASSANDRA-3681)
 * Add JMX property for rp_timeout_in_ms (CASSANDRA-2940)
 * Allow DynamicCompositeType to compare component of different types
   (CASSANDRA-3625)
 * Flush non-cfs backed secondary indexes (CASSANDRA-3659)
 * Secondary Indexes should report memory consumption (CASSANDRA-3155)
 * fix for SelectStatement start/end key are not set correctly
   when a key alias is involved (CASSANDRA-3700)
 * fix CLI `show schema` command insert of an extra comma in
   column_metadata (CASSANDRA-3714)
Merged from 0.8:
 * avoid logging (harmless) exception when GC takes < 1ms (CASSANDRA-3656)
 * prevent new nodes from thinking down nodes are up forever (CASSANDRA-3626)
 * use correct list of replicas for LOCAL_QUORUM reads when read repair
   is disabled (CASSANDRA-3696)
 * block on flush before compacting hints (may prevent OOM) (CASSANDRA-3733)


1.0.6
 * (CQL) fix cqlsh support for replicate_on_write (CASSANDRA-3596)
 * fix adding to leveled manifest after streaming (CASSANDRA-3536)
 * filter out unavailable cipher suites when using encryption (CASSANDRA-3178)
 * (HADOOP) add old-style api support for CFIF and CFRR (CASSANDRA-2799)
 * Support TimeUUIDType column names in Stress.java tool (CASSANDRA-3541)
 * (CQL) INSERT/UPDATE/DELETE/TRUNCATE commands should allow CF names to
   be qualified by keyspace (CASSANDRA-3419)
 * always remove endpoints from delevery queue in HH (CASSANDRA-3546)
 * fix race between cf flush and its 2ndary indexes flush (CASSANDRA-3547)
 * fix potential race in AES when a repair fails (CASSANDRA-3548)
 * fix default value validation usage in CLI SET command (CASSANDRA-3553)
 * Optimize componentsFor method for compaction and startup time
   (CASSANDRA-3532)
 * (CQL) Proper ColumnFamily metadata validation on CREATE COLUMNFAMILY 
   (CASSANDRA-3565)
 * fix compression "chunk_length_kb" option to set correct kb value for 
   thrift/avro (CASSANDRA-3558)
 * fix missing response during range slice repair (CASSANDRA-3551)
 * 'describe ring' moved from CLI to nodetool and available through JMX (CASSANDRA-3220)
 * add back partitioner to sstable metadata (CASSANDRA-3540)
 * fix NPE in get_count for counters (CASSANDRA-3601)
Merged from 0.8:
 * remove invalid assertion that table was opened before dropping it
   (CASSANDRA-3580)
 * range and index scans now only send requests to enough replicas to
   satisfy requested CL + RR (CASSANDRA-3598)
 * use cannonical host for local node in nodetool info (CASSANDRA-3556)
 * remove nonlocal DC write optimization since it only worked with
   CL.ONE or CL.LOCAL_QUORUM (CASSANDRA-3577, 3585)
 * detect misuses of CounterColumnType (CASSANDRA-3422)
 * turn off string interning in json2sstable, take 2 (CASSANDRA-2189)
 * validate compression parameters on add/update of the ColumnFamily 
   (CASSANDRA-3573)
 * Check for 0.0.0.0 is incorrect in CFIF (CASSANDRA-3584)
 * Increase vm.max_map_count in debian packaging (CASSANDRA-3563)
 * gossiper will never add itself to saved endpoints (CASSANDRA-3485)


1.0.5
 * revert CASSANDRA-3407 (see CASSANDRA-3540)
 * fix assertion error while forwarding writes to local nodes (CASSANDRA-3539)


1.0.4
 * fix self-hinting of timed out read repair updates and make hinted handoff
   less prone to OOMing a coordinator (CASSANDRA-3440)
 * expose bloom filter sizes via JMX (CASSANDRA-3495)
 * enforce RP tokens 0..2**127 (CASSANDRA-3501)
 * canonicalize paths exposed through JMX (CASSANDRA-3504)
 * fix "liveSize" stat when sstables are removed (CASSANDRA-3496)
 * add bloom filter FP rates to nodetool cfstats (CASSANDRA-3347)
 * record partitioner in sstable metadata component (CASSANDRA-3407)
 * add new upgradesstables nodetool command (CASSANDRA-3406)
 * skip --debug requirement to see common exceptions in CLI (CASSANDRA-3508)
 * fix incorrect query results due to invalid max timestamp (CASSANDRA-3510)
 * make sstableloader recognize compressed sstables (CASSANDRA-3521)
 * avoids race in OutboundTcpConnection in multi-DC setups (CASSANDRA-3530)
 * use SETLOCAL in cassandra.bat (CASSANDRA-3506)
 * fix ConcurrentModificationException in Table.all() (CASSANDRA-3529)
Merged from 0.8:
 * fix concurrence issue in the FailureDetector (CASSANDRA-3519)
 * fix array out of bounds error in counter shard removal (CASSANDRA-3514)
 * avoid dropping tombstones when they might still be needed to shadow
   data in a different sstable (CASSANDRA-2786)


1.0.3
 * revert name-based query defragmentation aka CASSANDRA-2503 (CASSANDRA-3491)
 * fix invalidate-related test failures (CASSANDRA-3437)
 * add next-gen cqlsh to bin/ (CASSANDRA-3188, 3131, 3493)
 * (CQL) fix handling of rows with no columns (CASSANDRA-3424, 3473)
 * fix querying supercolumns by name returning only a subset of
   subcolumns or old subcolumn versions (CASSANDRA-3446)
 * automatically compute sha1 sum for uncompressed data files (CASSANDRA-3456)
 * fix reading metadata/statistics component for version < h (CASSANDRA-3474)
 * add sstable forward-compatibility (CASSANDRA-3478)
 * report compression ratio in CFSMBean (CASSANDRA-3393)
 * fix incorrect size exception during streaming of counters (CASSANDRA-3481)
 * (CQL) fix for counter decrement syntax (CASSANDRA-3418)
 * Fix race introduced by CASSANDRA-2503 (CASSANDRA-3482)
 * Fix incomplete deletion of delivered hints (CASSANDRA-3466)
 * Avoid rescheduling compactions when no compaction was executed 
   (CASSANDRA-3484)
 * fix handling of the chunk_length_kb compression options (CASSANDRA-3492)
Merged from 0.8:
 * fix updating CF row_cache_provider (CASSANDRA-3414)
 * CFMetaData.convertToThrift method to set RowCacheProvider (CASSANDRA-3405)
 * acquire compactionlock during truncate (CASSANDRA-3399)
 * fix displaying cfdef entries for super columnfamilies (CASSANDRA-3415)
 * Make counter shard merging thread safe (CASSANDRA-3178)
 * Revert CASSANDRA-2855
 * Fix bug preventing the use of efficient cross-DC writes (CASSANDRA-3472)
 * `describe ring` command for CLI (CASSANDRA-3220)
 * (Hadoop) skip empty rows when entire row is requested, redux (CASSANDRA-2855)


1.0.2
 * "defragment" rows for name-based queries under STCS (CASSANDRA-2503)
 * Add timing information to cassandra-cli GET/SET/LIST queries (CASSANDRA-3326)
 * Only create one CompressionMetadata object per sstable (CASSANDRA-3427)
 * cleanup usage of StorageService.setMode() (CASSANDRA-3388)
 * Avoid large array allocation for compressed chunk offsets (CASSANDRA-3432)
 * fix DecimalType bytebuffer marshalling (CASSANDRA-3421)
 * fix bug that caused first column in per row indexes to be ignored 
   (CASSANDRA-3441)
 * add JMX call to clean (failed) repair sessions (CASSANDRA-3316)
 * fix sstableloader reference acquisition bug (CASSANDRA-3438)
 * fix estimated row size regression (CASSANDRA-3451)
 * make sure we don't return more columns than asked (CASSANDRA-3303, 3395)
Merged from 0.8:
 * acquire compactionlock during truncate (CASSANDRA-3399)
 * fix displaying cfdef entries for super columnfamilies (CASSANDRA-3415)


1.0.1
 * acquire references during index build to prevent delete problems
   on Windows (CASSANDRA-3314)
 * describe_ring should include datacenter/topology information (CASSANDRA-2882)
 * Thrift sockets are not properly buffered (CASSANDRA-3261)
 * performance improvement for bytebufferutil compare function (CASSANDRA-3286)
 * add system.versions ColumnFamily (CASSANDRA-3140)
 * reduce network copies (CASSANDRA-3333, 3373)
 * limit nodetool to 32MB of heap (CASSANDRA-3124)
 * (CQL) update parser to accept "timestamp" instead of "date" (CASSANDRA-3149)
 * Fix CLI `show schema` to include "compression_options" (CASSANDRA-3368)
 * Snapshot to include manifest under LeveledCompactionStrategy (CASSANDRA-3359)
 * (CQL) SELECT query should allow CF name to be qualified by keyspace (CASSANDRA-3130)
 * (CQL) Fix internal application error specifying 'using consistency ...'
   in lower case (CASSANDRA-3366)
 * fix Deflate compression when compression actually makes the data bigger
   (CASSANDRA-3370)
 * optimize UUIDGen to avoid lock contention on InetAddress.getLocalHost 
   (CASSANDRA-3387)
 * tolerate index being dropped mid-mutation (CASSANDRA-3334, 3313)
 * CompactionManager is now responsible for checking for new candidates
   post-task execution, enabling more consistent leveled compaction 
   (CASSANDRA-3391)
 * Cache HSHA threads (CASSANDRA-3372)
 * use CF/KS names as snapshot prefix for drop + truncate operations
   (CASSANDRA-2997)
 * Break bloom filters up to avoid heap fragmentation (CASSANDRA-2466)
 * fix cassandra hanging on jsvc stop (CASSANDRA-3302)
 * Avoid leveled compaction getting blocked on errors (CASSANDRA-3408)
 * Make reloading the compaction strategy safe (CASSANDRA-3409)
 * ignore 0.8 hints even if compaction begins before we try to purge
   them (CASSANDRA-3385)
 * remove procrun (bin\daemon) from Cassandra source tree and 
   artifacts (CASSANDRA-3331)
 * make cassandra compile under JDK7 (CASSANDRA-3275)
 * remove dependency of clientutil.jar to FBUtilities (CASSANDRA-3299)
 * avoid truncation errors by using long math on long values (CASSANDRA-3364)
 * avoid clock drift on some Windows machine (CASSANDRA-3375)
 * display cache provider in cli 'describe keyspace' command (CASSANDRA-3384)
 * fix incomplete topology information in describe_ring (CASSANDRA-3403)
 * expire dead gossip states based on time (CASSANDRA-2961)
 * improve CompactionTask extensibility (CASSANDRA-3330)
 * Allow one leveled compaction task to kick off another (CASSANDRA-3363)
 * allow encryption only between datacenters (CASSANDRA-2802)
Merged from 0.8:
 * fix truncate allowing data to be replayed post-restart (CASSANDRA-3297)
 * make iwriter final in IndexWriter to avoid NPE (CASSANDRA-2863)
 * (CQL) update grammar to require key clause in DELETE statement
   (CASSANDRA-3349)
 * (CQL) allow numeric keyspace names in USE statement (CASSANDRA-3350)
 * (Hadoop) skip empty rows when slicing the entire row (CASSANDRA-2855)
 * Fix handling of tombstone by SSTableExport/Import (CASSANDRA-3357)
 * fix ColumnIndexer to use long offsets (CASSANDRA-3358)
 * Improved CLI exceptions (CASSANDRA-3312)
 * Fix handling of tombstone by SSTableExport/Import (CASSANDRA-3357)
 * Only count compaction as active (for throttling) when they have
   successfully acquired the compaction lock (CASSANDRA-3344)
 * Display CLI version string on startup (CASSANDRA-3196)
 * (Hadoop) make CFIF try rpc_address or fallback to listen_address
   (CASSANDRA-3214)
 * (Hadoop) accept comma delimited lists of initial thrift connections
   (CASSANDRA-3185)
 * ColumnFamily min_compaction_threshold should be >= 2 (CASSANDRA-3342)
 * (Pig) add 0.8+ types and key validation type in schema (CASSANDRA-3280)
 * Fix completely removing column metadata using CLI (CASSANDRA-3126)
 * CLI `describe cluster;` output should be on separate lines for separate versions
   (CASSANDRA-3170)
 * fix changing durable_writes keyspace option during CF creation
   (CASSANDRA-3292)
 * avoid locking on update when no indexes are involved (CASSANDRA-3386)
 * fix assertionError during repair with ordered partitioners (CASSANDRA-3369)
 * correctly serialize key_validation_class for avro (CASSANDRA-3391)
 * don't expire counter tombstone after streaming (CASSANDRA-3394)
 * prevent nodes that failed to join from hanging around forever 
   (CASSANDRA-3351)
 * remove incorrect optimization from slice read path (CASSANDRA-3390)
 * Fix race in AntiEntropyService (CASSANDRA-3400)


1.0.0-final
 * close scrubbed sstable fd before deleting it (CASSANDRA-3318)
 * fix bug preventing obsolete commitlog segments from being removed
   (CASSANDRA-3269)
 * tolerate whitespace in seed CDL (CASSANDRA-3263)
 * Change default heap thresholds to max(min(1/2 ram, 1G), min(1/4 ram, 8GB))
   (CASSANDRA-3295)
 * Fix broken CompressedRandomAccessReaderTest (CASSANDRA-3298)
 * (CQL) fix type information returned for wildcard queries (CASSANDRA-3311)
 * add estimated tasks to LeveledCompactionStrategy (CASSANDRA-3322)
 * avoid including compaction cache-warming in keycache stats (CASSANDRA-3325)
 * run compaction and hinted handoff threads at MIN_PRIORITY (CASSANDRA-3308)
 * default hsha thrift server to cpu core count in rpc pool (CASSANDRA-3329)
 * add bin\daemon to binary tarball for Windows service (CASSANDRA-3331)
 * Fix places where uncompressed size of sstables was use in place of the
   compressed one (CASSANDRA-3338)
 * Fix hsha thrift server (CASSANDRA-3346)
 * Make sure repair only stream needed sstables (CASSANDRA-3345)


1.0.0-rc2
 * Log a meaningful warning when a node receives a message for a repair session
   that doesn't exist anymore (CASSANDRA-3256)
 * test for NUMA policy support as well as numactl presence (CASSANDRA-3245)
 * Fix FD leak when internode encryption is enabled (CASSANDRA-3257)
 * Remove incorrect assertion in mergeIterator (CASSANDRA-3260)
 * FBUtilities.hexToBytes(String) to throw NumberFormatException when string
   contains non-hex characters (CASSANDRA-3231)
 * Keep SimpleSnitch proximity ordering unchanged from what the Strategy
   generates, as intended (CASSANDRA-3262)
 * remove Scrub from compactionstats when finished (CASSANDRA-3255)
 * fix counter entry in jdbc TypesMap (CASSANDRA-3268)
 * fix full queue scenario for ParallelCompactionIterator (CASSANDRA-3270)
 * fix bootstrap process (CASSANDRA-3285)
 * don't try delivering hints if when there isn't any (CASSANDRA-3176)
 * CLI documentation change for ColumnFamily `compression_options` (CASSANDRA-3282)
 * ignore any CF ids sent by client for adding CF/KS (CASSANDRA-3288)
 * remove obsolete hints on first startup (CASSANDRA-3291)
 * use correct ISortedColumns for time-optimized reads (CASSANDRA-3289)
 * Evict gossip state immediately when a token is taken over by a new IP 
   (CASSANDRA-3259)


1.0.0-rc1
 * Update CQL to generate microsecond timestamps by default (CASSANDRA-3227)
 * Fix counting CFMetadata towards Memtable liveRatio (CASSANDRA-3023)
 * Kill server on wrapped OOME such as from FileChannel.map (CASSANDRA-3201)
 * remove unnecessary copy when adding to row cache (CASSANDRA-3223)
 * Log message when a full repair operation completes (CASSANDRA-3207)
 * Fix streamOutSession keeping sstables references forever if the remote end
   dies (CASSANDRA-3216)
 * Remove dynamic_snitch boolean from example configuration (defaulting to 
   true) and set default badness threshold to 0.1 (CASSANDRA-3229)
 * Base choice of random or "balanced" token on bootstrap on whether
   schema definitions were found (CASSANDRA-3219)
 * Fixes for LeveledCompactionStrategy score computation, prioritization,
   scheduling, and performance (CASSANDRA-3224, 3234)
 * parallelize sstable open at server startup (CASSANDRA-2988)
 * fix handling of exceptions writing to OutboundTcpConnection (CASSANDRA-3235)
 * Allow using quotes in "USE <keyspace>;" CLI command (CASSANDRA-3208)
 * Don't allow any cache loading exceptions to halt startup (CASSANDRA-3218)
 * Fix sstableloader --ignores option (CASSANDRA-3247)
 * File descriptor limit increased in packaging (CASSANDRA-3206)
 * Fix deadlock in commit log during flush (CASSANDRA-3253) 


1.0.0-beta1
 * removed binarymemtable (CASSANDRA-2692)
 * add commitlog_total_space_in_mb to prevent fragmented logs (CASSANDRA-2427)
 * removed commitlog_rotation_threshold_in_mb configuration (CASSANDRA-2771)
 * make AbstractBounds.normalize de-overlapp overlapping ranges (CASSANDRA-2641)
 * replace CollatingIterator, ReducingIterator with MergeIterator 
   (CASSANDRA-2062)
 * Fixed the ability to set compaction strategy in cli using create column 
   family command (CASSANDRA-2778)
 * clean up tmp files after failed compaction (CASSANDRA-2468)
 * restrict repair streaming to specific columnfamilies (CASSANDRA-2280)
 * don't bother persisting columns shadowed by a row tombstone (CASSANDRA-2589)
 * reset CF and SC deletion times after gc_grace (CASSANDRA-2317)
 * optimize away seek when compacting wide rows (CASSANDRA-2879)
 * single-pass streaming (CASSANDRA-2677, 2906, 2916, 3003)
 * use reference counting for deleting sstables instead of relying on GC
   (CASSANDRA-2521, 3179)
 * store hints as serialized mutations instead of pointers to data row
   (CASSANDRA-2045)
 * store hints in the coordinator node instead of in the closest replica 
   (CASSANDRA-2914)
 * add row_cache_keys_to_save CF option (CASSANDRA-1966)
 * check column family validity in nodetool repair (CASSANDRA-2933)
 * use lazy initialization instead of class initialization in NodeId
   (CASSANDRA-2953)
 * add paging to get_count (CASSANDRA-2894)
 * fix "short reads" in [multi]get (CASSANDRA-2643, 3157, 3192)
 * add optional compression for sstables (CASSANDRA-47, 2994, 3001, 3128)
 * add scheduler JMX metrics (CASSANDRA-2962)
 * add block level checksum for compressed data (CASSANDRA-1717)
 * make column family backed column map pluggable and introduce unsynchronized
   ArrayList backed one to speedup reads (CASSANDRA-2843, 3165, 3205)
 * refactoring of the secondary index api (CASSANDRA-2982)
 * make CL > ONE reads wait for digest reconciliation before returning
   (CASSANDRA-2494)
 * fix missing logging for some exceptions (CASSANDRA-2061)
 * refactor and optimize ColumnFamilyStore.files(...) and Descriptor.fromFilename(String)
   and few other places responsible for work with SSTable files (CASSANDRA-3040)
 * Stop reading from sstables once we know we have the most recent columns,
   for query-by-name requests (CASSANDRA-2498)
 * Add query-by-column mode to stress.java (CASSANDRA-3064)
 * Add "install" command to cassandra.bat (CASSANDRA-292)
 * clean up KSMetadata, CFMetadata from unnecessary
   Thrift<->Avro conversion methods (CASSANDRA-3032)
 * Add timeouts to client request schedulers (CASSANDRA-3079, 3096)
 * Cli to use hashes rather than array of hashes for strategy options (CASSANDRA-3081)
 * LeveledCompactionStrategy (CASSANDRA-1608, 3085, 3110, 3087, 3145, 3154, 3182)
 * Improvements of the CLI `describe` command (CASSANDRA-2630)
 * reduce window where dropped CF sstables may not be deleted (CASSANDRA-2942)
 * Expose gossip/FD info to JMX (CASSANDRA-2806)
 * Fix streaming over SSL when compressed SSTable involved (CASSANDRA-3051)
 * Add support for pluggable secondary index implementations (CASSANDRA-3078)
 * remove compaction_thread_priority setting (CASSANDRA-3104)
 * generate hints for replicas that timeout, not just replicas that are known
   to be down before starting (CASSANDRA-2034)
 * Add throttling for internode streaming (CASSANDRA-3080)
 * make the repair of a range repair all replica (CASSANDRA-2610, 3194)
 * expose the ability to repair the first range (as returned by the
   partitioner) of a node (CASSANDRA-2606)
 * Streams Compression (CASSANDRA-3015)
 * add ability to use multiple threads during a single compaction
   (CASSANDRA-2901)
 * make AbstractBounds.normalize support overlapping ranges (CASSANDRA-2641)
 * fix of the CQL count() behavior (CASSANDRA-3068)
 * use TreeMap backed column families for the SSTable simple writers
   (CASSANDRA-3148)
 * fix inconsistency of the CLI syntax when {} should be used instead of [{}]
   (CASSANDRA-3119)
 * rename CQL type names to match expected SQL behavior (CASSANDRA-3149, 3031)
 * Arena-based allocation for memtables (CASSANDRA-2252, 3162, 3163, 3168)
 * Default RR chance to 0.1 (CASSANDRA-3169)
 * Add RowLevel support to secondary index API (CASSANDRA-3147)
 * Make SerializingCacheProvider the default if JNA is available (CASSANDRA-3183)
 * Fix backwards compatibilty for CQL memtable properties (CASSANDRA-3190)
 * Add five-minute delay before starting compactions on a restarted server
   (CASSANDRA-3181)
 * Reduce copies done for intra-host messages (CASSANDRA-1788, 3144)
 * support of compaction strategy option for stress.java (CASSANDRA-3204)
 * make memtable throughput and column count thresholds no-ops (CASSANDRA-2449)
 * Return schema information along with the resultSet in CQL (CASSANDRA-2734)
 * Add new DecimalType (CASSANDRA-2883)
 * Fix assertion error in RowRepairResolver (CASSANDRA-3156)
 * Reduce unnecessary high buffer sizes (CASSANDRA-3171)
 * Pluggable compaction strategy (CASSANDRA-1610)
 * Add new broadcast_address config option (CASSANDRA-2491)


0.8.7
 * Kill server on wrapped OOME such as from FileChannel.map (CASSANDRA-3201)
 * Allow using quotes in "USE <keyspace>;" CLI command (CASSANDRA-3208)
 * Log message when a full repair operation completes (CASSANDRA-3207)
 * Don't allow any cache loading exceptions to halt startup (CASSANDRA-3218)
 * Fix sstableloader --ignores option (CASSANDRA-3247)
 * File descriptor limit increased in packaging (CASSANDRA-3206)
 * Log a meaningfull warning when a node receive a message for a repair session
   that doesn't exist anymore (CASSANDRA-3256)
 * Fix FD leak when internode encryption is enabled (CASSANDRA-3257)
 * FBUtilities.hexToBytes(String) to throw NumberFormatException when string
   contains non-hex characters (CASSANDRA-3231)
 * Keep SimpleSnitch proximity ordering unchanged from what the Strategy
   generates, as intended (CASSANDRA-3262)
 * remove Scrub from compactionstats when finished (CASSANDRA-3255)
 * Fix tool .bat files when CASSANDRA_HOME contains spaces (CASSANDRA-3258)
 * Force flush of status table when removing/updating token (CASSANDRA-3243)
 * Evict gossip state immediately when a token is taken over by a new IP (CASSANDRA-3259)
 * Fix bug where the failure detector can take too long to mark a host
   down (CASSANDRA-3273)
 * (Hadoop) allow wrapping ranges in queries (CASSANDRA-3137)
 * (Hadoop) check all interfaces for a match with split location
   before falling back to random replica (CASSANDRA-3211)
 * (Hadoop) Make Pig storage handle implements LoadMetadata (CASSANDRA-2777)
 * (Hadoop) Fix exception during PIG 'dump' (CASSANDRA-2810)
 * Fix stress COUNTER_GET option (CASSANDRA-3301)
 * Fix missing fields in CLI `show schema` output (CASSANDRA-3304)
 * Nodetool no longer leaks threads and closes JMX connections (CASSANDRA-3309)
 * fix truncate allowing data to be replayed post-restart (CASSANDRA-3297)
 * Move SimpleAuthority and SimpleAuthenticator to examples (CASSANDRA-2922)
 * Fix handling of tombstone by SSTableExport/Import (CASSANDRA-3357)
 * Fix transposition in cfHistograms (CASSANDRA-3222)
 * Allow using number as DC name when creating keyspace in CQL (CASSANDRA-3239)
 * Force flush of system table after updating/removing a token (CASSANDRA-3243)


0.8.6
 * revert CASSANDRA-2388
 * change TokenRange.endpoints back to listen/broadcast address to match
   pre-1777 behavior, and add TokenRange.rpc_endpoints instead (CASSANDRA-3187)
 * avoid trying to watch cassandra-topology.properties when loaded from jar
   (CASSANDRA-3138)
 * prevent users from creating keyspaces with LocalStrategy replication
   (CASSANDRA-3139)
 * fix CLI `show schema;` to output correct keyspace definition statement
   (CASSANDRA-3129)
 * CustomTThreadPoolServer to log TTransportException at DEBUG level
   (CASSANDRA-3142)
 * allow topology sort to work with non-unique rack names between 
   datacenters (CASSANDRA-3152)
 * Improve caching of same-version Messages on digest and repair paths
   (CASSANDRA-3158)
 * Randomize choice of first replica for counter increment (CASSANDRA-2890)
 * Fix using read_repair_chance instead of merge_shard_change (CASSANDRA-3202)
 * Avoid streaming data to nodes that already have it, on move as well as
   decommission (CASSANDRA-3041)
 * Fix divide by zero error in GCInspector (CASSANDRA-3164)
 * allow quoting of the ColumnFamily name in CLI `create column family`
   statement (CASSANDRA-3195)
 * Fix rolling upgrade from 0.7 to 0.8 problem (CASSANDRA-3166)
 * Accomodate missing encryption_options in IncomingTcpConnection.stream
   (CASSANDRA-3212)


0.8.5
 * fix NPE when encryption_options is unspecified (CASSANDRA-3007)
 * include column name in validation failure exceptions (CASSANDRA-2849)
 * make sure truncate clears out the commitlog so replay won't re-
   populate with truncated data (CASSANDRA-2950)
 * fix NPE when debug logging is enabled and dropped CF is present
   in a commitlog segment (CASSANDRA-3021)
 * fix cassandra.bat when CASSANDRA_HOME contains spaces (CASSANDRA-2952)
 * fix to SSTableSimpleUnsortedWriter bufferSize calculation (CASSANDRA-3027)
 * make cleanup and normal compaction able to skip empty rows
   (rows containing nothing but expired tombstones) (CASSANDRA-3039)
 * work around native memory leak in com.sun.management.GarbageCollectorMXBean
   (CASSANDRA-2868)
 * validate that column names in column_metadata are not equal to key_alias
   on create/update of the ColumnFamily and CQL 'ALTER' statement (CASSANDRA-3036)
 * return an InvalidRequestException if an indexed column is assigned
   a value larger than 64KB (CASSANDRA-3057)
 * fix of numeric-only and string column names handling in CLI "drop index" 
   (CASSANDRA-3054)
 * prune index scan resultset back to original request for lazy
   resultset expansion case (CASSANDRA-2964)
 * (Hadoop) fail jobs when Cassandra node has failed but TaskTracker
   has not (CASSANDRA-2388)
 * fix dynamic snitch ignoring nodes when read_repair_chance is zero
   (CASSANDRA-2662)
 * avoid retaining references to dropped CFS objects in 
   CompactionManager.estimatedCompactions (CASSANDRA-2708)
 * expose rpc timeouts per host in MessagingServiceMBean (CASSANDRA-2941)
 * avoid including cwd in classpath for deb and rpm packages (CASSANDRA-2881)
 * remove gossip state when a new IP takes over a token (CASSANDRA-3071)
 * allow sstable2json to work on index sstable files (CASSANDRA-3059)
 * always hint counters (CASSANDRA-3099)
 * fix log4j initialization in EmbeddedCassandraService (CASSANDRA-2857)
 * remove gossip state when a new IP takes over a token (CASSANDRA-3071)
 * work around native memory leak in com.sun.management.GarbageCollectorMXBean
    (CASSANDRA-2868)
 * fix UnavailableException with writes at CL.EACH_QUORM (CASSANDRA-3084)
 * fix parsing of the Keyspace and ColumnFamily names in numeric
   and string representations in CLI (CASSANDRA-3075)
 * fix corner cases in Range.differenceToFetch (CASSANDRA-3084)
 * fix ip address String representation in the ring cache (CASSANDRA-3044)
 * fix ring cache compatibility when mixing pre-0.8.4 nodes with post-
   in the same cluster (CASSANDRA-3023)
 * make repair report failure when a node participating dies (instead of
   hanging forever) (CASSANDRA-2433)
 * fix handling of the empty byte buffer by ReversedType (CASSANDRA-3111)
 * Add validation that Keyspace names are case-insensitively unique (CASSANDRA-3066)
 * catch invalid key_validation_class before instantiating UpdateColumnFamily (CASSANDRA-3102)
 * make Range and Bounds objects client-safe (CASSANDRA-3108)
 * optionally skip log4j configuration (CASSANDRA-3061)
 * bundle sstableloader with the debian package (CASSANDRA-3113)
 * don't try to build secondary indexes when there is none (CASSANDRA-3123)
 * improve SSTableSimpleUnsortedWriter speed for large rows (CASSANDRA-3122)
 * handle keyspace arguments correctly in nodetool snapshot (CASSANDRA-3038)
 * Fix SSTableImportTest on windows (CASSANDRA-3043)
 * expose compactionThroughputMbPerSec through JMX (CASSANDRA-3117)
 * log keyspace and CF of large rows being compacted


0.8.4
 * change TokenRing.endpoints to be a list of rpc addresses instead of 
   listen/broadcast addresses (CASSANDRA-1777)
 * include files-to-be-streamed in StreamInSession.getSources (CASSANDRA-2972)
 * use JAVA env var in cassandra-env.sh (CASSANDRA-2785, 2992)
 * avoid doing read for no-op replicate-on-write at CL=1 (CASSANDRA-2892)
 * refuse counter write for CL.ANY (CASSANDRA-2990)
 * switch back to only logging recent dropped messages (CASSANDRA-3004)
 * always deserialize RowMutation for counters (CASSANDRA-3006)
 * ignore saved replication_factor strategy_option for NTS (CASSANDRA-3011)
 * make sure pre-truncate CL segments are discarded (CASSANDRA-2950)


0.8.3
 * add ability to drop local reads/writes that are going to timeout
   (CASSANDRA-2943)
 * revamp token removal process, keep gossip states for 3 days (CASSANDRA-2496)
 * don't accept extra args for 0-arg nodetool commands (CASSANDRA-2740)
 * log unavailableexception details at debug level (CASSANDRA-2856)
 * expose data_dir though jmx (CASSANDRA-2770)
 * don't include tmp files as sstable when create cfs (CASSANDRA-2929)
 * log Java classpath on startup (CASSANDRA-2895)
 * keep gossipped version in sync with actual on migration coordinator 
   (CASSANDRA-2946)
 * use lazy initialization instead of class initialization in NodeId
   (CASSANDRA-2953)
 * check column family validity in nodetool repair (CASSANDRA-2933)
 * speedup bytes to hex conversions dramatically (CASSANDRA-2850)
 * Flush memtables on shutdown when durable writes are disabled 
   (CASSANDRA-2958)
 * improved POSIX compatibility of start scripts (CASsANDRA-2965)
 * add counter support to Hadoop InputFormat (CASSANDRA-2981)
 * fix bug where dirty commitlog segments were removed (and avoid keeping 
   segments with no post-flush activity permanently dirty) (CASSANDRA-2829)
 * fix throwing exception with batch mutation of counter super columns
   (CASSANDRA-2949)
 * ignore system tables during repair (CASSANDRA-2979)
 * throw exception when NTS is given replication_factor as an option
   (CASSANDRA-2960)
 * fix assertion error during compaction of counter CFs (CASSANDRA-2968)
 * avoid trying to create index names, when no index exists (CASSANDRA-2867)
 * don't sample the system table when choosing a bootstrap token
   (CASSANDRA-2825)
 * gossiper notifies of local state changes (CASSANDRA-2948)
 * add asynchronous and half-sync/half-async (hsha) thrift servers 
   (CASSANDRA-1405)
 * fix potential use of free'd native memory in SerializingCache 
   (CASSANDRA-2951)
 * prune index scan resultset back to original request for lazy
   resultset expansion case (CASSANDRA-2964)
 * (Hadoop) fail jobs when Cassandra node has failed but TaskTracker
    has not (CASSANDRA-2388)


0.8.2
 * CQL: 
   - include only one row per unique key for IN queries (CASSANDRA-2717)
   - respect client timestamp on full row deletions (CASSANDRA-2912)
 * improve thread-safety in StreamOutSession (CASSANDRA-2792)
 * allow deleting a row and updating indexed columns in it in the
   same mutation (CASSANDRA-2773)
 * Expose number of threads blocked on submitting memtable to flush
   in JMX (CASSANDRA-2817)
 * add ability to return "endpoints" to nodetool (CASSANDRA-2776)
 * Add support for multiple (comma-delimited) coordinator addresses
   to ColumnFamilyInputFormat (CASSANDRA-2807)
 * fix potential NPE while scheduling read repair for range slice
   (CASSANDRA-2823)
 * Fix race in SystemTable.getCurrentLocalNodeId (CASSANDRA-2824)
 * Correctly set default for replicate_on_write (CASSANDRA-2835)
 * improve nodetool compactionstats formatting (CASSANDRA-2844)
 * fix index-building status display (CASSANDRA-2853)
 * fix CLI perpetuating obsolete KsDef.replication_factor (CASSANDRA-2846)
 * improve cli treatment of multiline comments (CASSANDRA-2852)
 * handle row tombstones correctly in EchoedRow (CASSANDRA-2786)
 * add MessagingService.get[Recently]DroppedMessages and
   StorageService.getExceptionCount (CASSANDRA-2804)
 * fix possibility of spurious UnavailableException for LOCAL_QUORUM
   reads with dynamic snitch + read repair disabled (CASSANDRA-2870)
 * add ant-optional as dependence for the debian package (CASSANDRA-2164)
 * add option to specify limit for get_slice in the CLI (CASSANDRA-2646)
 * decrease HH page size (CASSANDRA-2832)
 * reset cli keyspace after dropping the current one (CASSANDRA-2763)
 * add KeyRange option to Hadoop inputformat (CASSANDRA-1125)
 * fix protocol versioning (CASSANDRA-2818, 2860)
 * support spaces in path to log4j configuration (CASSANDRA-2383)
 * avoid including inferred types in CF update (CASSANDRA-2809)
 * fix JMX bulkload call (CASSANDRA-2908)
 * fix updating KS with durable_writes=false (CASSANDRA-2907)
 * add simplified facade to SSTableWriter for bulk loading use
   (CASSANDRA-2911)
 * fix re-using index CF sstable names after drop/recreate (CASSANDRA-2872)
 * prepend CF to default index names (CASSANDRA-2903)
 * fix hint replay (CASSANDRA-2928)
 * Properly synchronize repair's merkle tree computation (CASSANDRA-2816)


0.8.1
 * CQL:
   - support for insert, delete in BATCH (CASSANDRA-2537)
   - support for IN to SELECT, UPDATE (CASSANDRA-2553)
   - timestamp support for INSERT, UPDATE, and BATCH (CASSANDRA-2555)
   - TTL support (CASSANDRA-2476)
   - counter support (CASSANDRA-2473)
   - ALTER COLUMNFAMILY (CASSANDRA-1709)
   - DROP INDEX (CASSANDRA-2617)
   - add SCHEMA/TABLE as aliases for KS/CF (CASSANDRA-2743)
   - server handles wait-for-schema-agreement (CASSANDRA-2756)
   - key alias support (CASSANDRA-2480)
 * add support for comparator parameters and a generic ReverseType
   (CASSANDRA-2355)
 * add CompositeType and DynamicCompositeType (CASSANDRA-2231)
 * optimize batches containing multiple updates to the same row
   (CASSANDRA-2583)
 * adjust hinted handoff page size to avoid OOM with large columns 
   (CASSANDRA-2652)
 * mark BRAF buffer invalid post-flush so we don't re-flush partial
   buffers again, especially on CL writes (CASSANDRA-2660)
 * add DROP INDEX support to CLI (CASSANDRA-2616)
 * don't perform HH to client-mode [storageproxy] nodes (CASSANDRA-2668)
 * Improve forceDeserialize/getCompactedRow encapsulation (CASSANDRA-2659)
 * Don't write CounterUpdateColumn to disk in tests (CASSANDRA-2650)
 * Add sstable bulk loading utility (CASSANDRA-1278)
 * avoid replaying hints to dropped columnfamilies (CASSANDRA-2685)
 * add placeholders for missing rows in range query pseudo-RR (CASSANDRA-2680)
 * remove no-op HHOM.renameHints (CASSANDRA-2693)
 * clone super columns to avoid modifying them during flush (CASSANDRA-2675)
 * allow writes to bypass the commitlog for certain keyspaces (CASSANDRA-2683)
 * avoid NPE when bypassing commitlog during memtable flush (CASSANDRA-2781)
 * Added support for making bootstrap retry if nodes flap (CASSANDRA-2644)
 * Added statusthrift to nodetool to report if thrift server is running (CASSANDRA-2722)
 * Fixed rows being cached if they do not exist (CASSANDRA-2723)
 * Support passing tableName and cfName to RowCacheProviders (CASSANDRA-2702)
 * close scrub file handles (CASSANDRA-2669)
 * throttle migration replay (CASSANDRA-2714)
 * optimize column serializer creation (CASSANDRA-2716)
 * Added support for making bootstrap retry if nodes flap (CASSANDRA-2644)
 * Added statusthrift to nodetool to report if thrift server is running
   (CASSANDRA-2722)
 * Fixed rows being cached if they do not exist (CASSANDRA-2723)
 * fix truncate/compaction race (CASSANDRA-2673)
 * workaround large resultsets causing large allocation retention
   by nio sockets (CASSANDRA-2654)
 * fix nodetool ring use with Ec2Snitch (CASSANDRA-2733)
 * fix removing columns and subcolumns that are supressed by a row or
   supercolumn tombstone during replica resolution (CASSANDRA-2590)
 * support sstable2json against snapshot sstables (CASSANDRA-2386)
 * remove active-pull schema requests (CASSANDRA-2715)
 * avoid marking entire list of sstables as actively being compacted
   in multithreaded compaction (CASSANDRA-2765)
 * seek back after deserializing a row to update cache with (CASSANDRA-2752)
 * avoid skipping rows in scrub for counter column family (CASSANDRA-2759)
 * fix ConcurrentModificationException in repair when dealing with 0.7 node
   (CASSANDRA-2767)
 * use threadsafe collections for StreamInSession (CASSANDRA-2766)
 * avoid infinite loop when creating merkle tree (CASSANDRA-2758)
 * avoids unmarking compacting sstable prematurely in cleanup (CASSANDRA-2769)
 * fix NPE when the commit log is bypassed (CASSANDRA-2718)
 * don't throw an exception in SS.isRPCServerRunning (CASSANDRA-2721)
 * make stress.jar executable (CASSANDRA-2744)
 * add daemon mode to java stress (CASSANDRA-2267)
 * expose the DC and rack of a node through JMX and nodetool ring (CASSANDRA-2531)
 * fix cache mbean getSize (CASSANDRA-2781)
 * Add Date, Float, Double, and Boolean types (CASSANDRA-2530)
 * Add startup flag to renew counter node id (CASSANDRA-2788)
 * add jamm agent to cassandra.bat (CASSANDRA-2787)
 * fix repair hanging if a neighbor has nothing to send (CASSANDRA-2797)
 * purge tombstone even if row is in only one sstable (CASSANDRA-2801)
 * Fix wrong purge of deleted cf during compaction (CASSANDRA-2786)
 * fix race that could result in Hadoop writer failing to throw an
   exception encountered after close() (CASSANDRA-2755)
 * fix scan wrongly throwing assertion error (CASSANDRA-2653)
 * Always use even distribution for merkle tree with RandomPartitionner
   (CASSANDRA-2841)
 * fix describeOwnership for OPP (CASSANDRA-2800)
 * ensure that string tokens do not contain commas (CASSANDRA-2762)


0.8.0-final
 * fix CQL grammar warning and cqlsh regression from CASSANDRA-2622
 * add ant generate-cql-html target (CASSANDRA-2526)
 * update CQL consistency levels (CASSANDRA-2566)
 * debian packaging fixes (CASSANDRA-2481, 2647)
 * fix UUIDType, IntegerType for direct buffers (CASSANDRA-2682, 2684)
 * switch to native Thrift for Hadoop map/reduce (CASSANDRA-2667)
 * fix StackOverflowError when building from eclipse (CASSANDRA-2687)
 * only provide replication_factor to strategy_options "help" for
   SimpleStrategy, OldNetworkTopologyStrategy (CASSANDRA-2678, 2713)
 * fix exception adding validators to non-string columns (CASSANDRA-2696)
 * avoid instantiating DatabaseDescriptor in JDBC (CASSANDRA-2694)
 * fix potential stack overflow during compaction (CASSANDRA-2626)
 * clone super columns to avoid modifying them during flush (CASSANDRA-2675)
 * reset underlying iterator in EchoedRow constructor (CASSANDRA-2653)


0.8.0-rc1
 * faster flushes and compaction from fixing excessively pessimistic 
   rebuffering in BRAF (CASSANDRA-2581)
 * fix returning null column values in the python cql driver (CASSANDRA-2593)
 * fix merkle tree splitting exiting early (CASSANDRA-2605)
 * snapshot_before_compaction directory name fix (CASSANDRA-2598)
 * Disable compaction throttling during bootstrap (CASSANDRA-2612) 
 * fix CQL treatment of > and < operators in range slices (CASSANDRA-2592)
 * fix potential double-application of counter updates on commitlog replay
   by moving replay position from header to sstable metadata (CASSANDRA-2419)
 * JDBC CQL driver exposes getColumn for access to timestamp
 * JDBC ResultSetMetadata properties added to AbstractType
 * r/m clustertool (CASSANDRA-2607)
 * add support for presenting row key as a column in CQL result sets 
   (CASSANDRA-2622)
 * Don't allow {LOCAL|EACH}_QUORUM unless strategy is NTS (CASSANDRA-2627)
 * validate keyspace strategy_options during CQL create (CASSANDRA-2624)
 * fix empty Result with secondary index when limit=1 (CASSANDRA-2628)
 * Fix regression where bootstrapping a node with no schema fails
   (CASSANDRA-2625)
 * Allow removing LocationInfo sstables (CASSANDRA-2632)
 * avoid attempting to replay mutations from dropped keyspaces (CASSANDRA-2631)
 * avoid using cached position of a key when GT is requested (CASSANDRA-2633)
 * fix counting bloom filter true positives (CASSANDRA-2637)
 * initialize local ep state prior to gossip startup if needed (CASSANDRA-2638)
 * fix counter increment lost after restart (CASSANDRA-2642)
 * add quote-escaping via backslash to CLI (CASSANDRA-2623)
 * fix pig example script (CASSANDRA-2487)
 * fix dynamic snitch race in adding latencies (CASSANDRA-2618)
 * Start/stop cassandra after more important services such as mdadm in
   debian packaging (CASSANDRA-2481)


0.8.0-beta2
 * fix NPE compacting index CFs (CASSANDRA-2528)
 * Remove checking all column families on startup for compaction candidates 
   (CASSANDRA-2444)
 * validate CQL create keyspace options (CASSANDRA-2525)
 * fix nodetool setcompactionthroughput (CASSANDRA-2550)
 * move	gossip heartbeat back to its own thread (CASSANDRA-2554)
 * validate cql TRUNCATE columnfamily before truncating (CASSANDRA-2570)
 * fix batch_mutate for mixed standard-counter mutations (CASSANDRA-2457)
 * disallow making schema changes to system keyspace (CASSANDRA-2563)
 * fix sending mutation messages multiple times (CASSANDRA-2557)
 * fix incorrect use of NBHM.size in ReadCallback that could cause
   reads to time out even when responses were received (CASSANDRA-2552)
 * trigger read repair correctly for LOCAL_QUORUM reads (CASSANDRA-2556)
 * Allow configuring the number of compaction thread (CASSANDRA-2558)
 * forceUserDefinedCompaction will attempt to compact what it is given
   even if the pessimistic estimate is that there is not enough disk space;
   automatic compactions will only compact 2 or more sstables (CASSANDRA-2575)
 * refuse to apply migrations with older timestamps than the current 
   schema (CASSANDRA-2536)
 * remove unframed Thrift transport option
 * include indexes in snapshots (CASSANDRA-2596)
 * improve ignoring of obsolete mutations in index maintenance (CASSANDRA-2401)
 * recognize attempt to drop just the index while leaving the column
   definition alone (CASSANDRA-2619)
  

0.8.0-beta1
 * remove Avro RPC support (CASSANDRA-926)
 * support for columns that act as incr/decr counters 
   (CASSANDRA-1072, 1937, 1944, 1936, 2101, 2093, 2288, 2105, 2384, 2236, 2342,
   2454)
 * CQL (CASSANDRA-1703, 1704, 1705, 1706, 1707, 1708, 1710, 1711, 1940, 
   2124, 2302, 2277, 2493)
 * avoid double RowMutation serialization on write path (CASSANDRA-1800)
 * make NetworkTopologyStrategy the default (CASSANDRA-1960)
 * configurable internode encryption (CASSANDRA-1567, 2152)
 * human readable column names in sstable2json output (CASSANDRA-1933)
 * change default JMX port to 7199 (CASSANDRA-2027)
 * backwards compatible internal messaging (CASSANDRA-1015)
 * atomic switch of memtables and sstables (CASSANDRA-2284)
 * add pluggable SeedProvider (CASSANDRA-1669)
 * Fix clustertool to not throw exception when calling get_endpoints (CASSANDRA-2437)
 * upgrade to thrift 0.6 (CASSANDRA-2412) 
 * repair works on a token range instead of full ring (CASSANDRA-2324)
 * purge tombstones from row cache (CASSANDRA-2305)
 * push replication_factor into strategy_options (CASSANDRA-1263)
 * give snapshots the same name on each node (CASSANDRA-1791)
 * remove "nodetool loadbalance" (CASSANDRA-2448)
 * multithreaded compaction (CASSANDRA-2191)
 * compaction throttling (CASSANDRA-2156)
 * add key type information and alias (CASSANDRA-2311, 2396)
 * cli no longer divides read_repair_chance by 100 (CASSANDRA-2458)
 * made CompactionInfo.getTaskType return an enum (CASSANDRA-2482)
 * add a server-wide cap on measured memtable memory usage and aggressively
   flush to keep under that threshold (CASSANDRA-2006)
 * add unified UUIDType (CASSANDRA-2233)
 * add off-heap row cache support (CASSANDRA-1969)


0.7.5
 * improvements/fixes to PIG driver (CASSANDRA-1618, CASSANDRA-2387,
   CASSANDRA-2465, CASSANDRA-2484)
 * validate index names (CASSANDRA-1761)
 * reduce contention on Table.flusherLock (CASSANDRA-1954)
 * try harder to detect failures during streaming, cleaning up temporary
   files more reliably (CASSANDRA-2088)
 * shut down server for OOM on a Thrift thread (CASSANDRA-2269)
 * fix tombstone handling in repair and sstable2json (CASSANDRA-2279)
 * preserve version when streaming data from old sstables (CASSANDRA-2283)
 * don't start repair if a neighboring node is marked as dead (CASSANDRA-2290)
 * purge tombstones from row cache (CASSANDRA-2305)
 * Avoid seeking when sstable2json exports the entire file (CASSANDRA-2318)
 * clear Built flag in system table when dropping an index (CASSANDRA-2320)
 * don't allow arbitrary argument for stress.java (CASSANDRA-2323)
 * validate values for index predicates in get_indexed_slice (CASSANDRA-2328)
 * queue secondary indexes for flush before the parent (CASSANDRA-2330)
 * allow job configuration to set the CL used in Hadoop jobs (CASSANDRA-2331)
 * add memtable_flush_queue_size defaulting to 4 (CASSANDRA-2333)
 * Allow overriding of initial_token, storage_port and rpc_port from system
   properties (CASSANDRA-2343)
 * fix comparator used for non-indexed secondary expressions in index scan
   (CASSANDRA-2347)
 * ensure size calculation and write phase of large-row compaction use
   the same threshold for TTL expiration (CASSANDRA-2349)
 * fix race when iterating CFs during add/drop (CASSANDRA-2350)
 * add ConsistencyLevel command to CLI (CASSANDRA-2354)
 * allow negative numbers in the cli (CASSANDRA-2358)
 * hard code serialVersionUID for tokens class (CASSANDRA-2361)
 * fix potential infinite loop in ByteBufferUtil.inputStream (CASSANDRA-2365)
 * fix encoding bugs in HintedHandoffManager, SystemTable when default
   charset is not UTF8 (CASSANDRA-2367)
 * avoids having removed node reappearing in Gossip (CASSANDRA-2371)
 * fix incorrect truncation of long to int when reading columns via block
   index (CASSANDRA-2376)
 * fix NPE during stream session (CASSANDRA-2377)
 * fix race condition that could leave orphaned data files when dropping CF or
   KS (CASSANDRA-2381)
 * fsync statistics component on write (CASSANDRA-2382)
 * fix duplicate results from CFS.scan (CASSANDRA-2406)
 * add IntegerType to CLI help (CASSANDRA-2414)
 * avoid caching token-only decoratedkeys (CASSANDRA-2416)
 * convert mmap assertion to if/throw so scrub can catch it (CASSANDRA-2417)
 * don't overwrite gc log (CASSANDR-2418)
 * invalidate row cache for streamed row to avoid inconsitencies
   (CASSANDRA-2420)
 * avoid copies in range/index scans (CASSANDRA-2425)
 * make sure we don't wipe data during cleanup if the node has not join
   the ring (CASSANDRA-2428)
 * Try harder to close files after compaction (CASSANDRA-2431)
 * re-set bootstrapped flag after move finishes (CASSANDRA-2435)
 * display validation_class in CLI 'describe keyspace' (CASSANDRA-2442)
 * make cleanup compactions cleanup the row cache (CASSANDRA-2451)
 * add column fields validation to scrub (CASSANDRA-2460)
 * use 64KB flush buffer instead of in_memory_compaction_limit (CASSANDRA-2463)
 * fix backslash substitutions in CLI (CASSANDRA-2492)
 * disable cache saving for system CFS (CASSANDRA-2502)
 * fixes for verifying destination availability under hinted conditions
   so UE can be thrown intead of timing out (CASSANDRA-2514)
 * fix update of validation class in column metadata (CASSANDRA-2512)
 * support LOCAL_QUORUM, EACH_QUORUM CLs outside of NTS (CASSANDRA-2516)
 * preserve version when streaming data from old sstables (CASSANDRA-2283)
 * fix backslash substitutions in CLI (CASSANDRA-2492)
 * count a row deletion as one operation towards memtable threshold 
   (CASSANDRA-2519)
 * support LOCAL_QUORUM, EACH_QUORUM CLs outside of NTS (CASSANDRA-2516)


0.7.4
 * add nodetool join command (CASSANDRA-2160)
 * fix secondary indexes on pre-existing or streamed data (CASSANDRA-2244)
 * initialize endpoint in gossiper earlier (CASSANDRA-2228)
 * add ability to write to Cassandra from Pig (CASSANDRA-1828)
 * add rpc_[min|max]_threads (CASSANDRA-2176)
 * add CL.TWO, CL.THREE (CASSANDRA-2013)
 * avoid exporting an un-requested row in sstable2json, when exporting 
   a key that does not exist (CASSANDRA-2168)
 * add incremental_backups option (CASSANDRA-1872)
 * add configurable row limit to Pig loadfunc (CASSANDRA-2276)
 * validate column values in batches as well as single-Column inserts
   (CASSANDRA-2259)
 * move sample schema from cassandra.yaml to schema-sample.txt,
   a cli scripts (CASSANDRA-2007)
 * avoid writing empty rows when scrubbing tombstoned rows (CASSANDRA-2296)
 * fix assertion error in range and index scans for CL < ALL
   (CASSANDRA-2282)
 * fix commitlog replay when flush position refers to data that didn't
   get synced before server died (CASSANDRA-2285)
 * fix fd leak in sstable2json with non-mmap'd i/o (CASSANDRA-2304)
 * reduce memory use during streaming of multiple sstables (CASSANDRA-2301)
 * purge tombstoned rows from cache after GCGraceSeconds (CASSANDRA-2305)
 * allow zero replicas in a NTS datacenter (CASSANDRA-1924)
 * make range queries respect snitch for local replicas (CASSANDRA-2286)
 * fix HH delivery when column index is larger than 2GB (CASSANDRA-2297)
 * make 2ary indexes use parent CF flush thresholds during initial build
   (CASSANDRA-2294)
 * update memtable_throughput to be a long (CASSANDRA-2158)


0.7.3
 * Keep endpoint state until aVeryLongTime (CASSANDRA-2115)
 * lower-latency read repair (CASSANDRA-2069)
 * add hinted_handoff_throttle_delay_in_ms option (CASSANDRA-2161)
 * fixes for cache save/load (CASSANDRA-2172, -2174)
 * Handle whole-row deletions in CFOutputFormat (CASSANDRA-2014)
 * Make memtable_flush_writers flush in parallel (CASSANDRA-2178)
 * Add compaction_preheat_key_cache option (CASSANDRA-2175)
 * refactor stress.py to have only one copy of the format string 
   used for creating row keys (CASSANDRA-2108)
 * validate index names for \w+ (CASSANDRA-2196)
 * Fix Cassandra cli to respect timeout if schema does not settle 
   (CASSANDRA-2187)
 * fix for compaction and cleanup writing old-format data into new-version 
   sstable (CASSANDRA-2211, -2216)
 * add nodetool scrub (CASSANDRA-2217, -2240)
 * fix sstable2json large-row pagination (CASSANDRA-2188)
 * fix EOFing on requests for the last bytes in a file (CASSANDRA-2213)
 * fix BufferedRandomAccessFile bugs (CASSANDRA-2218, -2241)
 * check for memtable flush_after_mins exceeded every 10s (CASSANDRA-2183)
 * fix cache saving on Windows (CASSANDRA-2207)
 * add validateSchemaAgreement call + synchronization to schema
   modification operations (CASSANDRA-2222)
 * fix for reversed slice queries on large rows (CASSANDRA-2212)
 * fat clients were writing local data (CASSANDRA-2223)
 * set DEFAULT_MEMTABLE_LIFETIME_IN_MINS to 24h
 * improve detection and cleanup of partially-written sstables 
   (CASSANDRA-2206)
 * fix supercolumn de/serialization when subcolumn comparator is different
   from supercolumn's (CASSANDRA-2104)
 * fix starting up on Windows when CASSANDRA_HOME contains whitespace
   (CASSANDRA-2237)
 * add [get|set][row|key]cacheSavePeriod to JMX (CASSANDRA-2100)
 * fix Hadoop ColumnFamilyOutputFormat dropping of mutations
   when batch fills up (CASSANDRA-2255)
 * move file deletions off of scheduledtasks executor (CASSANDRA-2253)


0.7.2
 * copy DecoratedKey.key when inserting into caches to avoid retaining
   a reference to the underlying buffer (CASSANDRA-2102)
 * format subcolumn names with subcomparator (CASSANDRA-2136)
 * fix column bloom filter deserialization (CASSANDRA-2165)


0.7.1
 * refactor MessageDigest creation code. (CASSANDRA-2107)
 * buffer network stack to avoid inefficient small TCP messages while avoiding
   the nagle/delayed ack problem (CASSANDRA-1896)
 * check log4j configuration for changes every 10s (CASSANDRA-1525, 1907)
 * more-efficient cross-DC replication (CASSANDRA-1530, -2051, -2138)
 * avoid polluting page cache with commitlog or sstable writes
   and seq scan operations (CASSANDRA-1470)
 * add RMI authentication options to nodetool (CASSANDRA-1921)
 * make snitches configurable at runtime (CASSANDRA-1374)
 * retry hadoop split requests on connection failure (CASSANDRA-1927)
 * implement describeOwnership for BOP, COPP (CASSANDRA-1928)
 * make read repair behave as expected for ConsistencyLevel > ONE
   (CASSANDRA-982, 2038)
 * distributed test harness (CASSANDRA-1859, 1964)
 * reduce flush lock contention (CASSANDRA-1930)
 * optimize supercolumn deserialization (CASSANDRA-1891)
 * fix CFMetaData.apply to only compare objects of the same class 
   (CASSANDRA-1962)
 * allow specifying specific SSTables to compact from JMX (CASSANDRA-1963)
 * fix race condition in MessagingService.targets (CASSANDRA-1959, 2094, 2081)
 * refuse to open sstables from a future version (CASSANDRA-1935)
 * zero-copy reads (CASSANDRA-1714)
 * fix copy bounds for word Text in wordcount demo (CASSANDRA-1993)
 * fixes for contrib/javautils (CASSANDRA-1979)
 * check more frequently for memtable expiration (CASSANDRA-2000)
 * fix writing SSTable column count statistics (CASSANDRA-1976)
 * fix streaming of multiple CFs during bootstrap (CASSANDRA-1992)
 * explicitly set JVM GC new generation size with -Xmn (CASSANDRA-1968)
 * add short options for CLI flags (CASSANDRA-1565)
 * make keyspace argument to "describe keyspace" in CLI optional
   when authenticated to keyspace already (CASSANDRA-2029)
 * added option to specify -Dcassandra.join_ring=false on startup
   to allow "warm spare" nodes or performing JMX maintenance before
   joining the ring (CASSANDRA-526)
 * log migrations at INFO (CASSANDRA-2028)
 * add CLI verbose option in file mode (CASSANDRA-2030)
 * add single-line "--" comments to CLI (CASSANDRA-2032)
 * message serialization tests (CASSANDRA-1923)
 * switch from ivy to maven-ant-tasks (CASSANDRA-2017)
 * CLI attempts to block for new schema to propagate (CASSANDRA-2044)
 * fix potential overflow in nodetool cfstats (CASSANDRA-2057)
 * add JVM shutdownhook to sync commitlog (CASSANDRA-1919)
 * allow nodes to be up without being part of  normal traffic (CASSANDRA-1951)
 * fix CLI "show keyspaces" with null options on NTS (CASSANDRA-2049)
 * fix possible ByteBuffer race conditions (CASSANDRA-2066)
 * reduce garbage generated by MessagingService to prevent load spikes
   (CASSANDRA-2058)
 * fix math in RandomPartitioner.describeOwnership (CASSANDRA-2071)
 * fix deletion of sstable non-data components (CASSANDRA-2059)
 * avoid blocking gossip while deleting handoff hints (CASSANDRA-2073)
 * ignore messages from newer versions, keep track of nodes in gossip 
   regardless of version (CASSANDRA-1970)
 * cache writing moved to CompactionManager to reduce i/o contention and
   updated to use non-cache-polluting writes (CASSANDRA-2053)
 * page through large rows when exporting to JSON (CASSANDRA-2041)
 * add flush_largest_memtables_at and reduce_cache_sizes_at options
   (CASSANDRA-2142)
 * add cli 'describe cluster' command (CASSANDRA-2127)
 * add cli support for setting username/password at 'connect' command 
   (CASSANDRA-2111)
 * add -D option to Stress.java to allow reading hosts from a file 
   (CASSANDRA-2149)
 * bound hints CF throughput between 32M and 256M (CASSANDRA-2148)
 * continue starting when invalid saved cache entries are encountered
   (CASSANDRA-2076)
 * add max_hint_window_in_ms option (CASSANDRA-1459)


0.7.0-final
 * fix offsets to ByteBuffer.get (CASSANDRA-1939)


0.7.0-rc4
 * fix cli crash after backgrounding (CASSANDRA-1875)
 * count timeouts in storageproxy latencies, and include latency 
   histograms in StorageProxyMBean (CASSANDRA-1893)
 * fix CLI get recognition of supercolumns (CASSANDRA-1899)
 * enable keepalive on intra-cluster sockets (CASSANDRA-1766)
 * count timeouts towards dynamicsnitch latencies (CASSANDRA-1905)
 * Expose index-building status in JMX + cli schema description
   (CASSANDRA-1871)
 * allow [LOCAL|EACH]_QUORUM to be used with non-NetworkTopology 
   replication Strategies
 * increased amount of index locks for faster commitlog replay
 * collect secondary index tombstones immediately (CASSANDRA-1914)
 * revert commitlog changes from #1780 (CASSANDRA-1917)
 * change RandomPartitioner min token to -1 to avoid collision w/
   tokens on actual nodes (CASSANDRA-1901)
 * examine the right nibble when validating TimeUUID (CASSANDRA-1910)
 * include secondary indexes in cleanup (CASSANDRA-1916)
 * CFS.scrubDataDirectories should also cleanup invalid secondary indexes
   (CASSANDRA-1904)
 * ability to disable/enable gossip on nodes to force them down
   (CASSANDRA-1108)


0.7.0-rc3
 * expose getNaturalEndpoints in StorageServiceMBean taking byte[]
   key; RMI cannot serialize ByteBuffer (CASSANDRA-1833)
 * infer org.apache.cassandra.locator for replication strategy classes
   when not otherwise specified
 * validation that generates less garbage (CASSANDRA-1814)
 * add TTL support to CLI (CASSANDRA-1838)
 * cli defaults to bytestype for subcomparator when creating
   column families (CASSANDRA-1835)
 * unregister index MBeans when index is dropped (CASSANDRA-1843)
 * make ByteBufferUtil.clone thread-safe (CASSANDRA-1847)
 * change exception for read requests during bootstrap from 
   InvalidRequest to Unavailable (CASSANDRA-1862)
 * respect row-level tombstones post-flush in range scans
   (CASSANDRA-1837)
 * ReadResponseResolver check digests against each other (CASSANDRA-1830)
 * return InvalidRequest when remove of subcolumn without supercolumn
   is requested (CASSANDRA-1866)
 * flush before repair (CASSANDRA-1748)
 * SSTableExport validates key order (CASSANDRA-1884)
 * large row support for SSTableExport (CASSANDRA-1867)
 * Re-cache hot keys post-compaction without hitting disk (CASSANDRA-1878)
 * manage read repair in coordinator instead of data source, to
   provide latency information to dynamic snitch (CASSANDRA-1873)


0.7.0-rc2
 * fix live-column-count of slice ranges including tombstoned supercolumn 
   with live subcolumn (CASSANDRA-1591)
 * rename o.a.c.internal.AntientropyStage -> AntiEntropyStage,
   o.a.c.request.Request_responseStage -> RequestResponseStage,
   o.a.c.internal.Internal_responseStage -> InternalResponseStage
 * add AbstractType.fromString (CASSANDRA-1767)
 * require index_type to be present when specifying index_name
   on ColumnDef (CASSANDRA-1759)
 * fix add/remove index bugs in CFMetadata (CASSANDRA-1768)
 * rebuild Strategy during system_update_keyspace (CASSANDRA-1762)
 * cli updates prompt to ... in continuation lines (CASSANDRA-1770)
 * support multiple Mutations per key in hadoop ColumnFamilyOutputFormat
   (CASSANDRA-1774)
 * improvements to Debian init script (CASSANDRA-1772)
 * use local classloader to check for version.properties (CASSANDRA-1778)
 * Validate that column names in column_metadata are valid for the
   defined comparator, and decode properly in cli (CASSANDRA-1773)
 * use cross-platform newlines in cli (CASSANDRA-1786)
 * add ExpiringColumn support to sstable import/export (CASSANDRA-1754)
 * add flush for each append to periodic commitlog mode; added
   periodic_without_flush option to disable this (CASSANDRA-1780)
 * close file handle used for post-flush truncate (CASSANDRA-1790)
 * various code cleanup (CASSANDRA-1793, -1794, -1795)
 * fix range queries against wrapped range (CASSANDRA-1781)
 * fix consistencylevel calculations for NetworkTopologyStrategy
   (CASSANDRA-1804)
 * cli support index type enum names (CASSANDRA-1810)
 * improved validation of column_metadata (CASSANDRA-1813)
 * reads at ConsistencyLevel > 1 throw UnavailableException
   immediately if insufficient live nodes exist (CASSANDRA-1803)
 * copy bytebuffers for local writes to avoid retaining the entire
   Thrift frame (CASSANDRA-1801)
 * fix NPE adding index to column w/o prior metadata (CASSANDRA-1764)
 * reduce fat client timeout (CASSANDRA-1730)
 * fix botched merge of CASSANDRA-1316


0.7.0-rc1
 * fix compaction and flush races with schema updates (CASSANDRA-1715)
 * add clustertool, config-converter, sstablekeys, and schematool 
   Windows .bat files (CASSANDRA-1723)
 * reject range queries received during bootstrap (CASSANDRA-1739)
 * fix wrapping-range queries on non-minimum token (CASSANDRA-1700)
 * add nodetool cfhistogram (CASSANDRA-1698)
 * limit repaired ranges to what the nodes have in common (CASSANDRA-1674)
 * index scan treats missing columns as not matching secondary
   expressions (CASSANDRA-1745)
 * Fix misuse of DataOutputBuffer.getData in AntiEntropyService
   (CASSANDRA-1729)
 * detect and warn when obsolete version of JNA is present (CASSANDRA-1760)
 * reduce fat client timeout (CASSANDRA-1730)
 * cleanup smallest CFs first to increase free temp space for larger ones
   (CASSANDRA-1811)
 * Update windows .bat files to work outside of main Cassandra
   directory (CASSANDRA-1713)
 * fix read repair regression from 0.6.7 (CASSANDRA-1727)
 * more-efficient read repair (CASSANDRA-1719)
 * fix hinted handoff replay (CASSANDRA-1656)
 * log type of dropped messages (CASSANDRA-1677)
 * upgrade to SLF4J 1.6.1
 * fix ByteBuffer bug in ExpiringColumn.updateDigest (CASSANDRA-1679)
 * fix IntegerType.getString (CASSANDRA-1681)
 * make -Djava.net.preferIPv4Stack=true the default (CASSANDRA-628)
 * add INTERNAL_RESPONSE verb to differentiate from responses related
   to client requests (CASSANDRA-1685)
 * log tpstats when dropping messages (CASSANDRA-1660)
 * include unreachable nodes in describeSchemaVersions (CASSANDRA-1678)
 * Avoid dropping messages off the client request path (CASSANDRA-1676)
 * fix jna errno reporting (CASSANDRA-1694)
 * add friendlier error for UnknownHostException on startup (CASSANDRA-1697)
 * include jna dependency in RPM package (CASSANDRA-1690)
 * add --skip-keys option to stress.py (CASSANDRA-1696)
 * improve cli handling of non-string keys and column names 
   (CASSANDRA-1701, -1693)
 * r/m extra subcomparator line in cli keyspaces output (CASSANDRA-1712)
 * add read repair chance to cli "show keyspaces"
 * upgrade to ConcurrentLinkedHashMap 1.1 (CASSANDRA-975)
 * fix index scan routing (CASSANDRA-1722)
 * fix tombstoning of supercolumns in range queries (CASSANDRA-1734)
 * clear endpoint cache after updating keyspace metadata (CASSANDRA-1741)
 * fix wrapping-range queries on non-minimum token (CASSANDRA-1700)
 * truncate includes secondary indexes (CASSANDRA-1747)
 * retain reference to PendingFile sstables (CASSANDRA-1749)
 * fix sstableimport regression (CASSANDRA-1753)
 * fix for bootstrap when no non-system tables are defined (CASSANDRA-1732)
 * handle replica unavailability in index scan (CASSANDRA-1755)
 * fix service initialization order deadlock (CASSANDRA-1756)
 * multi-line cli commands (CASSANDRA-1742)
 * fix race between snapshot and compaction (CASSANDRA-1736)
 * add listEndpointsPendingHints, deleteHintsForEndpoint JMX methods 
   (CASSANDRA-1551)


0.7.0-beta3
 * add strategy options to describe_keyspace output (CASSANDRA-1560)
 * log warning when using randomly generated token (CASSANDRA-1552)
 * re-organize JMX into .db, .net, .internal, .request (CASSANDRA-1217)
 * allow nodes to change IPs between restarts (CASSANDRA-1518)
 * remember ring state between restarts by default (CASSANDRA-1518)
 * flush index built flag so we can read it before log replay (CASSANDRA-1541)
 * lock row cache updates to prevent race condition (CASSANDRA-1293)
 * remove assertion causing rare (and harmless) error messages in
   commitlog (CASSANDRA-1330)
 * fix moving nodes with no keyspaces defined (CASSANDRA-1574)
 * fix unbootstrap when no data is present in a transfer range (CASSANDRA-1573)
 * take advantage of AVRO-495 to simplify our avro IDL (CASSANDRA-1436)
 * extend authorization hierarchy to column family (CASSANDRA-1554)
 * deletion support in secondary indexes (CASSANDRA-1571)
 * meaningful error message for invalid replication strategy class 
   (CASSANDRA-1566)
 * allow keyspace creation with RF > N (CASSANDRA-1428)
 * improve cli error handling (CASSANDRA-1580)
 * add cache save/load ability (CASSANDRA-1417, 1606, 1647)
 * add StorageService.getDrainProgress (CASSANDRA-1588)
 * Disallow bootstrap to an in-use token (CASSANDRA-1561)
 * Allow dynamic secondary index creation and destruction (CASSANDRA-1532)
 * log auto-guessed memtable thresholds (CASSANDRA-1595)
 * add ColumnDef support to cli (CASSANDRA-1583)
 * reduce index sample time by 75% (CASSANDRA-1572)
 * add cli support for column, strategy metadata (CASSANDRA-1578, 1612)
 * add cli support for schema modification (CASSANDRA-1584)
 * delete temp files on failed compactions (CASSANDRA-1596)
 * avoid blocking for dead nodes during removetoken (CASSANDRA-1605)
 * remove ConsistencyLevel.ZERO (CASSANDRA-1607)
 * expose in-progress compaction type in jmx (CASSANDRA-1586)
 * removed IClock & related classes from internals (CASSANDRA-1502)
 * fix removing tokens from SystemTable on decommission and removetoken
   (CASSANDRA-1609)
 * include CF metadata in cli 'show keyspaces' (CASSANDRA-1613)
 * switch from Properties to HashMap in PropertyFileSnitch to
   avoid synchronization bottleneck (CASSANDRA-1481)
 * PropertyFileSnitch configuration file renamed to 
   cassandra-topology.properties
 * add cli support for get_range_slices (CASSANDRA-1088, CASSANDRA-1619)
 * Make memtable flush thresholds per-CF instead of global 
   (CASSANDRA-1007, 1637)
 * add cli support for binary data without CfDef hints (CASSANDRA-1603)
 * fix building SSTable statistics post-stream (CASSANDRA-1620)
 * fix potential infinite loop in 2ary index queries (CASSANDRA-1623)
 * allow creating NTS keyspaces with no replicas configured (CASSANDRA-1626)
 * add jmx histogram of sstables accessed per read (CASSANDRA-1624)
 * remove system_rename_column_family and system_rename_keyspace from the
   client API until races can be fixed (CASSANDRA-1630, CASSANDRA-1585)
 * add cli sanity tests (CASSANDRA-1582)
 * update GC settings in cassandra.bat (CASSANDRA-1636)
 * cli support for index queries (CASSANDRA-1635)
 * cli support for updating schema memtable settings (CASSANDRA-1634)
 * cli --file option (CASSANDRA-1616)
 * reduce automatically chosen memtable sizes by 50% (CASSANDRA-1641)
 * move endpoint cache from snitch to strategy (CASSANDRA-1643)
 * fix commitlog recovery deleting the newly-created segment as well as
   the old ones (CASSANDRA-1644)
 * upgrade to Thrift 0.5 (CASSANDRA-1367)
 * renamed CL.DCQUORUM to LOCAL_QUORUM and DCQUORUMSYNC to EACH_QUORUM
 * cli truncate support (CASSANDRA-1653)
 * update GC settings in cassandra.bat (CASSANDRA-1636)
 * avoid logging when a node's ip/token is gossipped back to it (CASSANDRA-1666)


0.7-beta2
 * always use UTF-8 for hint keys (CASSANDRA-1439)
 * remove cassandra.yaml dependency from Hadoop and Pig (CASSADRA-1322)
 * expose CfDef metadata in describe_keyspaces (CASSANDRA-1363)
 * restore use of mmap_index_only option (CASSANDRA-1241)
 * dropping a keyspace with no column families generated an error 
   (CASSANDRA-1378)
 * rename RackAwareStrategy to OldNetworkTopologyStrategy, RackUnawareStrategy 
   to SimpleStrategy, DatacenterShardStrategy to NetworkTopologyStrategy,
   AbstractRackAwareSnitch to AbstractNetworkTopologySnitch (CASSANDRA-1392)
 * merge StorageProxy.mutate, mutateBlocking (CASSANDRA-1396)
 * faster UUIDType, LongType comparisons (CASSANDRA-1386, 1393)
 * fix setting read_repair_chance from CLI addColumnFamily (CASSANDRA-1399)
 * fix updates to indexed columns (CASSANDRA-1373)
 * fix race condition leaving to FileNotFoundException (CASSANDRA-1382)
 * fix sharded lock hash on index write path (CASSANDRA-1402)
 * add support for GT/E, LT/E in subordinate index clauses (CASSANDRA-1401)
 * cfId counter got out of sync when CFs were added (CASSANDRA-1403)
 * less chatty schema updates (CASSANDRA-1389)
 * rename column family mbeans. 'type' will now include either 
   'IndexColumnFamilies' or 'ColumnFamilies' depending on the CFS type.
   (CASSANDRA-1385)
 * disallow invalid keyspace and column family names. This includes name that
   matches a '^\w+' regex. (CASSANDRA-1377)
 * use JNA, if present, to take snapshots (CASSANDRA-1371)
 * truncate hints if starting 0.7 for the first time (CASSANDRA-1414)
 * fix FD leak in single-row slicepredicate queries (CASSANDRA-1416)
 * allow index expressions against columns that are not part of the 
   SlicePredicate (CASSANDRA-1410)
 * config-converter properly handles snitches and framed support 
   (CASSANDRA-1420)
 * remove keyspace argument from multiget_count (CASSANDRA-1422)
 * allow specifying cassandra.yaml location as (local or remote) URL
   (CASSANDRA-1126)
 * fix using DynamicEndpointSnitch with NetworkTopologyStrategy
   (CASSANDRA-1429)
 * Add CfDef.default_validation_class (CASSANDRA-891)
 * fix EstimatedHistogram.max (CASSANDRA-1413)
 * quorum read optimization (CASSANDRA-1622)
 * handle zero-length (or missing) rows during HH paging (CASSANDRA-1432)
 * include secondary indexes during schema migrations (CASSANDRA-1406)
 * fix commitlog header race during schema change (CASSANDRA-1435)
 * fix ColumnFamilyStoreMBeanIterator to use new type name (CASSANDRA-1433)
 * correct filename generated by xml->yaml converter (CASSANDRA-1419)
 * add CMSInitiatingOccupancyFraction=75 and UseCMSInitiatingOccupancyOnly
   to default JVM options
 * decrease jvm heap for cassandra-cli (CASSANDRA-1446)
 * ability to modify keyspaces and column family definitions on a live cluster
   (CASSANDRA-1285)
 * support for Hadoop Streaming [non-jvm map/reduce via stdin/out]
   (CASSANDRA-1368)
 * Move persistent sstable stats from the system table to an sstable component
   (CASSANDRA-1430)
 * remove failed bootstrap attempt from pending ranges when gossip times
   it out after 1h (CASSANDRA-1463)
 * eager-create tcp connections to other cluster members (CASSANDRA-1465)
 * enumerate stages and derive stage from message type instead of 
   transmitting separately (CASSANDRA-1465)
 * apply reversed flag during collation from different data sources
   (CASSANDRA-1450)
 * make failure to remove commitlog segment non-fatal (CASSANDRA-1348)
 * correct ordering of drain operations so CL.recover is no longer 
   necessary (CASSANDRA-1408)
 * removed keyspace from describe_splits method (CASSANDRA-1425)
 * rename check_schema_agreement to describe_schema_versions
   (CASSANDRA-1478)
 * fix QUORUM calculation for RF > 3 (CASSANDRA-1487)
 * remove tombstones during non-major compactions when bloom filter
   verifies that row does not exist in other sstables (CASSANDRA-1074)
 * nodes that coordinated a loadbalance in the past could not be seen by
   newly added nodes (CASSANDRA-1467)
 * exposed endpoint states (gossip details) via jmx (CASSANDRA-1467)
 * ensure that compacted sstables are not included when new readers are
   instantiated (CASSANDRA-1477)
 * by default, calculate heap size and memtable thresholds at runtime (CASSANDRA-1469)
 * fix races dealing with adding/dropping keyspaces and column families in
   rapid succession (CASSANDRA-1477)
 * clean up of Streaming system (CASSANDRA-1503, 1504, 1506)
 * add options to configure Thrift socket keepalive and buffer sizes (CASSANDRA-1426)
 * make contrib CassandraServiceDataCleaner recursive (CASSANDRA-1509)
 * min, max compaction threshold are configurable and persistent 
   per-ColumnFamily (CASSANDRA-1468)
 * fix replaying the last mutation in a commitlog unnecessarily 
   (CASSANDRA-1512)
 * invoke getDefaultUncaughtExceptionHandler from DTPE with the original
   exception rather than the ExecutionException wrapper (CASSANDRA-1226)
 * remove Clock from the Thrift (and Avro) API (CASSANDRA-1501)
 * Close intra-node sockets when connection is broken (CASSANDRA-1528)
 * RPM packaging spec file (CASSANDRA-786)
 * weighted request scheduler (CASSANDRA-1485)
 * treat expired columns as deleted (CASSANDRA-1539)
 * make IndexInterval configurable (CASSANDRA-1488)
 * add describe_snitch to Thrift API (CASSANDRA-1490)
 * MD5 authenticator compares plain text submitted password with MD5'd
   saved property, instead of vice versa (CASSANDRA-1447)
 * JMX MessagingService pending and completed counts (CASSANDRA-1533)
 * fix race condition processing repair responses (CASSANDRA-1511)
 * make repair blocking (CASSANDRA-1511)
 * create EndpointSnitchInfo and MBean to expose rack and DC (CASSANDRA-1491)
 * added option to contrib/word_count to output results back to Cassandra
   (CASSANDRA-1342)
 * rewrite Hadoop ColumnFamilyRecordWriter to pool connections, retry to
   multiple Cassandra nodes, and smooth impact on the Cassandra cluster
   by using smaller batch sizes (CASSANDRA-1434)
 * fix setting gc_grace_seconds via CLI (CASSANDRA-1549)
 * support TTL'd index values (CASSANDRA-1536)
 * make removetoken work like decommission (CASSANDRA-1216)
 * make cli comparator-aware and improve quote rules (CASSANDRA-1523,-1524)
 * make nodetool compact and cleanup blocking (CASSANDRA-1449)
 * add memtable, cache information to GCInspector logs (CASSANDRA-1558)
 * enable/disable HintedHandoff via JMX (CASSANDRA-1550)
 * Ignore stray files in the commit log directory (CASSANDRA-1547)
 * Disallow bootstrap to an in-use token (CASSANDRA-1561)


0.7-beta1
 * sstable versioning (CASSANDRA-389)
 * switched to slf4j logging (CASSANDRA-625)
 * add (optional) expiration time for column (CASSANDRA-699)
 * access levels for authentication/authorization (CASSANDRA-900)
 * add ReadRepairChance to CF definition (CASSANDRA-930)
 * fix heisenbug in system tests, especially common on OS X (CASSANDRA-944)
 * convert to byte[] keys internally and all public APIs (CASSANDRA-767)
 * ability to alter schema definitions on a live cluster (CASSANDRA-44)
 * renamed configuration file to cassandra.xml, and log4j.properties to
   log4j-server.properties, which must now be loaded from
   the classpath (which is how our scripts in bin/ have always done it)
   (CASSANDRA-971)
 * change get_count to require a SlicePredicate. create multi_get_count
   (CASSANDRA-744)
 * re-organized endpointsnitch implementations and added SimpleSnitch
   (CASSANDRA-994)
 * Added preload_row_cache option (CASSANDRA-946)
 * add CRC to commitlog header (CASSANDRA-999)
 * removed deprecated batch_insert and get_range_slice methods (CASSANDRA-1065)
 * add truncate thrift method (CASSANDRA-531)
 * http mini-interface using mx4j (CASSANDRA-1068)
 * optimize away copy of sliced row on memtable read path (CASSANDRA-1046)
 * replace constant-size 2GB mmaped segments and special casing for index 
   entries spanning segment boundaries, with SegmentedFile that computes 
   segments that always contain entire entries/rows (CASSANDRA-1117)
 * avoid reading large rows into memory during compaction (CASSANDRA-16)
 * added hadoop OutputFormat (CASSANDRA-1101)
 * efficient Streaming (no more anticompaction) (CASSANDRA-579)
 * split commitlog header into separate file and add size checksum to
   mutations (CASSANDRA-1179)
 * avoid allocating a new byte[] for each mutation on replay (CASSANDRA-1219)
 * revise HH schema to be per-endpoint (CASSANDRA-1142)
 * add joining/leaving status to nodetool ring (CASSANDRA-1115)
 * allow multiple repair sessions per node (CASSANDRA-1190)
 * optimize away MessagingService for local range queries (CASSANDRA-1261)
 * make framed transport the default so malformed requests can't OOM the 
   server (CASSANDRA-475)
 * significantly faster reads from row cache (CASSANDRA-1267)
 * take advantage of row cache during range queries (CASSANDRA-1302)
 * make GCGraceSeconds a per-ColumnFamily value (CASSANDRA-1276)
 * keep persistent row size and column count statistics (CASSANDRA-1155)
 * add IntegerType (CASSANDRA-1282)
 * page within a single row during hinted handoff (CASSANDRA-1327)
 * push DatacenterShardStrategy configuration into keyspace definition,
   eliminating datacenter.properties. (CASSANDRA-1066)
 * optimize forward slices starting with '' and single-index-block name 
   queries by skipping the column index (CASSANDRA-1338)
 * streaming refactor (CASSANDRA-1189)
 * faster comparison for UUID types (CASSANDRA-1043)
 * secondary index support (CASSANDRA-749 and subtasks)
 * make compaction buckets deterministic (CASSANDRA-1265)


0.6.6
 * Allow using DynamicEndpointSnitch with RackAwareStrategy (CASSANDRA-1429)
 * remove the remaining vestiges of the unfinished DatacenterShardStrategy 
   (replaced by NetworkTopologyStrategy in 0.7)
   

0.6.5
 * fix key ordering in range query results with RandomPartitioner
   and ConsistencyLevel > ONE (CASSANDRA-1145)
 * fix for range query starting with the wrong token range (CASSANDRA-1042)
 * page within a single row during hinted handoff (CASSANDRA-1327)
 * fix compilation on non-sun JDKs (CASSANDRA-1061)
 * remove String.trim() call on row keys in batch mutations (CASSANDRA-1235)
 * Log summary of dropped messages instead of spamming log (CASSANDRA-1284)
 * add dynamic endpoint snitch (CASSANDRA-981)
 * fix streaming for keyspaces with hyphens in their name (CASSANDRA-1377)
 * fix errors in hard-coded bloom filter optKPerBucket by computing it
   algorithmically (CASSANDRA-1220
 * remove message deserialization stage, and uncap read/write stages
   so slow reads/writes don't block gossip processing (CASSANDRA-1358)
 * add jmx port configuration to Debian package (CASSANDRA-1202)
 * use mlockall via JNA, if present, to prevent Linux from swapping
   out parts of the JVM (CASSANDRA-1214)


0.6.4
 * avoid queuing multiple hint deliveries for the same endpoint
   (CASSANDRA-1229)
 * better performance for and stricter checking of UTF8 column names
   (CASSANDRA-1232)
 * extend option to lower compaction priority to hinted handoff
   as well (CASSANDRA-1260)
 * log errors in gossip instead of re-throwing (CASSANDRA-1289)
 * avoid aborting commitlog replay prematurely if a flushed-but-
   not-removed commitlog segment is encountered (CASSANDRA-1297)
 * fix duplicate rows being read during mapreduce (CASSANDRA-1142)
 * failure detection wasn't closing command sockets (CASSANDRA-1221)
 * cassandra-cli.bat works on windows (CASSANDRA-1236)
 * pre-emptively drop requests that cannot be processed within RPCTimeout
   (CASSANDRA-685)
 * add ack to Binary write verb and update CassandraBulkLoader
   to wait for acks for each row (CASSANDRA-1093)
 * added describe_partitioner Thrift method (CASSANDRA-1047)
 * Hadoop jobs no longer require the Cassandra storage-conf.xml
   (CASSANDRA-1280, CASSANDRA-1047)
 * log thread pool stats when GC is excessive (CASSANDRA-1275)
 * remove gossip message size limit (CASSANDRA-1138)
 * parallelize local and remote reads during multiget, and respect snitch 
   when determining whether to do local read for CL.ONE (CASSANDRA-1317)
 * fix read repair to use requested consistency level on digest mismatch,
   rather than assuming QUORUM (CASSANDRA-1316)
 * process digest mismatch re-reads in parallel (CASSANDRA-1323)
 * switch hints CF comparator to BytesType (CASSANDRA-1274)


0.6.3
 * retry to make streaming connections up to 8 times. (CASSANDRA-1019)
 * reject describe_ring() calls on invalid keyspaces (CASSANDRA-1111)
 * fix cache size calculation for size of 100% (CASSANDRA-1129)
 * fix cache capacity only being recalculated once (CASSANDRA-1129)
 * remove hourly scan of all hints on the off chance that the gossiper
   missed a status change; instead, expose deliverHintsToEndpoint to JMX
   so it can be done manually, if necessary (CASSANDRA-1141)
 * don't reject reads at CL.ALL (CASSANDRA-1152)
 * reject deletions to supercolumns in CFs containing only standard
   columns (CASSANDRA-1139)
 * avoid preserving login information after client disconnects
   (CASSANDRA-1057)
 * prefer sun jdk to openjdk in debian init script (CASSANDRA-1174)
 * detect partioner config changes between restarts and fail fast 
   (CASSANDRA-1146)
 * use generation time to resolve node token reassignment disagreements
   (CASSANDRA-1118)
 * restructure the startup ordering of Gossiper and MessageService to avoid
   timing anomalies (CASSANDRA-1160)
 * detect incomplete commit log hearders (CASSANDRA-1119)
 * force anti-entropy service to stream files on the stream stage to avoid
   sending streams out of order (CASSANDRA-1169)
 * remove inactive stream managers after AES streams files (CASSANDRA-1169)
 * allow removing entire row through batch_mutate Deletion (CASSANDRA-1027)
 * add JMX metrics for row-level bloom filter false positives (CASSANDRA-1212)
 * added a redhat init script to contrib (CASSANDRA-1201)
 * use midpoint when bootstrapping a new machine into range with not
   much data yet instead of random token (CASSANDRA-1112)
 * kill server on OOM in executor stage as well as Thrift (CASSANDRA-1226)
 * remove opportunistic repairs, when two machines with overlapping replica
   responsibilities happen to finish major compactions of the same CF near
   the same time.  repairs are now fully manual (CASSANDRA-1190)
 * add ability to lower compaction priority (default is no change from 0.6.2)
   (CASSANDRA-1181)


0.6.2
 * fix contrib/word_count build. (CASSANDRA-992)
 * split CommitLogExecutorService into BatchCommitLogExecutorService and 
   PeriodicCommitLogExecutorService (CASSANDRA-1014)
 * add latency histograms to CFSMBean (CASSANDRA-1024)
 * make resolving timestamp ties deterministic by using value bytes
   as a tiebreaker (CASSANDRA-1039)
 * Add option to turn off Hinted Handoff (CASSANDRA-894)
 * fix windows startup (CASSANDRA-948)
 * make concurrent_reads, concurrent_writes configurable at runtime via JMX
   (CASSANDRA-1060)
 * disable GCInspector on non-Sun JVMs (CASSANDRA-1061)
 * fix tombstone handling in sstable rows with no other data (CASSANDRA-1063)
 * fix size of row in spanned index entries (CASSANDRA-1056)
 * install json2sstable, sstable2json, and sstablekeys to Debian package
 * StreamingService.StreamDestinations wouldn't empty itself after streaming
   finished (CASSANDRA-1076)
 * added Collections.shuffle(splits) before returning the splits in 
   ColumnFamilyInputFormat (CASSANDRA-1096)
 * do not recalculate cache capacity post-compaction if it's been manually 
   modified (CASSANDRA-1079)
 * better defaults for flush sorter + writer executor queue sizes
   (CASSANDRA-1100)
 * windows scripts for SSTableImport/Export (CASSANDRA-1051)
 * windows script for nodetool (CASSANDRA-1113)
 * expose PhiConvictThreshold (CASSANDRA-1053)
 * make repair of RF==1 a no-op (CASSANDRA-1090)
 * improve default JVM GC options (CASSANDRA-1014)
 * fix SlicePredicate serialization inside Hadoop jobs (CASSANDRA-1049)
 * close Thrift sockets in Hadoop ColumnFamilyRecordReader (CASSANDRA-1081)


0.6.1
 * fix NPE in sstable2json when no excluded keys are given (CASSANDRA-934)
 * keep the replica set constant throughout the read repair process
   (CASSANDRA-937)
 * allow querying getAllRanges with empty token list (CASSANDRA-933)
 * fix command line arguments inversion in clustertool (CASSANDRA-942)
 * fix race condition that could trigger a false-positive assertion
   during post-flush discard of old commitlog segments (CASSANDRA-936)
 * fix neighbor calculation for anti-entropy repair (CASSANDRA-924)
 * perform repair even for small entropy differences (CASSANDRA-924)
 * Use hostnames in CFInputFormat to allow Hadoop's naive string-based
   locality comparisons to work (CASSANDRA-955)
 * cache read-only BufferedRandomAccessFile length to avoid
   3 system calls per invocation (CASSANDRA-950)
 * nodes with IPv6 (and no IPv4) addresses could not join cluster
   (CASSANDRA-969)
 * Retrieve the correct number of undeleted columns, if any, from
   a supercolumn in a row that had been deleted previously (CASSANDRA-920)
 * fix index scans that cross the 2GB mmap boundaries for both mmap
   and standard i/o modes (CASSANDRA-866)
 * expose drain via nodetool (CASSANDRA-978)


0.6.0-RC1
 * JMX drain to flush memtables and run through commit log (CASSANDRA-880)
 * Bootstrapping can skip ranges under the right conditions (CASSANDRA-902)
 * fix merging row versions in range_slice for CL > ONE (CASSANDRA-884)
 * default write ConsistencyLeven chaned from ZERO to ONE
 * fix for index entries spanning mmap buffer boundaries (CASSANDRA-857)
 * use lexical comparison if time part of TimeUUIDs are the same 
   (CASSANDRA-907)
 * bound read, mutation, and response stages to fix possible OOM
   during log replay (CASSANDRA-885)
 * Use microseconds-since-epoch (UTC) in cli, instead of milliseconds
 * Treat batch_mutate Deletion with null supercolumn as "apply this predicate 
   to top level supercolumns" (CASSANDRA-834)
 * Streaming destination nodes do not update their JMX status (CASSANDRA-916)
 * Fix internal RPC timeout calculation (CASSANDRA-911)
 * Added Pig loadfunc to contrib/pig (CASSANDRA-910)


0.6.0-beta3
 * fix compaction bucketing bug (CASSANDRA-814)
 * update windows batch file (CASSANDRA-824)
 * deprecate KeysCachedFraction configuration directive in favor
   of KeysCached; move to unified-per-CF key cache (CASSANDRA-801)
 * add invalidateRowCache to ColumnFamilyStoreMBean (CASSANDRA-761)
 * send Handoff hints to natural locations to reduce load on
   remaining nodes in a failure scenario (CASSANDRA-822)
 * Add RowWarningThresholdInMB configuration option to warn before very 
   large rows get big enough to threaten node stability, and -x option to
   be able to remove them with sstable2json if the warning is unheeded
   until it's too late (CASSANDRA-843)
 * Add logging of GC activity (CASSANDRA-813)
 * fix ConcurrentModificationException in commitlog discard (CASSANDRA-853)
 * Fix hardcoded row count in Hadoop RecordReader (CASSANDRA-837)
 * Add a jmx status to the streaming service and change several DEBUG
   messages to INFO (CASSANDRA-845)
 * fix classpath in cassandra-cli.bat for Windows (CASSANDRA-858)
 * allow re-specifying host, port to cassandra-cli if invalid ones
   are first tried (CASSANDRA-867)
 * fix race condition handling rpc timeout in the coordinator
   (CASSANDRA-864)
 * Remove CalloutLocation and StagingFileDirectory from storage-conf files 
   since those settings are no longer used (CASSANDRA-878)
 * Parse a long from RowWarningThresholdInMB instead of an int (CASSANDRA-882)
 * Remove obsolete ControlPort code from DatabaseDescriptor (CASSANDRA-886)
 * move skipBytes side effect out of assert (CASSANDRA-899)
 * add "double getLoad" to StorageServiceMBean (CASSANDRA-898)
 * track row stats per CF at compaction time (CASSANDRA-870)
 * disallow CommitLogDirectory matching a DataFileDirectory (CASSANDRA-888)
 * default key cache size is 200k entries, changed from 10% (CASSANDRA-863)
 * add -Dcassandra-foreground=yes to cassandra.bat
 * exit if cluster name is changed unexpectedly (CASSANDRA-769)


0.6.0-beta1/beta2
 * add batch_mutate thrift command, deprecating batch_insert (CASSANDRA-336)
 * remove get_key_range Thrift API, deprecated in 0.5 (CASSANDRA-710)
 * add optional login() Thrift call for authentication (CASSANDRA-547)
 * support fat clients using gossiper and StorageProxy to perform
   replication in-process [jvm-only] (CASSANDRA-535)
 * support mmapped I/O for reads, on by default on 64bit JVMs 
   (CASSANDRA-408, CASSANDRA-669)
 * improve insert concurrency, particularly during Hinted Handoff
   (CASSANDRA-658)
 * faster network code (CASSANDRA-675)
 * stress.py moved to contrib (CASSANDRA-635)
 * row caching [must be explicitly enabled per-CF in config] (CASSANDRA-678)
 * present a useful measure of compaction progress in JMX (CASSANDRA-599)
 * add bin/sstablekeys (CASSNADRA-679)
 * add ConsistencyLevel.ANY (CASSANDRA-687)
 * make removetoken remove nodes from gossip entirely (CASSANDRA-644)
 * add ability to set cache sizes at runtime (CASSANDRA-708)
 * report latency and cache hit rate statistics with lifetime totals
   instead of average over the last minute (CASSANDRA-702)
 * support get_range_slice for RandomPartitioner (CASSANDRA-745)
 * per-keyspace replication factory and replication strategy (CASSANDRA-620)
 * track latency in microseconds (CASSANDRA-733)
 * add describe_ Thrift methods, deprecating get_string_property and 
   get_string_list_property
 * jmx interface for tracking operation mode and streams in general.
   (CASSANDRA-709)
 * keep memtables in sorted order to improve range query performance
   (CASSANDRA-799)
 * use while loop instead of recursion when trimming sstables compaction list 
   to avoid blowing stack in pathological cases (CASSANDRA-804)
 * basic Hadoop map/reduce support (CASSANDRA-342)


0.5.1
 * ensure all files for an sstable are streamed to the same directory.
   (CASSANDRA-716)
 * more accurate load estimate for bootstrapping (CASSANDRA-762)
 * tolerate dead or unavailable bootstrap target on write (CASSANDRA-731)
 * allow larger numbers of keys (> 140M) in a sstable bloom filter
   (CASSANDRA-790)
 * include jvm argument improvements from CASSANDRA-504 in debian package
 * change streaming chunk size to 32MB to accomodate Windows XP limitations
   (was 64MB) (CASSANDRA-795)
 * fix get_range_slice returning results in the wrong order (CASSANDRA-781)
 

0.5.0 final
 * avoid attempting to delete temporary bootstrap files twice (CASSANDRA-681)
 * fix bogus NaN in nodeprobe cfstats output (CASSANDRA-646)
 * provide a policy for dealing with single thread executors w/ a full queue
   (CASSANDRA-694)
 * optimize inner read in MessagingService, vastly improving multiple-node
   performance (CASSANDRA-675)
 * wait for table flush before streaming data back to a bootstrapping node.
   (CASSANDRA-696)
 * keep track of bootstrapping sources by table so that bootstrapping doesn't 
   give the indication of finishing early (CASSANDRA-673)


0.5.0 RC3
 * commit the correct version of the patch for CASSANDRA-663


0.5.0 RC2 (unreleased)
 * fix bugs in converting get_range_slice results to Thrift 
   (CASSANDRA-647, CASSANDRA-649)
 * expose java.util.concurrent.TimeoutException in StorageProxy methods
   (CASSANDRA-600)
 * TcpConnectionManager was holding on to disconnected connections, 
   giving the false indication they were being used. (CASSANDRA-651)
 * Remove duplicated write. (CASSANDRA-662)
 * Abort bootstrap if IP is already in the token ring (CASSANDRA-663)
 * increase default commitlog sync period, and wait for last sync to 
   finish before submitting another (CASSANDRA-668)


0.5.0 RC1
 * Fix potential NPE in get_range_slice (CASSANDRA-623)
 * add CRC32 to commitlog entries (CASSANDRA-605)
 * fix data streaming on windows (CASSANDRA-630)
 * GC compacted sstables after cleanup and compaction (CASSANDRA-621)
 * Speed up anti-entropy validation (CASSANDRA-629)
 * Fix anti-entropy assertion error (CASSANDRA-639)
 * Fix pending range conflicts when bootstapping or moving
   multiple nodes at once (CASSANDRA-603)
 * Handle obsolete gossip related to node movement in the case where
   one or more nodes is down when the movement occurs (CASSANDRA-572)
 * Include dead nodes in gossip to avoid a variety of problems
   and fix HH to removed nodes (CASSANDRA-634)
 * return an InvalidRequestException for mal-formed SlicePredicates
   (CASSANDRA-643)
 * fix bug determining closest neighbor for use in multiple datacenters
   (CASSANDRA-648)
 * Vast improvements in anticompaction speed (CASSANDRA-607)
 * Speed up log replay and writes by avoiding redundant serializations
   (CASSANDRA-652)


0.5.0 beta 2
 * Bootstrap improvements (several tickets)
 * add nodeprobe repair anti-entropy feature (CASSANDRA-193, CASSANDRA-520)
 * fix possibility of partition when many nodes restart at once
   in clusters with multiple seeds (CASSANDRA-150)
 * fix NPE in get_range_slice when no data is found (CASSANDRA-578)
 * fix potential NPE in hinted handoff (CASSANDRA-585)
 * fix cleanup of local "system" keyspace (CASSANDRA-576)
 * improve computation of cluster load balance (CASSANDRA-554)
 * added super column read/write, column count, and column/row delete to
   cassandra-cli (CASSANDRA-567, CASSANDRA-594)
 * fix returning live subcolumns of deleted supercolumns (CASSANDRA-583)
 * respect JAVA_HOME in bin/ scripts (several tickets)
 * add StorageService.initClient for fat clients on the JVM (CASSANDRA-535)
   (see contrib/client_only for an example of use)
 * make consistency_level functional in get_range_slice (CASSANDRA-568)
 * optimize key deserialization for RandomPartitioner (CASSANDRA-581)
 * avoid GCing tombstones except on major compaction (CASSANDRA-604)
 * increase failure conviction threshold, resulting in less nodes
   incorrectly (and temporarily) marked as down (CASSANDRA-610)
 * respect memtable thresholds during log replay (CASSANDRA-609)
 * support ConsistencyLevel.ALL on read (CASSANDRA-584)
 * add nodeprobe removetoken command (CASSANDRA-564)


0.5.0 beta
 * Allow multiple simultaneous flushes, improving flush throughput 
   on multicore systems (CASSANDRA-401)
 * Split up locks to improve write and read throughput on multicore systems
   (CASSANDRA-444, CASSANDRA-414)
 * More efficient use of memory during compaction (CASSANDRA-436)
 * autobootstrap option: when enabled, all non-seed nodes will attempt
   to bootstrap when started, until bootstrap successfully
   completes. -b option is removed.  (CASSANDRA-438)
 * Unless a token is manually specified in the configuration xml,
   a bootstraping node will use a token that gives it half the
   keys from the most-heavily-loaded node in the cluster,
   instead of generating a random token. 
   (CASSANDRA-385, CASSANDRA-517)
 * Miscellaneous bootstrap fixes (several tickets)
 * Ability to change a node's token even after it has data on it
   (CASSANDRA-541)
 * Ability to decommission a live node from the ring (CASSANDRA-435)
 * Semi-automatic loadbalancing via nodeprobe (CASSANDRA-192)
 * Add ability to set compaction thresholds at runtime via
   JMX / nodeprobe.  (CASSANDRA-465)
 * Add "comment" field to ColumnFamily definition. (CASSANDRA-481)
 * Additional JMX metrics (CASSANDRA-482)
 * JSON based export and import tools (several tickets)
 * Hinted Handoff fixes (several tickets)
 * Add key cache to improve read performance (CASSANDRA-423)
 * Simplified construction of custom ReplicationStrategy classes
   (CASSANDRA-497)
 * Graphical application (Swing) for ring integrity verification and 
   visualization was added to contrib (CASSANDRA-252)
 * Add DCQUORUM, DCQUORUMSYNC consistency levels and corresponding
   ReplicationStrategy / EndpointSnitch classes.  Experimental.
   (CASSANDRA-492)
 * Web client interface added to contrib (CASSANDRA-457)
 * More-efficient flush for Random, CollatedOPP partitioners 
   for normal writes (CASSANDRA-446) and bulk load (CASSANDRA-420)
 * Add MemtableFlushAfterMinutes, a global replacement for the old 
   per-CF FlushPeriodInMinutes setting (CASSANDRA-463)
 * optimizations to slice reading (CASSANDRA-350) and supercolumn
   queries (CASSANDRA-510)
 * force binding to given listenaddress for nodes with multiple
   interfaces (CASSANDRA-546)
 * stress.py benchmarking tool improvements (several tickets)
 * optimized replica placement code (CASSANDRA-525)
 * faster log replay on restart (CASSANDRA-539, CASSANDRA-540)
 * optimized local-node writes (CASSANDRA-558)
 * added get_range_slice, deprecating get_key_range (CASSANDRA-344)
 * expose TimedOutException to thrift (CASSANDRA-563)
 

0.4.2
 * Add validation disallowing null keys (CASSANDRA-486)
 * Fix race conditions in TCPConnectionManager (CASSANDRA-487)
 * Fix using non-utf8-aware comparison as a sanity check.
   (CASSANDRA-493)
 * Improve default garbage collector options (CASSANDRA-504)
 * Add "nodeprobe flush" (CASSANDRA-505)
 * remove NotFoundException from get_slice throws list (CASSANDRA-518)
 * fix get (not get_slice) of entire supercolumn (CASSANDRA-508)
 * fix null token during bootstrap (CASSANDRA-501)


0.4.1
 * Fix FlushPeriod columnfamily configuration regression
   (CASSANDRA-455)
 * Fix long column name support (CASSANDRA-460)
 * Fix for serializing a row that only contains tombstones
   (CASSANDRA-458)
 * Fix for discarding unneeded commitlog segments (CASSANDRA-459)
 * Add SnapshotBeforeCompaction configuration option (CASSANDRA-426)
 * Fix compaction abort under insufficient disk space (CASSANDRA-473)
 * Fix reading subcolumn slice from tombstoned CF (CASSANDRA-484)
 * Fix race condition in RVH causing occasional NPE (CASSANDRA-478)


0.4.0
 * fix get_key_range problems when a node is down (CASSANDRA-440)
   and add UnavailableException to more Thrift methods
 * Add example EndPointSnitch contrib code (several tickets)


0.4.0 RC2
 * fix SSTable generation clash during compaction (CASSANDRA-418)
 * reject method calls with null parameters (CASSANDRA-308)
 * properly order ranges in nodeprobe output (CASSANDRA-421)
 * fix logging of certain errors on executor threads (CASSANDRA-425)


0.4.0 RC1
 * Bootstrap feature is live; use -b on startup (several tickets)
 * Added multiget api (CASSANDRA-70)
 * fix Deadlock with SelectorManager.doProcess and TcpConnection.write
   (CASSANDRA-392)
 * remove key cache b/c of concurrency bugs in third-party
   CLHM library (CASSANDRA-405)
 * update non-major compaction logic to use two threshold values
   (CASSANDRA-407)
 * add periodic / batch commitlog sync modes (several tickets)
 * inline BatchMutation into batch_insert params (CASSANDRA-403)
 * allow setting the logging level at runtime via mbean (CASSANDRA-402)
 * change default comparator to BytesType (CASSANDRA-400)
 * add forwards-compatible ConsistencyLevel parameter to get_key_range
   (CASSANDRA-322)
 * r/m special case of blocking for local destination when writing with 
   ConsistencyLevel.ZERO (CASSANDRA-399)
 * Fixes to make BinaryMemtable [bulk load interface] useful (CASSANDRA-337);
   see contrib/bmt_example for an example of using it.
 * More JMX properties added (several tickets)
 * Thrift changes (several tickets)
    - Merged _super get methods with the normal ones; return values
      are now of ColumnOrSuperColumn.
    - Similarly, merged batch_insert_super into batch_insert.



0.4.0 beta
 * On-disk data format has changed to allow billions of keys/rows per
   node instead of only millions
 * Multi-keyspace support
 * Scan all sstables for all queries to avoid situations where
   different types of operation on the same ColumnFamily could
   disagree on what data was present
 * Snapshot support via JMX
 * Thrift API has changed a _lot_:
    - removed time-sorted CFs; instead, user-defined comparators
      may be defined on the column names, which are now byte arrays.
      Default comparators are provided for UTF8, Bytes, Ascii, Long (i64),
      and UUID types.
    - removed colon-delimited strings in thrift api in favor of explicit
      structs such as ColumnPath, ColumnParent, etc.  Also normalized
      thrift struct and argument naming.
    - Added columnFamily argument to get_key_range.
    - Change signature of get_slice to accept starting and ending
      columns as well as an offset.  (This allows use of indexes.)
      Added "ascending" flag to allow reasonably-efficient reverse
      scans as well.  Removed get_slice_by_range as redundant.
    - get_key_range operates on one CF at a time
    - changed `block` boolean on insert methods to ConsistencyLevel enum,
      with options of NONE, ONE, QUORUM, and ALL.
    - added similar consistency_level parameter to read methods
    - column-name-set slice with no names given now returns zero columns
      instead of all of them.  ("all" can run your server out of memory.
      use a range-based slice with a high max column count instead.)
 * Removed the web interface. Node information can now be obtained by 
   using the newly introduced nodeprobe utility.
 * More JMX stats
 * Remove magic values from internals (e.g. special key to indicate
   when to flush memtables)
 * Rename configuration "table" to "keyspace"
 * Moved to crash-only design; no more shutdown (just kill the process)
 * Lots of bug fixes

Full list of issues resolved in 0.4 is at https://issues.apache.org/jira/secure/IssueNavigator.jspa?reset=true&&pid=12310865&fixfor=12313862&resolution=1&sorter/field=issuekey&sorter/order=DESC


0.3.0 RC3
 * Fix potential deadlock under load in TCPConnection.
   (CASSANDRA-220)


0.3.0 RC2
 * Fix possible data loss when server is stopped after replaying
   log but before new inserts force memtable flush.
   (CASSANDRA-204)
 * Added BUGS file


0.3.0 RC1
 * Range queries on keys, including user-defined key collation
 * Remove support
 * Workarounds for a weird bug in JDK select/register that seems
   particularly common on VM environments. Cassandra should deploy
   fine on EC2 now
 * Much improved infrastructure: the beginnings of a decent test suite
   ("ant test" for unit tests; "nosetests" for system tests), code
   coverage reporting, etc.
 * Expanded node status reporting via JMX
 * Improved error reporting/logging on both server and client
 * Reduced memory footprint in default configuration
 * Combined blocking and non-blocking versions of insert APIs
 * Added FlushPeriodInMinutes configuration parameter to force
   flushing of infrequently-updated ColumnFamilies<|MERGE_RESOLUTION|>--- conflicted
+++ resolved
@@ -1,14 +1,10 @@
-<<<<<<< HEAD
 2.2.12
  * Fix the inspectJvmOptions startup check (CASSANDRA-14112)
  * Fix race that prevents submitting compaction for a table when executor is full (CASSANDRA-13801)
  * Rely on the JVM to handle OutOfMemoryErrors (CASSANDRA-13006)
  * Grab refs during scrub/index redistribution/cleanup (CASSANDRA-13873)
 Merged from 2.1:
-=======
-2.1.20
  * Protect against overflow of local expiration time (CASSANDRA-14092)
->>>>>>> b2949439
  * More PEP8 compliance for cqlsh (CASSANDRA-14021)
  * RPM package spec: fix permissions for installed jars and config files (CASSANDRA-14181)
 
