<<<<<<< HEAD
3.0.13
 * Fix CONTAINS filtering for null collections (CASSANDRA-13246)
 * Applying: Use a unique metric reservoir per test run when using Cassandra-wide metrics residing in MBeans (CASSANDRA-13216)
 * Propagate row deletions in 2i tables on upgrade (CASSANDRA-13320)
 * Slice.isEmpty() returns false for some empty slices (CASSANDRA-13305)
 * Add formatted row output to assertEmpty in CQL Tester (CASSANDRA-13238)
Merged from 2.2:
=======
2.2.10
 * Don't anti-compact repaired data to avoid inconsistencies (CASSANDRA-13153)
>>>>>>> 06316df5
 * Wrong logger name in AnticompactionTask (CASSANDRA-13343)
 * Commitlog replay may fail if last mutation is within 4 bytes of end of segment (CASSANDRA-13282)
 * Fix queries updating multiple time the same list (CASSANDRA-13130)
 * Fix GRANT/REVOKE when keyspace isn't specified (CASSANDRA-13053)


3.0.12
 * Prevent data loss on upgrade 2.1 - 3.0 by adding component separator to LogRecord absolute path (CASSANDRA-13294)
 * Improve testing on macOS by eliminating sigar logging (CASSANDRA-13233)
 * Cqlsh copy-from should error out when csv contains invalid data for collections (CASSANDRA-13071)
 * Update c.yaml doc for offheap memtables (CASSANDRA-13179)
 * Faster StreamingHistogram (CASSANDRA-13038)
 * Legacy deserializer can create unexpected boundary range tombstones (CASSANDRA-13237)
 * Remove unnecessary assertion from AntiCompactionTest (CASSANDRA-13070)
 * Fix cqlsh COPY for dates before 1900 (CASSANDRA-13185)
Merged from 2.2:
 * Avoid race on receiver by starting streaming sender thread after sending init message (CASSANDRA-12886)
 * Fix "multiple versions of ant detected..." when running ant test (CASSANDRA-13232)
 * Coalescing strategy sleeps too much (CASSANDRA-13090)
 * Fix flaky LongLeveledCompactionStrategyTest (CASSANDRA-12202)
 * Fix failing COPY TO STDOUT (CASSANDRA-12497)
 * Fix ColumnCounter::countAll behaviour for reverse queries (CASSANDRA-13222)
 * Exceptions encountered calling getSeeds() breaks OTC thread (CASSANDRA-13018)
Merged from 2.1:
 * Remove unused repositories (CASSANDRA-13278)
 * Log stacktrace of uncaught exceptions (CASSANDRA-13108)


3.0.11
 * Use keyspace replication settings on system.size_estimates table (CASSANDRA-9639)
 * Add vm.max_map_count StartupCheck (CASSANDRA-13008)
 * Hint related logging should include the IP address of the destination in addition to 
   host ID (CASSANDRA-13205)
 * Reloading logback.xml does not work (CASSANDRA-13173)
 * Lightweight transactions temporarily fail after upgrade from 2.1 to 3.0 (CASSANDRA-13109)
 * Duplicate rows after upgrading from 2.1.16 to 3.0.10/3.9 (CASSANDRA-13125)
 * Fix UPDATE queries with empty IN restrictions (CASSANDRA-13152)
 * Abort or retry on failed hints delivery (CASSANDRA-13124)
 * Fix handling of partition with partition-level deletion plus
   live rows in sstabledump (CASSANDRA-13177)
 * Provide user workaround when system_schema.columns does not contain entries
   for a table that's in system_schema.tables (CASSANDRA-13180)
 * Dump threads when unit tests time out (CASSANDRA-13117)
 * Better error when modifying function permissions without explicit keyspace (CASSANDRA-12925)
 * Indexer is not correctly invoked when building indexes over sstables (CASSANDRA-13075)
 * Read repair is not blocking repair to finish in foreground repair (CASSANDRA-13115)
 * Stress daemon help is incorrect (CASSANDRA-12563)
 * Remove ALTER TYPE support (CASSANDRA-12443)
 * Fix assertion for certain legacy range tombstone pattern (CASSANDRA-12203)
 * Set javac encoding to utf-8 (CASSANDRA-11077)
 * Replace empty strings with null values if they cannot be converted (CASSANDRA-12794)
 * Fixed flacky SSTableRewriterTest: check file counts before calling validateCFS (CASSANDRA-12348)
 * Fix deserialization of 2.x DeletedCells (CASSANDRA-12620)
 * Add parent repair session id to anticompaction log message (CASSANDRA-12186)
 * Improve contention handling on failure to acquire MV lock for streaming and hints (CASSANDRA-12905)
 * Fix DELETE and UPDATE queries with empty IN restrictions (CASSANDRA-12829)
 * Mark MVs as built after successful bootstrap (CASSANDRA-12984)
 * Estimated TS drop-time histogram updated with Cell.NO_DELETION_TIME (CASSANDRA-13040)
 * Nodetool compactionstats fails with NullPointerException (CASSANDRA-13021)
 * Thread local pools never cleaned up (CASSANDRA-13033)
 * Set RPC_READY to false when draining or if a node is marked as shutdown (CASSANDRA-12781)
 * Make sure sstables only get committed when it's safe to discard commit log records (CASSANDRA-12956)
 * Reject default_time_to_live option when creating or altering MVs (CASSANDRA-12868)
 * Nodetool should use a more sane max heap size (CASSANDRA-12739)
 * LocalToken ensures token values are cloned on heap (CASSANDRA-12651)
 * AnticompactionRequestSerializer serializedSize is incorrect (CASSANDRA-12934)
 * Prevent reloading of logback.xml from UDF sandbox (CASSANDRA-12535)
 * Reenable HeapPool (CASSANDRA-12900)
Merged from 2.2:
 * Fix negative mean latency metric (CASSANDRA-12876)
 * Use only one file pointer when creating commitlog segments (CASSANDRA-12539)
 * Fix speculative retry bugs (CASSANDRA-13009)
 * Fix handling of nulls and unsets in IN conditions (CASSANDRA-12981)
 * Fix race causing infinite loop if Thrift server is stopped before it starts listening (CASSANDRA-12856)
 * CompactionTasks now correctly drops sstables out of compaction when not enough disk space is available (CASSANDRA-12979)
 * Remove support for non-JavaScript UDFs (CASSANDRA-12883)
 * Fix DynamicEndpointSnitch noop in multi-datacenter situations (CASSANDRA-13074)
 * cqlsh copy-from: encode column names to avoid primary key parsing errors (CASSANDRA-12909)
 * Temporarily fix bug that creates commit log when running offline tools (CASSANDRA-8616)
 * Reduce granuality of OpOrder.Group during index build (CASSANDRA-12796)
 * Test bind parameters and unset parameters in InsertUpdateIfConditionTest (CASSANDRA-12980)
 * Do not specify local address on outgoing connection when listen_on_broadcast_address is set (CASSANDRA-12673)
 * Use saved tokens when setting local tokens on StorageService.joinRing (CASSANDRA-12935)
 * cqlsh: fix DESC TYPES errors (CASSANDRA-12914)
 * Fix leak on skipped SSTables in sstableupgrade (CASSANDRA-12899)
 * Avoid blocking gossip during pending range calculation (CASSANDRA-12281)
Merged from 2.1:
 * Use portable stderr for java error in startup (CASSANDRA-13211)
 * Fix Thread Leak in OutboundTcpConnection (CASSANDRA-13204)
 * Coalescing strategy can enter infinite loop (CASSANDRA-13159)
 * Upgrade netty version to fix memory leak with client encryption (CASSANDRA-13114)
 * cqlsh copy-from: sort user type fields in csv (CASSANDRA-12959)



3.0.10
 * Disallow offheap_buffers memtable allocation (CASSANDRA-11039)
 * Fix CommitLogSegmentManagerTest (CASSANDRA-12283)
 * Pass root cause to CorruptBlockException when uncompression failed (CASSANDRA-12889)
 * Fix partition count log during compaction (CASSANDRA-12184)
 * Batch with multiple conditional updates for the same partition causes AssertionError (CASSANDRA-12867)
 * Make AbstractReplicationStrategy extendable from outside its package (CASSANDRA-12788)
 * Fix CommitLogTest.testDeleteIfNotDirty (CASSANDRA-12854)
 * Don't tell users to turn off consistent rangemovements during rebuild. (CASSANDRA-12296)
 * Avoid deadlock due to materialized view lock contention (CASSANDRA-12689)
 * Fix for KeyCacheCqlTest flakiness (CASSANDRA-12801)
 * Include SSTable filename in compacting large row message (CASSANDRA-12384)
 * Fix potential socket leak (CASSANDRA-12329, CASSANDRA-12330)
 * Fix ViewTest.testCompaction (CASSANDRA-12789)
 * Improve avg aggregate functions (CASSANDRA-12417)
 * Preserve quoted reserved keyword column names in MV creation (CASSANDRA-11803)
 * nodetool stopdaemon errors out (CASSANDRA-12646)
 * Split materialized view mutations on build to prevent OOM (CASSANDRA-12268)
 * mx4j does not work in 3.0.8 (CASSANDRA-12274)
 * Abort cqlsh copy-from in case of no answer after prolonged period of time (CASSANDRA-12740)
 * Avoid sstable corrupt exception due to dropped static column (CASSANDRA-12582)
 * Make stress use client mode to avoid checking commit log size on startup (CASSANDRA-12478)
 * Fix exceptions with new vnode allocation (CASSANDRA-12715)
 * Unify drain and shutdown processes (CASSANDRA-12509)
 * Fix NPE in ComponentOfSlice.isEQ() (CASSANDRA-12706)
 * Fix failure in LogTransactionTest (CASSANDRA-12632)
 * Fix potentially incomplete non-frozen UDT values when querying with the
   full primary key specified (CASSANDRA-12605)
 * Skip writing MV mutations to commitlog on mutation.applyUnsafe() (CASSANDRA-11670)
 * Establish consistent distinction between non-existing partition and NULL value for LWTs on static columns (CASSANDRA-12060)
 * Extend ColumnIdentifier.internedInstances key to include the type that generated the byte buffer (CASSANDRA-12516)
 * Backport CASSANDRA-10756 (race condition in NativeTransportService shutdown) (CASSANDRA-12472)
 * If CF has no clustering columns, any row cache is full partition cache (CASSANDRA-12499)
 * Correct log message for statistics of offheap memtable flush (CASSANDRA-12776)
 * Explicitly set locale for string validation (CASSANDRA-12541,CASSANDRA-12542,CASSANDRA-12543,CASSANDRA-12545)
Merged from 2.2:
 * Fix purgeability of tombstones with max timestamp (CASSANDRA-12792)
 * Fail repair if participant dies during sync or anticompaction (CASSANDRA-12901)
 * cqlsh COPY: unprotected pk values before converting them if not using prepared statements (CASSANDRA-12863)
 * Fix Util.spinAssertEquals (CASSANDRA-12283)
 * Fix potential NPE for compactionstats (CASSANDRA-12462)
 * Prepare legacy authenticate statement if credentials table initialised after node startup (CASSANDRA-12813)
 * Change cassandra.wait_for_tracing_events_timeout_secs default to 0 (CASSANDRA-12754)
 * Clean up permissions when a UDA is dropped (CASSANDRA-12720)
 * Limit colUpdateTimeDelta histogram updates to reasonable deltas (CASSANDRA-11117)
 * Fix leak errors and execution rejected exceptions when draining (CASSANDRA-12457)
 * Fix merkle tree depth calculation (CASSANDRA-12580)
 * Make Collections deserialization more robust (CASSANDRA-12618)
 * Better handle invalid system roles table (CASSANDRA-12700)
 * Fix exceptions when enabling gossip on nodes that haven't joined the ring (CASSANDRA-12253)
 * Fix authentication problem when invoking cqlsh copy from a SOURCE command (CASSANDRA-12642)
 * Decrement pending range calculator jobs counter in finally block
  (CASSANDRA-12554)
 * Split consistent range movement flag correction (CASSANDRA-12786)
Merged from 2.1:
 * Add system property to set the max number of native transport requests in queue (CASSANDRA-11363)
 * Don't skip sstables based on maxLocalDeletionTime (CASSANDRA-12765)


3.0.9
 * Handle composite prefixes with final EOC=0 as in 2.x and refactor LegacyLayout.decodeBound (CASSANDRA-12423)
 * Fix paging for 2.x to 3.x upgrades (CASSANDRA-11195)
 * select_distinct_with_deletions_test failing on non-vnode environments (CASSANDRA-11126)
 * Stack Overflow returned to queries while upgrading (CASSANDRA-12527)
 * Fix legacy regex for temporary files from 2.2 (CASSANDRA-12565)
 * Add option to state current gc_grace_seconds to tools/bin/sstablemetadata (CASSANDRA-12208)
 * Fix file system race condition that may cause LogAwareFileLister to fail to classify files (CASSANDRA-11889)
 * Fix file handle leaks due to simultaneous compaction/repair and
   listing snapshots, calculating snapshot sizes, or making schema
   changes (CASSANDRA-11594)
 * Fix nodetool repair exits with 0 for some errors (CASSANDRA-12508)
 * Do not shut down BatchlogManager twice during drain (CASSANDRA-12504)
 * Disk failure policy should not be invoked on out of space (CASSANDRA-12385)
 * Calculate last compacted key on startup (CASSANDRA-6216)
 * Add schema to snapshot manifest, add USING TIMESTAMP clause to ALTER TABLE statements (CASSANDRA-7190)
 * Fix clean interval not sent to commit log for empty memtable flush (CASSANDRA-12436)
 * Fix potential resource leak in RMIServerSocketFactoryImpl (CASSANDRA-12331)
 * Backport CASSANDRA-12002 (CASSANDRA-12177)
 * Make sure compaction stats are updated when compaction is interrupted (CASSANDRA-12100)
 * Fix potential bad messaging service message for paged range reads
   within mixed-version 3.x clusters (CASSANDRA-12249)
 * Change commitlog and sstables to track dirty and clean intervals (CASSANDRA-11828)
 * NullPointerException during compaction on table with static columns (CASSANDRA-12336)
 * Fixed ConcurrentModificationException when reading metrics in GraphiteReporter (CASSANDRA-11823)
 * Fix upgrade of super columns on thrift (CASSANDRA-12335)
 * Fixed flacky BlacklistingCompactionsTest, switched to fixed size types and increased corruption size (CASSANDRA-12359)
 * Rerun ReplicationAwareTokenAllocatorTest on failure to avoid flakiness (CASSANDRA-12277)
 * Exception when computing read-repair for range tombstones (CASSANDRA-12263)
 * Lost counter writes in compact table and static columns (CASSANDRA-12219)
 * AssertionError with MVs on updating a row that isn't indexed due to a null value (CASSANDRA-12247)
 * Disable RR and speculative retry with EACH_QUORUM reads (CASSANDRA-11980)
 * Add option to override compaction space check (CASSANDRA-12180)
 * Faster startup by only scanning each directory for temporary files once (CASSANDRA-12114)
 * Respond with v1/v2 protocol header when responding to driver that attempts
   to connect with too low of a protocol version (CASSANDRA-11464)
 * NullPointerExpception when reading/compacting table (CASSANDRA-11988)
 * Fix problem with undeleteable rows on upgrade to new sstable format (CASSANDRA-12144)
 * Fix paging logic for deleted partitions with static columns (CASSANDRA-12107)
 * Wait until the message is being send to decide which serializer must be used (CASSANDRA-11393)
 * Fix migration of static thrift column names with non-text comparators (CASSANDRA-12147)
 * Fix upgrading sparse tables that are incorrectly marked as dense (CASSANDRA-11315)
 * Fix reverse queries ignoring range tombstones (CASSANDRA-11733)
 * Avoid potential race when rebuilding CFMetaData (CASSANDRA-12098)
 * Avoid missing sstables when getting the canonical sstables (CASSANDRA-11996)
 * Always select the live sstables when getting sstables in bounds (CASSANDRA-11944)
 * Fix column ordering of results with static columns for Thrift requests in
   a mixed 2.x/3.x cluster, also fix potential non-resolved duplication of
   those static columns in query results (CASSANDRA-12123)
 * Avoid digest mismatch with empty but static rows (CASSANDRA-12090)
 * Fix EOF exception when altering column type (CASSANDRA-11820)
 * Fix JsonTransformer output of partition with deletion info (CASSANDRA-12418)
 * Fix NPE in SSTableLoader when specifying partial directory path (CASSANDRA-12609)
Merged from 2.2:
 * Add local address entry in PropertyFileSnitch (CASSANDRA-11332)
 * cqlshlib tests: increase default execute timeout (CASSANDRA-12481)
 * Forward writes to replacement node when replace_address != broadcast_address (CASSANDRA-8523)
 * Enable repair -pr and -local together (fix regression of CASSANDRA-7450) (CASSANDRA-12522)
 * Fail repair on non-existing table (CASSANDRA-12279)
 * cqlsh copy: fix missing counter values (CASSANDRA-12476)
 * Move migration tasks to non-periodic queue, assure flush executor shutdown after non-periodic executor (CASSANDRA-12251)
 * cqlsh copy: fixed possible race in initializing feeding thread (CASSANDRA-11701)
 * Only set broadcast_rpc_address on Ec2MultiRegionSnitch if it's not set (CASSANDRA-11357)
 * Update StorageProxy range metrics for timeouts, failures and unavailables (CASSANDRA-9507)
 * Add Sigar to classes included in clientutil.jar (CASSANDRA-11635)
 * Add decay to histograms and timers used for metrics (CASSANDRA-11752)
 * Fix hanging stream session (CASSANDRA-10992)
 * Fix INSERT JSON, fromJson() support of smallint, tinyint types (CASSANDRA-12371)
 * Restore JVM metric export for metric reporters (CASSANDRA-12312)
 * Release sstables of failed stream sessions only when outgoing transfers are finished (CASSANDRA-11345)
 * Wait for tracing events before returning response and query at same consistency level client side (CASSANDRA-11465)
 * cqlsh copyutil should get host metadata by connected address (CASSANDRA-11979)
 * Fixed cqlshlib.test.remove_test_db (CASSANDRA-12214)
 * Synchronize ThriftServer::stop() (CASSANDRA-12105)
 * Use dedicated thread for JMX notifications (CASSANDRA-12146)
 * Improve streaming synchronization and fault tolerance (CASSANDRA-11414)
 * MemoryUtil.getShort() should return an unsigned short also for architectures not supporting unaligned memory accesses (CASSANDRA-11973)
Merged from 2.1:
 * Fix queries with empty ByteBuffer values in clustering column restrictions (CASSANDRA-12127)
 * Disable passing control to post-flush after flush failure to prevent data loss (CASSANDRA-11828)
 * Allow STCS-in-L0 compactions to reduce scope with LCS (CASSANDRA-12040)
 * cannot use cql since upgrading python to 2.7.11+ (CASSANDRA-11850)
 * Fix filtering on clustering columns when 2i is used (CASSANDRA-11907)


3.0.8
 * Fix potential race in schema during new table creation (CASSANDRA-12083)
 * cqlsh: fix error handling in rare COPY FROM failure scenario (CASSANDRA-12070)
 * Disable autocompaction during drain (CASSANDRA-11878)
 * Add a metrics timer to MemtablePool and use it to track time spent blocked on memory in MemtableAllocator (CASSANDRA-11327)
 * Fix upgrading schema with super columns with non-text subcomparators (CASSANDRA-12023)
 * Add TimeWindowCompactionStrategy (CASSANDRA-9666)
Merged from 2.2:
 * Allow nodetool info to run with readonly JMX access (CASSANDRA-11755)
 * Validate bloom_filter_fp_chance against lowest supported
   value when the table is created (CASSANDRA-11920)
 * Don't send erroneous NEW_NODE notifications on restart (CASSANDRA-11038)
 * StorageService shutdown hook should use a volatile variable (CASSANDRA-11984)
Merged from 2.1:
 * Avoid stalling paxos when the paxos state expires (CASSANDRA-12043)
 * Remove finished incoming streaming connections from MessagingService (CASSANDRA-11854)
 * Don't try to get sstables for non-repairing column families (CASSANDRA-12077)
 * Avoid marking too many sstables as repaired (CASSANDRA-11696)
 * Prevent select statements with clustering key > 64k (CASSANDRA-11882)
 * Fix clock skew corrupting other nodes with paxos (CASSANDRA-11991)
 * Remove distinction between non-existing static columns and existing but null in LWTs (CASSANDRA-9842)
 * Cache local ranges when calculating repair neighbors (CASSANDRA-11934)
 * Allow LWT operation on static column with only partition keys (CASSANDRA-10532)
 * Create interval tree over canonical sstables to avoid missing sstables during streaming (CASSANDRA-11886)
 * cqlsh COPY FROM: shutdown parent cluster after forking, to avoid corrupting SSL connections (CASSANDRA-11749)


3.0.7
 * Fix legacy serialization of Thrift-generated non-compound range tombstones
   when communicating with 2.x nodes (CASSANDRA-11930)
 * Fix Directories instantiations where CFS.initialDirectories should be used (CASSANDRA-11849)
 * Avoid referencing DatabaseDescriptor in AbstractType (CASSANDRA-11912)
 * Fix sstables not being protected from removal during index build (CASSANDRA-11905)
 * cqlsh: Suppress stack trace from Read/WriteFailures (CASSANDRA-11032)
 * Remove unneeded code to repair index summaries that have
   been improperly down-sampled (CASSANDRA-11127)
 * Avoid WriteTimeoutExceptions during commit log replay due to materialized
   view lock contention (CASSANDRA-11891)
 * Prevent OOM failures on SSTable corruption, improve tests for corruption detection (CASSANDRA-9530)
 * Use CFS.initialDirectories when clearing snapshots (CASSANDRA-11705)
 * Allow compaction strategies to disable early open (CASSANDRA-11754)
 * Refactor Materialized View code (CASSANDRA-11475)
 * Update Java Driver (CASSANDRA-11615)
Merged from 2.2:
 * Persist local metadata earlier in startup sequence (CASSANDRA-11742)
 * Run CommitLog tests with different compression settings (CASSANDRA-9039)
 * cqlsh: fix tab completion for case-sensitive identifiers (CASSANDRA-11664)
 * Avoid showing estimated key as -1 in tablestats (CASSANDRA-11587)
 * Fix possible race condition in CommitLog.recover (CASSANDRA-11743)
 * Enable client encryption in sstableloader with cli options (CASSANDRA-11708)
 * Possible memory leak in NIODataInputStream (CASSANDRA-11867)
 * Add seconds to cqlsh tracing session duration (CASSANDRA-11753)
 * Prohibit Reversed Counter type as part of the PK (CASSANDRA-9395)
Merged from 2.1:
 * cqlsh: apply current keyspace to source command (CASSANDRA-11152)
 * Backport CASSANDRA-11578 (CASSANDRA-11750)
 * Clear out parent repair session if repair coordinator dies (CASSANDRA-11824)
 * Set default streaming_socket_timeout_in_ms to 24 hours (CASSANDRA-11840)
 * Do not consider local node a valid source during replace (CASSANDRA-11848)
 * Add message dropped tasks to nodetool netstats (CASSANDRA-11855)
 * Avoid holding SSTableReaders for duration of incremental repair (CASSANDRA-11739)


3.0.6
 * Disallow creating view with a static column (CASSANDRA-11602)
 * Reduce the amount of object allocations caused by the getFunctions methods (CASSANDRA-11593)
 * Potential error replaying commitlog with smallint/tinyint/date/time types (CASSANDRA-11618)
 * Fix queries with filtering on counter columns (CASSANDRA-11629)
 * Improve tombstone printing in sstabledump (CASSANDRA-11655)
 * Fix paging for range queries where all clustering columns are specified (CASSANDRA-11669)
 * Don't require HEAP_NEW_SIZE to be set when using G1 (CASSANDRA-11600)
 * Fix sstabledump not showing cells after tombstone marker (CASSANDRA-11654)
 * Ignore all LocalStrategy keyspaces for streaming and other related
   operations (CASSANDRA-11627)
 * Ensure columnfilter covers indexed columns for thrift 2i queries (CASSANDRA-11523)
 * Only open one sstable scanner per sstable (CASSANDRA-11412)
 * Option to specify ProtocolVersion in cassandra-stress (CASSANDRA-11410)
 * ArithmeticException in avgFunctionForDecimal (CASSANDRA-11485)
 * LogAwareFileLister should only use OLD sstable files in current folder to determine disk consistency (CASSANDRA-11470)
 * Notify indexers of expired rows during compaction (CASSANDRA-11329)
 * Properly respond with ProtocolError when a v1/v2 native protocol
   header is received (CASSANDRA-11464)
 * Validate that num_tokens and initial_token are consistent with one another (CASSANDRA-10120)
Merged from 2.2:
 * Fix commit log replay after out-of-order flush completion (CASSANDRA-9669)
 * cqlsh: correctly handle non-ascii chars in error messages (CASSANDRA-11626)
 * Exit JVM if JMX server fails to startup (CASSANDRA-11540)
 * Produce a heap dump when exiting on OOM (CASSANDRA-9861)
 * Restore ability to filter on clustering columns when using a 2i (CASSANDRA-11510)
 * JSON datetime formatting needs timezone (CASSANDRA-11137)
 * Fix is_dense recalculation for Thrift-updated tables (CASSANDRA-11502)
 * Remove unnescessary file existence check during anticompaction (CASSANDRA-11660)
 * Add missing files to debian packages (CASSANDRA-11642)
 * Avoid calling Iterables::concat in loops during ModificationStatement::getFunctions (CASSANDRA-11621)
 * cqlsh: COPY FROM should use regular inserts for single statement batches and
   report errors correctly if workers processes crash on initialization (CASSANDRA-11474)
 * Always close cluster with connection in CqlRecordWriter (CASSANDRA-11553)
 * Allow only DISTINCT queries with partition keys restrictions (CASSANDRA-11339)
 * CqlConfigHelper no longer requires both a keystore and truststore to work (CASSANDRA-11532)
 * Make deprecated repair methods backward-compatible with previous notification service (CASSANDRA-11430)
 * IncomingStreamingConnection version check message wrong (CASSANDRA-11462)
Merged from 2.1:
 * Support mlockall on IBM POWER arch (CASSANDRA-11576)
 * Add option to disable use of severity in DynamicEndpointSnitch (CASSANDRA-11737)
 * cqlsh COPY FROM fails for null values with non-prepared statements (CASSANDRA-11631)
 * Make cython optional in pylib/setup.py (CASSANDRA-11630)
 * Change order of directory searching for cassandra.in.sh to favor local one (CASSANDRA-11628)
 * cqlsh COPY FROM fails with []{} chars in UDT/tuple fields/values (CASSANDRA-11633)
 * clqsh: COPY FROM throws TypeError with Cython extensions enabled (CASSANDRA-11574)
 * cqlsh: COPY FROM ignores NULL values in conversion (CASSANDRA-11549)
 * Validate levels when building LeveledScanner to avoid overlaps with orphaned sstables (CASSANDRA-9935)


3.0.5
 * Fix rare NPE on schema upgrade from 2.x to 3.x (CASSANDRA-10943)
 * Improve backoff policy for cqlsh COPY FROM (CASSANDRA-11320)
 * Improve IF NOT EXISTS check in CREATE INDEX (CASSANDRA-11131)
 * Upgrade ohc to 0.4.3
 * Enable SO_REUSEADDR for JMX RMI server sockets (CASSANDRA-11093)
 * Allocate merkletrees with the correct size (CASSANDRA-11390)
 * Support streaming pre-3.0 sstables (CASSANDRA-10990)
 * Add backpressure to compressed commit log (CASSANDRA-10971)
 * SSTableExport supports secondary index tables (CASSANDRA-11330)
 * Fix sstabledump to include missing info in debug output (CASSANDRA-11321)
 * Establish and implement canonical bulk reading workload(s) (CASSANDRA-10331)
 * Fix paging for IN queries on tables without clustering columns (CASSANDRA-11208)
 * Remove recursive call from CompositesSearcher (CASSANDRA-11304)
 * Fix filtering on non-primary key columns for queries without index (CASSANDRA-6377)
 * Fix sstableloader fail when using materialized view (CASSANDRA-11275)
Merged from 2.2:
 * DatabaseDescriptor should log stacktrace in case of Eception during seed provider creation (CASSANDRA-11312)
 * Use canonical path for directory in SSTable descriptor (CASSANDRA-10587)
 * Add cassandra-stress keystore option (CASSANDRA-9325)
 * Dont mark sstables as repairing with sub range repairs (CASSANDRA-11451)
 * Notify when sstables change after cancelling compaction (CASSANDRA-11373)
 * cqlsh: COPY FROM should check that explicit column names are valid (CASSANDRA-11333)
 * Add -Dcassandra.start_gossip startup option (CASSANDRA-10809)
 * Fix UTF8Validator.validate() for modified UTF-8 (CASSANDRA-10748)
 * Clarify that now() function is calculated on the coordinator node in CQL documentation (CASSANDRA-10900)
 * Fix bloom filter sizing with LCS (CASSANDRA-11344)
 * (cqlsh) Fix error when result is 0 rows with EXPAND ON (CASSANDRA-11092)
 * Add missing newline at end of bin/cqlsh (CASSANDRA-11325)
 * Fix AE in nodetool cfstats (backport CASSANDRA-10859) (CASSANDRA-11297)
 * Unresolved hostname leads to replace being ignored (CASSANDRA-11210)
 * Only log yaml config once, at startup (CASSANDRA-11217)
 * Reference leak with parallel repairs on the same table (CASSANDRA-11215)
Merged from 2.1:
 * Add a -j parameter to scrub/cleanup/upgradesstables to state how
   many threads to use (CASSANDRA-11179)
 * Backport CASSANDRA-10679 (CASSANDRA-9598)
 * InvalidateKeys should have a weak ref to key cache (CASSANDRA-11176)
 * COPY FROM on large datasets: fix progress report and debug performance (CASSANDRA-11053)

3.0.4
 * Preserve order for preferred SSL cipher suites (CASSANDRA-11164)
 * MV should only query complex columns included in the view (CASSANDRA-11069)
 * Failed aggregate creation breaks server permanently (CASSANDRA-11064)
 * Add sstabledump tool (CASSANDRA-7464)
 * Introduce backpressure for hints (CASSANDRA-10972)
 * Fix ClusteringPrefix not being able to read tombstone range boundaries (CASSANDRA-11158)
 * Prevent logging in sandboxed state (CASSANDRA-11033)
 * Disallow drop/alter operations of UDTs used by UDAs (CASSANDRA-10721)
 * Add query time validation method on Index (CASSANDRA-11043)
 * Avoid potential AssertionError in mixed version cluster (CASSANDRA-11128)
 * Properly handle hinted handoff after topology changes (CASSANDRA-5902)
 * AssertionError when listing sstable files on inconsistent disk state (CASSANDRA-11156)
 * Fix wrong rack counting and invalid conditions check for TokenAllocation
   (CASSANDRA-11139)
 * Avoid creating empty hint files (CASSANDRA-11090)
 * Fix leak detection strong reference loop using weak reference (CASSANDRA-11120)
 * Configurie BatchlogManager to stop delayed tasks on shutdown (CASSANDRA-11062)
 * Hadoop integration is incompatible with Cassandra Driver 3.0.0 (CASSANDRA-11001)
 * Add dropped_columns to the list of schema table so it gets handled
   properly (CASSANDRA-11050)
 * Fix NPE when using forceRepairRangeAsync without DC (CASSANDRA-11239)
Merged from 2.2:
 * Range.compareTo() violates the contract of Comparable (CASSANDRA-11216)
 * Avoid NPE when serializing ErrorMessage with null message (CASSANDRA-11167)
 * Replacing an aggregate with a new version doesn't reset INITCOND (CASSANDRA-10840)
 * (cqlsh) cqlsh cannot be called through symlink (CASSANDRA-11037)
 * fix ohc and java-driver pom dependencies in build.xml (CASSANDRA-10793)
 * Protect from keyspace dropped during repair (CASSANDRA-11065)
 * Handle adding fields to a UDT in SELECT JSON and toJson() (CASSANDRA-11146)
 * Better error message for cleanup (CASSANDRA-10991)
 * cqlsh pg-style-strings broken if line ends with ';' (CASSANDRA-11123)
 * Always persist upsampled index summaries (CASSANDRA-10512)
 * (cqlsh) Fix inconsistent auto-complete (CASSANDRA-10733)
 * Make SELECT JSON and toJson() threadsafe (CASSANDRA-11048)
 * Fix SELECT on tuple relations for mixed ASC/DESC clustering order (CASSANDRA-7281)
 * Use cloned TokenMetadata in size estimates to avoid race against membership check
   (CASSANDRA-10736)
 * (cqlsh) Support utf-8/cp65001 encoding on Windows (CASSANDRA-11030)
 * Fix paging on DISTINCT queries repeats result when first row in partition changes
   (CASSANDRA-10010)
 * cqlsh: change default encoding to UTF-8 (CASSANDRA-11124)
Merged from 2.1:
 * Checking if an unlogged batch is local is inefficient (CASSANDRA-11529)
 * Fix out-of-space error treatment in memtable flushing (CASSANDRA-11448).
 * Don't do defragmentation if reading from repaired sstables (CASSANDRA-10342)
 * Fix streaming_socket_timeout_in_ms not enforced (CASSANDRA-11286)
 * Avoid dropping message too quickly due to missing unit conversion (CASSANDRA-11302)
 * Don't remove FailureDetector history on removeEndpoint (CASSANDRA-10371)
 * Only notify if repair status changed (CASSANDRA-11172)
 * Use logback setting for 'cassandra -v' command (CASSANDRA-10767)
 * Fix sstableloader to unthrottle streaming by default (CASSANDRA-9714)
 * Fix incorrect warning in 'nodetool status' (CASSANDRA-10176)
 * Properly release sstable ref when doing offline scrub (CASSANDRA-10697)
 * Improve nodetool status performance for large cluster (CASSANDRA-7238)
 * Gossiper#isEnabled is not thread safe (CASSANDRA-11116)
 * Avoid major compaction mixing repaired and unrepaired sstables in DTCS (CASSANDRA-11113)
 * Make it clear what DTCS timestamp_resolution is used for (CASSANDRA-11041)
 * (cqlsh) Support timezone conversion using pytz (CASSANDRA-10397)
 * (cqlsh) Display milliseconds when datetime overflows (CASSANDRA-10625)


3.0.3
 * Remove double initialization of newly added tables (CASSANDRA-11027)
 * Filter keys searcher results by target range (CASSANDRA-11104)
 * Fix deserialization of legacy read commands (CASSANDRA-11087)
 * Fix incorrect computation of deletion time in sstable metadata (CASSANDRA-11102)
 * Avoid memory leak when collecting sstable metadata (CASSANDRA-11026)
 * Mutations do not block for completion under view lock contention (CASSANDRA-10779)
 * Invalidate legacy schema tables when unloading them (CASSANDRA-11071)
 * (cqlsh) handle INSERT and UPDATE statements with LWT conditions correctly
   (CASSANDRA-11003)
 * Fix DISTINCT queries in mixed version clusters (CASSANDRA-10762)
 * Migrate build status for indexes along with legacy schema (CASSANDRA-11046)
 * Ensure SSTables for legacy KEYS indexes can be read (CASSANDRA-11045)
 * Added support for IBM zSystems architecture (CASSANDRA-11054)
 * Update CQL documentation (CASSANDRA-10899)
 * Check the column name, not cell name, for dropped columns when reading
   legacy sstables (CASSANDRA-11018)
 * Don't attempt to index clustering values of static rows (CASSANDRA-11021)
 * Remove checksum files after replaying hints (CASSANDRA-10947)
 * Support passing base table metadata to custom 2i validation (CASSANDRA-10924)
 * Ensure stale index entries are purged during reads (CASSANDRA-11013)
 * Fix AssertionError when removing from list using UPDATE (CASSANDRA-10954)
 * Fix UnsupportedOperationException when reading old sstable with range
   tombstone (CASSANDRA-10743)
 * MV should use the maximum timestamp of the primary key (CASSANDRA-10910)
 * Fix potential assertion error during compaction (CASSANDRA-10944)
 * Fix counting of received sstables in streaming (CASSANDRA-10949)
 * Implement hints compression (CASSANDRA-9428)
 * Fix potential assertion error when reading static columns (CASSANDRA-10903)
 * Avoid NoSuchElementException when executing empty batch (CASSANDRA-10711)
 * Avoid building PartitionUpdate in toString (CASSANDRA-10897)
 * Reduce heap spent when receiving many SSTables (CASSANDRA-10797)
 * Add back support for 3rd party auth providers to bulk loader (CASSANDRA-10873)
 * Eliminate the dependency on jgrapht for UDT resolution (CASSANDRA-10653)
 * (Hadoop) Close Clusters and Sessions in Hadoop Input/Output classes (CASSANDRA-10837)
 * Fix sstableloader not working with upper case keyspace name (CASSANDRA-10806)
Merged from 2.2:
 * maxPurgeableTimestamp needs to check memtables too (CASSANDRA-9949)
 * Apply change to compaction throughput in real time (CASSANDRA-10025)
 * Fix potential NPE on ORDER BY queries with IN (CASSANDRA-10955)
 * Start L0 STCS-compactions even if there is a L0 -> L1 compaction
   going (CASSANDRA-10979)
 * Make UUID LSB unique per process (CASSANDRA-7925)
 * Avoid NPE when performing sstable tasks (scrub etc.) (CASSANDRA-10980)
 * Make sure client gets tombstone overwhelmed warning (CASSANDRA-9465)
 * Fix error streaming section more than 2GB (CASSANDRA-10961)
 * (cqlsh) Also apply --connect-timeout to control connection
   timeout (CASSANDRA-10959)
 * Histogram buckets exposed in jmx are sorted incorrectly (CASSANDRA-10975)
 * Enable GC logging by default (CASSANDRA-10140)
 * Optimize pending range computation (CASSANDRA-9258)
 * Skip commit log and saved cache directories in SSTable version startup check (CASSANDRA-10902)
 * drop/alter user should be case sensitive (CASSANDRA-10817)
 * jemalloc detection fails due to quoting issues in regexv (CASSANDRA-10946)
 * (cqlsh) show correct column names for empty result sets (CASSANDRA-9813)
 * Add new types to Stress (CASSANDRA-9556)
 * Add property to allow listening on broadcast interface (CASSANDRA-9748)
 * Fix regression in split size on CqlInputFormat (CASSANDRA-10835)
 * Better handling of SSL connection errors inter-node (CASSANDRA-10816)
 * Disable reloading of GossipingPropertyFileSnitch (CASSANDRA-9474)
 * Verify tables in pseudo-system keyspaces at startup (CASSANDRA-10761)
 * (cqlsh) encode input correctly when saving history
Merged from 2.1:
 * test_bulk_round_trip_blogposts is failing occasionally (CASSANDRA-10938)
 * Fix isJoined return true only after becoming cluster member (CASANDRA-11007)
 * Fix bad gossip generation seen in long-running clusters (CASSANDRA-10969)
 * Avoid NPE when incremental repair fails (CASSANDRA-10909)
 * Unmark sstables compacting once they are done in cleanup/scrub/upgradesstables (CASSANDRA-10829)
 * Allow simultaneous bootstrapping with strict consistency when no vnodes are used (CASSANDRA-11005)
 * Log a message when major compaction does not result in a single file (CASSANDRA-10847)
 * (cqlsh) fix cqlsh_copy_tests when vnodes are disabled (CASSANDRA-10997)
 * (cqlsh) Add request timeout option to cqlsh (CASSANDRA-10686)
 * Avoid AssertionError while submitting hint with LWT (CASSANDRA-10477)
 * If CompactionMetadata is not in stats file, use index summary instead (CASSANDRA-10676)
 * Retry sending gossip syn multiple times during shadow round (CASSANDRA-8072)
 * Fix pending range calculation during moves (CASSANDRA-10887)
 * Sane default (200Mbps) for inter-DC streaming througput (CASSANDRA-8708)
 * Match cassandra-loader options in COPY FROM (CASSANDRA-9303)
 * Fix binding to any address in CqlBulkRecordWriter (CASSANDRA-9309)
 * cqlsh fails to decode utf-8 characters for text typed columns (CASSANDRA-10875)
 * Log error when stream session fails (CASSANDRA-9294)
 * Fix bugs in commit log archiving startup behavior (CASSANDRA-10593)
 * (cqlsh) further optimise COPY FROM (CASSANDRA-9302)
 * Allow CREATE TABLE WITH ID (CASSANDRA-9179)
 * Make Stress compiles within eclipse (CASSANDRA-10807)
 * Cassandra Daemon should print JVM arguments (CASSANDRA-10764)
 * Allow cancellation of index summary redistribution (CASSANDRA-8805)


3.0.2
 * Fix upgrade data loss due to range tombstone deleting more data than then should
   (CASSANDRA-10822)


3.0.1
 * Avoid MV race during node decommission (CASSANDRA-10674)
 * Disable reloading of GossipingPropertyFileSnitch (CASSANDRA-9474)
 * Handle single-column deletions correction in materialized views
   when the column is part of the view primary key (CASSANDRA-10796)
 * Fix issue with datadir migration on upgrade (CASSANDRA-10788)
 * Fix bug with range tombstones on reverse queries and test coverage for
   AbstractBTreePartition (CASSANDRA-10059)
 * Remove 64k limit on collection elements (CASSANDRA-10374)
 * Remove unclear Indexer.indexes() method (CASSANDRA-10690)
 * Fix NPE on stream read error (CASSANDRA-10771)
 * Normalize cqlsh DESC output (CASSANDRA-10431)
 * Rejects partition range deletions when columns are specified (CASSANDRA-10739)
 * Fix error when saving cached key for old format sstable (CASSANDRA-10778)
 * Invalidate prepared statements on DROP INDEX (CASSANDRA-10758)
 * Fix SELECT statement with IN restrictions on partition key,
   ORDER BY and LIMIT (CASSANDRA-10729)
 * Improve stress performance over 1k threads (CASSANDRA-7217)
 * Wait for migration responses to complete before bootstrapping (CASSANDRA-10731)
 * Unable to create a function with argument of type Inet (CASSANDRA-10741)
 * Fix backward incompatibiliy in CqlInputFormat (CASSANDRA-10717)
 * Correctly preserve deletion info on updated rows when notifying indexers
   of single-row deletions (CASSANDRA-10694)
 * Notify indexers of partition delete during cleanup (CASSANDRA-10685)
 * Keep the file open in trySkipCache (CASSANDRA-10669)
 * Updated trigger example (CASSANDRA-10257)
Merged from 2.2:
 * Verify tables in pseudo-system keyspaces at startup (CASSANDRA-10761)
 * Fix IllegalArgumentException in DataOutputBuffer.reallocate for large buffers (CASSANDRA-10592)
 * Show CQL help in cqlsh in web browser (CASSANDRA-7225)
 * Serialize on disk the proper SSTable compression ratio (CASSANDRA-10775)
 * Reject index queries while the index is building (CASSANDRA-8505)
 * CQL.textile syntax incorrectly includes optional keyspace for aggregate SFUNC and FINALFUNC (CASSANDRA-10747)
 * Fix JSON update with prepared statements (CASSANDRA-10631)
 * Don't do anticompaction after subrange repair (CASSANDRA-10422)
 * Fix SimpleDateType type compatibility (CASSANDRA-10027)
 * (Hadoop) fix splits calculation (CASSANDRA-10640)
 * (Hadoop) ensure that Cluster instances are always closed (CASSANDRA-10058)
Merged from 2.1:
 * Fix Stress profile parsing on Windows (CASSANDRA-10808)
 * Fix incremental repair hang when replica is down (CASSANDRA-10288)
 * Optimize the way we check if a token is repaired in anticompaction (CASSANDRA-10768)
 * Add proper error handling to stream receiver (CASSANDRA-10774)
 * Warn or fail when changing cluster topology live (CASSANDRA-10243)
 * Status command in debian/ubuntu init script doesn't work (CASSANDRA-10213)
 * Some DROP ... IF EXISTS incorrectly result in exceptions on non-existing KS (CASSANDRA-10658)
 * DeletionTime.compareTo wrong in rare cases (CASSANDRA-10749)
 * Force encoding when computing statement ids (CASSANDRA-10755)
 * Properly reject counters as map keys (CASSANDRA-10760)
 * Fix the sstable-needs-cleanup check (CASSANDRA-10740)
 * (cqlsh) Print column names before COPY operation (CASSANDRA-8935)
 * Fix CompressedInputStream for proper cleanup (CASSANDRA-10012)
 * (cqlsh) Support counters in COPY commands (CASSANDRA-9043)
 * Try next replica if not possible to connect to primary replica on
   ColumnFamilyRecordReader (CASSANDRA-2388)
 * Limit window size in DTCS (CASSANDRA-10280)
 * sstableloader does not use MAX_HEAP_SIZE env parameter (CASSANDRA-10188)
 * (cqlsh) Improve COPY TO performance and error handling (CASSANDRA-9304)
 * Create compression chunk for sending file only (CASSANDRA-10680)
 * Forbid compact clustering column type changes in ALTER TABLE (CASSANDRA-8879)
 * Reject incremental repair with subrange repair (CASSANDRA-10422)
 * Add a nodetool command to refresh size_estimates (CASSANDRA-9579)
 * Invalidate cache after stream receive task is completed (CASSANDRA-10341)
 * Reject counter writes in CQLSSTableWriter (CASSANDRA-10258)
 * Remove superfluous COUNTER_MUTATION stage mapping (CASSANDRA-10605)


3.0
 * Fix AssertionError while flushing memtable due to materialized views
   incorrectly inserting empty rows (CASSANDRA-10614)
 * Store UDA initcond as CQL literal in the schema table, instead of a blob (CASSANDRA-10650)
 * Don't use -1 for the position of partition key in schema (CASSANDRA-10491)
 * Fix distinct queries in mixed version cluster (CASSANDRA-10573)
 * Skip sstable on clustering in names query (CASSANDRA-10571)
 * Remove value skipping as it breaks read-repair (CASSANDRA-10655)
 * Fix bootstrapping with MVs (CASSANDRA-10621)
 * Make sure EACH_QUORUM reads are using NTS (CASSANDRA-10584)
 * Fix MV replica filtering for non-NetworkTopologyStrategy (CASSANDRA-10634)
 * (Hadoop) fix CIF describeSplits() not handling 0 size estimates (CASSANDRA-10600)
 * Fix reading of legacy sstables (CASSANDRA-10590)
 * Use CQL type names in schema metadata tables (CASSANDRA-10365)
 * Guard batchlog replay against integer division by zero (CASSANDRA-9223)
 * Fix bug when adding a column to thrift with the same name than a primary key (CASSANDRA-10608)
 * Add client address argument to IAuthenticator::newSaslNegotiator (CASSANDRA-8068)
 * Fix implementation of LegacyLayout.LegacyBoundComparator (CASSANDRA-10602)
 * Don't use 'names query' read path for counters (CASSANDRA-10572)
 * Fix backward compatibility for counters (CASSANDRA-10470)
 * Remove memory_allocator paramter from cassandra.yaml (CASSANDRA-10581,10628)
 * Execute the metadata reload task of all registered indexes on CFS::reload (CASSANDRA-10604)
 * Fix thrift cas operations with defined columns (CASSANDRA-10576)
 * Fix PartitionUpdate.operationCount()for updates with static column operations (CASSANDRA-10606)
 * Fix thrift get() queries with defined columns (CASSANDRA-10586)
 * Fix marking of indexes as built and removed (CASSANDRA-10601)
 * Skip initialization of non-registered 2i instances, remove Index::getIndexName (CASSANDRA-10595)
 * Fix batches on multiple tables (CASSANDRA-10554)
 * Ensure compaction options are validated when updating KeyspaceMetadata (CASSANDRA-10569)
 * Flatten Iterator Transformation Hierarchy (CASSANDRA-9975)
 * Remove token generator (CASSANDRA-5261)
 * RolesCache should not be created for any authenticator that does not requireAuthentication (CASSANDRA-10562)
 * Fix LogTransaction checking only a single directory for files (CASSANDRA-10421)
 * Fix handling of range tombstones when reading old format sstables (CASSANDRA-10360)
 * Aggregate with Initial Condition fails with C* 3.0 (CASSANDRA-10367)
Merged from 2.2:
 * (cqlsh) show partial trace if incomplete after max_trace_wait (CASSANDRA-7645)
 * Use most up-to-date version of schema for system tables (CASSANDRA-10652)
 * Deprecate memory_allocator in cassandra.yaml (CASSANDRA-10581,10628)
 * Expose phi values from failure detector via JMX and tweak debug
   and trace logging (CASSANDRA-9526)
 * Fix IllegalArgumentException in DataOutputBuffer.reallocate for large buffers (CASSANDRA-10592)
Merged from 2.1:
 * Shutdown compaction in drain to prevent leak (CASSANDRA-10079)
 * (cqlsh) fix COPY using wrong variable name for time_format (CASSANDRA-10633)
 * Do not run SizeEstimatesRecorder if a node is not a member of the ring (CASSANDRA-9912)
 * Improve handling of dead nodes in gossip (CASSANDRA-10298)
 * Fix logback-tools.xml incorrectly configured for outputing to System.err
   (CASSANDRA-9937)
 * Fix streaming to catch exception so retry not fail (CASSANDRA-10557)
 * Add validation method to PerRowSecondaryIndex (CASSANDRA-10092)
 * Support encrypted and plain traffic on the same port (CASSANDRA-10559)
 * Do STCS in DTCS windows (CASSANDRA-10276)
 * Avoid repetition of JVM_OPTS in debian package (CASSANDRA-10251)
 * Fix potential NPE from handling result of SIM.highestSelectivityIndex (CASSANDRA-10550)
 * Fix paging issues with partitions containing only static columns data (CASSANDRA-10381)
 * Fix conditions on static columns (CASSANDRA-10264)
 * AssertionError: attempted to delete non-existing file CommitLog (CASSANDRA-10377)
 * Fix sorting for queries with an IN condition on partition key columns (CASSANDRA-10363)


3.0-rc2
 * Fix SELECT DISTINCT queries between 2.2.2 nodes and 3.0 nodes (CASSANDRA-10473)
 * Remove circular references in SegmentedFile (CASSANDRA-10543)
 * Ensure validation of indexed values only occurs once per-partition (CASSANDRA-10536)
 * Fix handling of static columns for range tombstones in thrift (CASSANDRA-10174)
 * Support empty ColumnFilter for backward compatility on empty IN (CASSANDRA-10471)
 * Remove Pig support (CASSANDRA-10542)
 * Fix LogFile throws Exception when assertion is disabled (CASSANDRA-10522)
 * Revert CASSANDRA-7486, make CMS default GC, move GC config to
   conf/jvm.options (CASSANDRA-10403)
 * Fix TeeingAppender causing some logs to be truncated/empty (CASSANDRA-10447)
 * Allow EACH_QUORUM for reads (CASSANDRA-9602)
 * Fix potential ClassCastException while upgrading (CASSANDRA-10468)
 * Fix NPE in MVs on update (CASSANDRA-10503)
 * Only include modified cell data in indexing deltas (CASSANDRA-10438)
 * Do not load keyspace when creating sstable writer (CASSANDRA-10443)
 * If node is not yet gossiping write all MV updates to batchlog only (CASSANDRA-10413)
 * Re-populate token metadata after commit log recovery (CASSANDRA-10293)
 * Provide additional metrics for materialized views (CASSANDRA-10323)
 * Flush system schema tables after local schema changes (CASSANDRA-10429)
Merged from 2.2:
 * Reduce contention getting instances of CompositeType (CASSANDRA-10433)
 * Fix the regression when using LIMIT with aggregates (CASSANDRA-10487)
 * Avoid NoClassDefFoundError during DataDescriptor initialization on windows (CASSANDRA-10412)
 * Preserve case of quoted Role & User names (CASSANDRA-10394)
 * cqlsh pg-style-strings broken (CASSANDRA-10484)
 * cqlsh prompt includes name of keyspace after failed `use` statement (CASSANDRA-10369)
Merged from 2.1:
 * (cqlsh) Distinguish negative and positive infinity in output (CASSANDRA-10523)
 * (cqlsh) allow custom time_format for COPY TO (CASSANDRA-8970)
 * Don't allow startup if the node's rack has changed (CASSANDRA-10242)
 * (cqlsh) show partial trace if incomplete after max_trace_wait (CASSANDRA-7645)
 * Allow LOCAL_JMX to be easily overridden (CASSANDRA-10275)
 * Mark nodes as dead even if they've already left (CASSANDRA-10205)


3.0.0-rc1
 * Fix mixed version read request compatibility for compact static tables
   (CASSANDRA-10373)
 * Fix paging of DISTINCT with static and IN (CASSANDRA-10354)
 * Allow MATERIALIZED VIEW's SELECT statement to restrict primary key
   columns (CASSANDRA-9664)
 * Move crc_check_chance out of compression options (CASSANDRA-9839)
 * Fix descending iteration past end of BTreeSearchIterator (CASSANDRA-10301)
 * Transfer hints to a different node on decommission (CASSANDRA-10198)
 * Check partition keys for CAS operations during stmt validation (CASSANDRA-10338)
 * Add custom query expressions to SELECT (CASSANDRA-10217)
 * Fix minor bugs in MV handling (CASSANDRA-10362)
 * Allow custom indexes with 0,1 or multiple target columns (CASSANDRA-10124)
 * Improve MV schema representation (CASSANDRA-9921)
 * Add flag to enable/disable coordinator batchlog for MV writes (CASSANDRA-10230)
 * Update cqlsh COPY for new internal driver serialization interface (CASSANDRA-10318)
 * Give index implementations more control over rebuild operations (CASSANDRA-10312)
 * Update index file format (CASSANDRA-10314)
 * Add "shadowable" row tombstones to deal with mv timestamp issues (CASSANDRA-10261)
 * CFS.loadNewSSTables() broken for pre-3.0 sstables
 * Cache selected index in read command to reduce lookups (CASSANDRA-10215)
 * Small optimizations of sstable index serialization (CASSANDRA-10232)
 * Support for both encrypted and unencrypted native transport connections (CASSANDRA-9590)
Merged from 2.2:
 * Configurable page size in cqlsh (CASSANDRA-9855)
 * Defer default role manager setup until all nodes are on 2.2+ (CASSANDRA-9761)
 * Handle missing RoleManager in config after upgrade to 2.2 (CASSANDRA-10209)
Merged from 2.1:
 * Bulk Loader API could not tolerate even node failure (CASSANDRA-10347)
 * Avoid misleading pushed notifications when multiple nodes
   share an rpc_address (CASSANDRA-10052)
 * Fix dropping undroppable when message queue is full (CASSANDRA-10113)
 * Fix potential ClassCastException during paging (CASSANDRA-10352)
 * Prevent ALTER TYPE from creating circular references (CASSANDRA-10339)
 * Fix cache handling of 2i and base tables (CASSANDRA-10155, 10359)
 * Fix NPE in nodetool compactionhistory (CASSANDRA-9758)
 * (Pig) support BulkOutputFormat as a URL parameter (CASSANDRA-7410)
 * BATCH statement is broken in cqlsh (CASSANDRA-10272)
 * (cqlsh) Make cqlsh PEP8 Compliant (CASSANDRA-10066)
 * (cqlsh) Fix error when starting cqlsh with --debug (CASSANDRA-10282)
 * Scrub, Cleanup and Upgrade do not unmark compacting until all operations
   have completed, regardless of the occurence of exceptions (CASSANDRA-10274)


3.0.0-beta2
 * Fix columns returned by AbstractBtreePartitions (CASSANDRA-10220)
 * Fix backward compatibility issue due to AbstractBounds serialization bug (CASSANDRA-9857)
 * Fix startup error when upgrading nodes (CASSANDRA-10136)
 * Base table PRIMARY KEY can be assumed to be NOT NULL in MV creation (CASSANDRA-10147)
 * Improve batchlog write patch (CASSANDRA-9673)
 * Re-apply MaterializedView updates on commitlog replay (CASSANDRA-10164)
 * Require AbstractType.isByteOrderComparable declaration in constructor (CASSANDRA-9901)
 * Avoid digest mismatch on upgrade to 3.0 (CASSANDRA-9554)
 * Fix Materialized View builder when adding multiple MVs (CASSANDRA-10156)
 * Choose better poolingOptions for protocol v4 in cassandra-stress (CASSANDRA-10182)
 * Fix LWW bug affecting Materialized Views (CASSANDRA-10197)
 * Ensures frozen sets and maps are always sorted (CASSANDRA-10162)
 * Don't deadlock when flushing CFS backed custom indexes (CASSANDRA-10181)
 * Fix double flushing of secondary index tables (CASSANDRA-10180)
 * Fix incorrect handling of range tombstones in thrift (CASSANDRA-10046)
 * Only use batchlog when paired materialized view replica is remote (CASSANDRA-10061)
 * Reuse TemporalRow when updating multiple MaterializedViews (CASSANDRA-10060)
 * Validate gc_grace_seconds for batchlog writes and MVs (CASSANDRA-9917)
 * Fix sstablerepairedset (CASSANDRA-10132)
Merged from 2.2:
 * Cancel transaction for sstables we wont redistribute index summary
   for (CASSANDRA-10270)
 * Retry snapshot deletion after compaction and gc on Windows (CASSANDRA-10222)
 * Fix failure to start with space in directory path on Windows (CASSANDRA-10239)
 * Fix repair hang when snapshot failed (CASSANDRA-10057)
 * Fall back to 1/4 commitlog volume for commitlog_total_space on small disks
   (CASSANDRA-10199)
Merged from 2.1:
 * Added configurable warning threshold for GC duration (CASSANDRA-8907)
 * Fix handling of streaming EOF (CASSANDRA-10206)
 * Only check KeyCache when it is enabled
 * Change streaming_socket_timeout_in_ms default to 1 hour (CASSANDRA-8611)
 * (cqlsh) update list of CQL keywords (CASSANDRA-9232)
 * Add nodetool gettraceprobability command (CASSANDRA-10234)
Merged from 2.0:
 * Fix rare race where older gossip states can be shadowed (CASSANDRA-10366)
 * Fix consolidating racks violating the RF contract (CASSANDRA-10238)
 * Disallow decommission when node is in drained state (CASSANDRA-8741)


2.2.1
 * Fix race during construction of commit log (CASSANDRA-10049)
 * Fix LeveledCompactionStrategyTest (CASSANDRA-9757)
 * Fix broken UnbufferedDataOutputStreamPlus.writeUTF (CASSANDRA-10203)
 * (cqlsh) default load-from-file encoding to utf-8 (CASSANDRA-9898)
 * Avoid returning Permission.NONE when failing to query users table (CASSANDRA-10168)
 * (cqlsh) add CLEAR command (CASSANDRA-10086)
 * Support string literals as Role names for compatibility (CASSANDRA-10135)
Merged from 2.1:
 * Only check KeyCache when it is enabled
 * Change streaming_socket_timeout_in_ms default to 1 hour (CASSANDRA-8611)
 * (cqlsh) update list of CQL keywords (CASSANDRA-9232)


3.0.0-beta1
 * Redesign secondary index API (CASSANDRA-9459, 7771, 9041)
 * Fix throwing ReadFailure instead of ReadTimeout on range queries (CASSANDRA-10125)
 * Rewrite hinted handoff (CASSANDRA-6230)
 * Fix query on static compact tables (CASSANDRA-10093)
 * Fix race during construction of commit log (CASSANDRA-10049)
 * Add option to only purge repaired tombstones (CASSANDRA-6434)
 * Change authorization handling for MVs (CASSANDRA-9927)
 * Add custom JMX enabled executor for UDF sandbox (CASSANDRA-10026)
 * Fix row deletion bug for Materialized Views (CASSANDRA-10014)
 * Support mixed-version clusters with Cassandra 2.1 and 2.2 (CASSANDRA-9704)
 * Fix multiple slices on RowSearchers (CASSANDRA-10002)
 * Fix bug in merging of collections (CASSANDRA-10001)
 * Optimize batchlog replay to avoid full scans (CASSANDRA-7237)
 * Repair improvements when using vnodes (CASSANDRA-5220)
 * Disable scripted UDFs by default (CASSANDRA-9889)
 * Bytecode inspection for Java-UDFs (CASSANDRA-9890)
 * Use byte to serialize MT hash length (CASSANDRA-9792)
 * Replace usage of Adler32 with CRC32 (CASSANDRA-8684)
 * Fix migration to new format from 2.1 SSTable (CASSANDRA-10006)
 * SequentialWriter should extend BufferedDataOutputStreamPlus (CASSANDRA-9500)
 * Use the same repairedAt timestamp within incremental repair session (CASSANDRA-9111)
Merged from 2.2:
 * Allow count(*) and count(1) to be use as normal aggregation (CASSANDRA-10114)
 * An NPE is thrown if the column name is unknown for an IN relation (CASSANDRA-10043)
 * Apply commit_failure_policy to more errors on startup (CASSANDRA-9749)
 * Fix histogram overflow exception (CASSANDRA-9973)
 * Route gossip messages over dedicated socket (CASSANDRA-9237)
 * Add checksum to saved cache files (CASSANDRA-9265)
 * Log warning when using an aggregate without partition key (CASSANDRA-9737)
Merged from 2.1:
 * (cqlsh) Allow encoding to be set through command line (CASSANDRA-10004)
 * Add new JMX methods to change local compaction strategy (CASSANDRA-9965)
 * Write hints for paxos commits (CASSANDRA-7342)
 * (cqlsh) Fix timestamps before 1970 on Windows, always
   use UTC for timestamp display (CASSANDRA-10000)
 * (cqlsh) Avoid overwriting new config file with old config
   when both exist (CASSANDRA-9777)
 * Release snapshot selfRef when doing snapshot repair (CASSANDRA-9998)
 * Cannot replace token does not exist - DN node removed as Fat Client (CASSANDRA-9871)
Merged from 2.0:
 * Don't cast expected bf size to an int (CASSANDRA-9959)
 * Make getFullyExpiredSSTables less expensive (CASSANDRA-9882)


3.0.0-alpha1
 * Implement proper sandboxing for UDFs (CASSANDRA-9402)
 * Simplify (and unify) cleanup of compaction leftovers (CASSANDRA-7066)
 * Allow extra schema definitions in cassandra-stress yaml (CASSANDRA-9850)
 * Metrics should use up to date nomenclature (CASSANDRA-9448)
 * Change CREATE/ALTER TABLE syntax for compression (CASSANDRA-8384)
 * Cleanup crc and adler code for java 8 (CASSANDRA-9650)
 * Storage engine refactor (CASSANDRA-8099, 9743, 9746, 9759, 9781, 9808, 9825,
   9848, 9705, 9859, 9867, 9874, 9828, 9801)
 * Update Guava to 18.0 (CASSANDRA-9653)
 * Bloom filter false positive ratio is not honoured (CASSANDRA-8413)
 * New option for cassandra-stress to leave a ratio of columns null (CASSANDRA-9522)
 * Change hinted_handoff_enabled yaml setting, JMX (CASSANDRA-9035)
 * Add algorithmic token allocation (CASSANDRA-7032)
 * Add nodetool command to replay batchlog (CASSANDRA-9547)
 * Make file buffer cache independent of paths being read (CASSANDRA-8897)
 * Remove deprecated legacy Hadoop code (CASSANDRA-9353)
 * Decommissioned nodes will not rejoin the cluster (CASSANDRA-8801)
 * Change gossip stabilization to use endpoit size (CASSANDRA-9401)
 * Change default garbage collector to G1 (CASSANDRA-7486)
 * Populate TokenMetadata early during startup (CASSANDRA-9317)
 * Undeprecate cache recentHitRate (CASSANDRA-6591)
 * Add support for selectively varint encoding fields (CASSANDRA-9499, 9865)
 * Materialized Views (CASSANDRA-6477)
Merged from 2.2:
 * Avoid grouping sstables for anticompaction with DTCS (CASSANDRA-9900)
 * UDF / UDA execution time in trace (CASSANDRA-9723)
 * Fix broken internode SSL (CASSANDRA-9884)
Merged from 2.1:
 * Add new JMX methods to change local compaction strategy (CASSANDRA-9965)
 * Fix handling of enable/disable autocompaction (CASSANDRA-9899)
 * Add consistency level to tracing ouput (CASSANDRA-9827)
 * Remove repair snapshot leftover on startup (CASSANDRA-7357)
 * Use random nodes for batch log when only 2 racks (CASSANDRA-8735)
 * Ensure atomicity inside thrift and stream session (CASSANDRA-7757)
 * Fix nodetool info error when the node is not joined (CASSANDRA-9031)
Merged from 2.0:
 * Log when messages are dropped due to cross_node_timeout (CASSANDRA-9793)
 * Don't track hotness when opening from snapshot for validation (CASSANDRA-9382)


2.2.0
 * Allow the selection of columns together with aggregates (CASSANDRA-9767)
 * Fix cqlsh copy methods and other windows specific issues (CASSANDRA-9795)
 * Don't wrap byte arrays in SequentialWriter (CASSANDRA-9797)
 * sum() and avg() functions missing for smallint and tinyint types (CASSANDRA-9671)
 * Revert CASSANDRA-9542 (allow native functions in UDA) (CASSANDRA-9771)
Merged from 2.1:
 * Fix MarshalException when upgrading superColumn family (CASSANDRA-9582)
 * Fix broken logging for "empty" flushes in Memtable (CASSANDRA-9837)
 * Handle corrupt files on startup (CASSANDRA-9686)
 * Fix clientutil jar and tests (CASSANDRA-9760)
 * (cqlsh) Allow the SSL protocol version to be specified through the
    config file or environment variables (CASSANDRA-9544)
Merged from 2.0:
 * Add tool to find why expired sstables are not getting dropped (CASSANDRA-10015)
 * Remove erroneous pending HH tasks from tpstats/jmx (CASSANDRA-9129)
 * Don't cast expected bf size to an int (CASSANDRA-9959)
 * checkForEndpointCollision fails for legitimate collisions (CASSANDRA-9765)
 * Complete CASSANDRA-8448 fix (CASSANDRA-9519)
 * Don't include auth credentials in debug log (CASSANDRA-9682)
 * Can't transition from write survey to normal mode (CASSANDRA-9740)
 * Scrub (recover) sstables even when -Index.db is missing (CASSANDRA-9591)
 * Fix growing pending background compaction (CASSANDRA-9662)


2.2.0-rc2
 * Re-enable memory-mapped I/O on Windows (CASSANDRA-9658)
 * Warn when an extra-large partition is compacted (CASSANDRA-9643)
 * (cqlsh) Allow setting the initial connection timeout (CASSANDRA-9601)
 * BulkLoader has --transport-factory option but does not use it (CASSANDRA-9675)
 * Allow JMX over SSL directly from nodetool (CASSANDRA-9090)
 * Update cqlsh for UDFs (CASSANDRA-7556)
 * Change Windows kernel default timer resolution (CASSANDRA-9634)
 * Deprected sstable2json and json2sstable (CASSANDRA-9618)
 * Allow native functions in user-defined aggregates (CASSANDRA-9542)
 * Don't repair system_distributed by default (CASSANDRA-9621)
 * Fix mixing min, max, and count aggregates for blob type (CASSANRA-9622)
 * Rename class for DATE type in Java driver (CASSANDRA-9563)
 * Duplicate compilation of UDFs on coordinator (CASSANDRA-9475)
 * Fix connection leak in CqlRecordWriter (CASSANDRA-9576)
 * Mlockall before opening system sstables & remove boot_without_jna option (CASSANDRA-9573)
 * Add functions to convert timeuuid to date or time, deprecate dateOf and unixTimestampOf (CASSANDRA-9229)
 * Make sure we cancel non-compacting sstables from LifecycleTransaction (CASSANDRA-9566)
 * Fix deprecated repair JMX API (CASSANDRA-9570)
 * Add logback metrics (CASSANDRA-9378)
 * Update and refactor ant test/test-compression to run the tests in parallel (CASSANDRA-9583)
 * Fix upgrading to new directory for secondary index (CASSANDRA-9687)
Merged from 2.1:
 * (cqlsh) Fix bad check for CQL compatibility when DESCRIBE'ing
   COMPACT STORAGE tables with no clustering columns
 * Eliminate strong self-reference chains in sstable ref tidiers (CASSANDRA-9656)
 * Ensure StreamSession uses canonical sstable reader instances (CASSANDRA-9700) 
 * Ensure memtable book keeping is not corrupted in the event we shrink usage (CASSANDRA-9681)
 * Update internal python driver for cqlsh (CASSANDRA-9064)
 * Fix IndexOutOfBoundsException when inserting tuple with too many
   elements using the string literal notation (CASSANDRA-9559)
 * Enable describe on indices (CASSANDRA-7814)
 * Fix incorrect result for IN queries where column not found (CASSANDRA-9540)
 * ColumnFamilyStore.selectAndReference may block during compaction (CASSANDRA-9637)
 * Fix bug in cardinality check when compacting (CASSANDRA-9580)
 * Fix memory leak in Ref due to ConcurrentLinkedQueue.remove() behaviour (CASSANDRA-9549)
 * Make rebuild only run one at a time (CASSANDRA-9119)
Merged from 2.0:
 * Avoid NPE in AuthSuccess#decode (CASSANDRA-9727)
 * Add listen_address to system.local (CASSANDRA-9603)
 * Bug fixes to resultset metadata construction (CASSANDRA-9636)
 * Fix setting 'durable_writes' in ALTER KEYSPACE (CASSANDRA-9560)
 * Avoids ballot clash in Paxos (CASSANDRA-9649)
 * Improve trace messages for RR (CASSANDRA-9479)
 * Fix suboptimal secondary index selection when restricted
   clustering column is also indexed (CASSANDRA-9631)
 * (cqlsh) Add min_threshold to DTCS option autocomplete (CASSANDRA-9385)
 * Fix error message when attempting to create an index on a column
   in a COMPACT STORAGE table with clustering columns (CASSANDRA-9527)
 * 'WITH WITH' in alter keyspace statements causes NPE (CASSANDRA-9565)
 * Expose some internals of SelectStatement for inspection (CASSANDRA-9532)
 * ArrivalWindow should use primitives (CASSANDRA-9496)
 * Periodically submit background compaction tasks (CASSANDRA-9592)
 * Set HAS_MORE_PAGES flag to false when PagingState is null (CASSANDRA-9571)


2.2.0-rc1
 * Compressed commit log should measure compressed space used (CASSANDRA-9095)
 * Fix comparison bug in CassandraRoleManager#collectRoles (CASSANDRA-9551)
 * Add tinyint,smallint,time,date support for UDFs (CASSANDRA-9400)
 * Deprecates SSTableSimpleWriter and SSTableSimpleUnsortedWriter (CASSANDRA-9546)
 * Empty INITCOND treated as null in aggregate (CASSANDRA-9457)
 * Remove use of Cell in Thrift MapReduce classes (CASSANDRA-8609)
 * Integrate pre-release Java Driver 2.2-rc1, custom build (CASSANDRA-9493)
 * Clean up gossiper logic for old versions (CASSANDRA-9370)
 * Fix custom payload coding/decoding to match the spec (CASSANDRA-9515)
 * ant test-all results incomplete when parsed (CASSANDRA-9463)
 * Disallow frozen<> types in function arguments and return types for
   clarity (CASSANDRA-9411)
 * Static Analysis to warn on unsafe use of Autocloseable instances (CASSANDRA-9431)
 * Update commitlog archiving examples now that commitlog segments are
   not recycled (CASSANDRA-9350)
 * Extend Transactional API to sstable lifecycle management (CASSANDRA-8568)
 * (cqlsh) Add support for native protocol 4 (CASSANDRA-9399)
 * Ensure that UDF and UDAs are keyspace-isolated (CASSANDRA-9409)
 * Revert CASSANDRA-7807 (tracing completion client notifications) (CASSANDRA-9429)
 * Add ability to stop compaction by ID (CASSANDRA-7207)
 * Let CassandraVersion handle SNAPSHOT version (CASSANDRA-9438)
Merged from 2.1:
 * (cqlsh) Fix using COPY through SOURCE or -f (CASSANDRA-9083)
 * Fix occasional lack of `system` keyspace in schema tables (CASSANDRA-8487)
 * Use ProtocolError code instead of ServerError code for native protocol
   error responses to unsupported protocol versions (CASSANDRA-9451)
 * Default commitlog_sync_batch_window_in_ms changed to 2ms (CASSANDRA-9504)
 * Fix empty partition assertion in unsorted sstable writing tools (CASSANDRA-9071)
 * Ensure truncate without snapshot cannot produce corrupt responses (CASSANDRA-9388) 
 * Consistent error message when a table mixes counter and non-counter
   columns (CASSANDRA-9492)
 * Avoid getting unreadable keys during anticompaction (CASSANDRA-9508)
 * (cqlsh) Better float precision by default (CASSANDRA-9224)
 * Improve estimated row count (CASSANDRA-9107)
 * Optimize range tombstone memory footprint (CASSANDRA-8603)
 * Use configured gcgs in anticompaction (CASSANDRA-9397)
Merged from 2.0:
 * Don't accumulate more range than necessary in RangeTombstone.Tracker (CASSANDRA-9486)
 * Add broadcast and rpc addresses to system.local (CASSANDRA-9436)
 * Always mark sstable suspect when corrupted (CASSANDRA-9478)
 * Add database users and permissions to CQL3 documentation (CASSANDRA-7558)
 * Allow JVM_OPTS to be passed to standalone tools (CASSANDRA-5969)
 * Fix bad condition in RangeTombstoneList (CASSANDRA-9485)
 * Fix potential StackOverflow when setting CrcCheckChance over JMX (CASSANDRA-9488)
 * Fix null static columns in pages after the first, paged reversed
   queries (CASSANDRA-8502)
 * Fix counting cache serialization in request metrics (CASSANDRA-9466)
 * Add option not to validate atoms during scrub (CASSANDRA-9406)


2.2.0-beta1
 * Introduce Transactional API for internal state changes (CASSANDRA-8984)
 * Add a flag in cassandra.yaml to enable UDFs (CASSANDRA-9404)
 * Better support of null for UDF (CASSANDRA-8374)
 * Use ecj instead of javassist for UDFs (CASSANDRA-8241)
 * faster async logback configuration for tests (CASSANDRA-9376)
 * Add `smallint` and `tinyint` data types (CASSANDRA-8951)
 * Avoid thrift schema creation when native driver is used in stress tool (CASSANDRA-9374)
 * Make Functions.declared thread-safe
 * Add client warnings to native protocol v4 (CASSANDRA-8930)
 * Allow roles cache to be invalidated (CASSANDRA-8967)
 * Upgrade Snappy (CASSANDRA-9063)
 * Don't start Thrift rpc by default (CASSANDRA-9319)
 * Only stream from unrepaired sstables with incremental repair (CASSANDRA-8267)
 * Aggregate UDFs allow SFUNC return type to differ from STYPE if FFUNC specified (CASSANDRA-9321)
 * Remove Thrift dependencies in bundled tools (CASSANDRA-8358)
 * Disable memory mapping of hsperfdata file for JVM statistics (CASSANDRA-9242)
 * Add pre-startup checks to detect potential incompatibilities (CASSANDRA-8049)
 * Distinguish between null and unset in protocol v4 (CASSANDRA-7304)
 * Add user/role permissions for user-defined functions (CASSANDRA-7557)
 * Allow cassandra config to be updated to restart daemon without unloading classes (CASSANDRA-9046)
 * Don't initialize compaction writer before checking if iter is empty (CASSANDRA-9117)
 * Don't execute any functions at prepare-time (CASSANDRA-9037)
 * Share file handles between all instances of a SegmentedFile (CASSANDRA-8893)
 * Make it possible to major compact LCS (CASSANDRA-7272)
 * Make FunctionExecutionException extend RequestExecutionException
   (CASSANDRA-9055)
 * Add support for SELECT JSON, INSERT JSON syntax and new toJson(), fromJson()
   functions (CASSANDRA-7970)
 * Optimise max purgeable timestamp calculation in compaction (CASSANDRA-8920)
 * Constrain internode message buffer sizes, and improve IO class hierarchy (CASSANDRA-8670) 
 * New tool added to validate all sstables in a node (CASSANDRA-5791)
 * Push notification when tracing completes for an operation (CASSANDRA-7807)
 * Delay "node up" and "node added" notifications until native protocol server is started (CASSANDRA-8236)
 * Compressed Commit Log (CASSANDRA-6809)
 * Optimise IntervalTree (CASSANDRA-8988)
 * Add a key-value payload for third party usage (CASSANDRA-8553, 9212)
 * Bump metrics-reporter-config dependency for metrics 3.0 (CASSANDRA-8149)
 * Partition intra-cluster message streams by size, not type (CASSANDRA-8789)
 * Add WriteFailureException to native protocol, notify coordinator of
   write failures (CASSANDRA-8592)
 * Convert SequentialWriter to nio (CASSANDRA-8709)
 * Add role based access control (CASSANDRA-7653, 8650, 7216, 8760, 8849, 8761, 8850)
 * Record client ip address in tracing sessions (CASSANDRA-8162)
 * Indicate partition key columns in response metadata for prepared
   statements (CASSANDRA-7660)
 * Merge UUIDType and TimeUUIDType parse logic (CASSANDRA-8759)
 * Avoid memory allocation when searching index summary (CASSANDRA-8793)
 * Optimise (Time)?UUIDType Comparisons (CASSANDRA-8730)
 * Make CRC32Ex into a separate maven dependency (CASSANDRA-8836)
 * Use preloaded jemalloc w/ Unsafe (CASSANDRA-8714, 9197)
 * Avoid accessing partitioner through StorageProxy (CASSANDRA-8244, 8268)
 * Upgrade Metrics library and remove depricated metrics (CASSANDRA-5657)
 * Serializing Row cache alternative, fully off heap (CASSANDRA-7438)
 * Duplicate rows returned when in clause has repeated values (CASSANDRA-6706)
 * Make CassandraException unchecked, extend RuntimeException (CASSANDRA-8560)
 * Support direct buffer decompression for reads (CASSANDRA-8464)
 * DirectByteBuffer compatible LZ4 methods (CASSANDRA-7039)
 * Group sstables for anticompaction correctly (CASSANDRA-8578)
 * Add ReadFailureException to native protocol, respond
   immediately when replicas encounter errors while handling
   a read request (CASSANDRA-7886)
 * Switch CommitLogSegment from RandomAccessFile to nio (CASSANDRA-8308)
 * Allow mixing token and partition key restrictions (CASSANDRA-7016)
 * Support index key/value entries on map collections (CASSANDRA-8473)
 * Modernize schema tables (CASSANDRA-8261)
 * Support for user-defined aggregation functions (CASSANDRA-8053)
 * Fix NPE in SelectStatement with empty IN values (CASSANDRA-8419)
 * Refactor SelectStatement, return IN results in natural order instead
   of IN value list order and ignore duplicate values in partition key IN restrictions (CASSANDRA-7981)
 * Support UDTs, tuples, and collections in user-defined
   functions (CASSANDRA-7563)
 * Fix aggregate fn results on empty selection, result column name,
   and cqlsh parsing (CASSANDRA-8229)
 * Mark sstables as repaired after full repair (CASSANDRA-7586)
 * Extend Descriptor to include a format value and refactor reader/writer
   APIs (CASSANDRA-7443)
 * Integrate JMH for microbenchmarks (CASSANDRA-8151)
 * Keep sstable levels when bootstrapping (CASSANDRA-7460)
 * Add Sigar library and perform basic OS settings check on startup (CASSANDRA-7838)
 * Support for aggregation functions (CASSANDRA-4914)
 * Remove cassandra-cli (CASSANDRA-7920)
 * Accept dollar quoted strings in CQL (CASSANDRA-7769)
 * Make assassinate a first class command (CASSANDRA-7935)
 * Support IN clause on any partition key column (CASSANDRA-7855)
 * Support IN clause on any clustering column (CASSANDRA-4762)
 * Improve compaction logging (CASSANDRA-7818)
 * Remove YamlFileNetworkTopologySnitch (CASSANDRA-7917)
 * Do anticompaction in groups (CASSANDRA-6851)
 * Support user-defined functions (CASSANDRA-7395, 7526, 7562, 7740, 7781, 7929,
   7924, 7812, 8063, 7813, 7708)
 * Permit configurable timestamps with cassandra-stress (CASSANDRA-7416)
 * Move sstable RandomAccessReader to nio2, which allows using the
   FILE_SHARE_DELETE flag on Windows (CASSANDRA-4050)
 * Remove CQL2 (CASSANDRA-5918)
 * Optimize fetching multiple cells by name (CASSANDRA-6933)
 * Allow compilation in java 8 (CASSANDRA-7028)
 * Make incremental repair default (CASSANDRA-7250)
 * Enable code coverage thru JaCoCo (CASSANDRA-7226)
 * Switch external naming of 'column families' to 'tables' (CASSANDRA-4369) 
 * Shorten SSTable path (CASSANDRA-6962)
 * Use unsafe mutations for most unit tests (CASSANDRA-6969)
 * Fix race condition during calculation of pending ranges (CASSANDRA-7390)
 * Fail on very large batch sizes (CASSANDRA-8011)
 * Improve concurrency of repair (CASSANDRA-6455, 8208, 9145)
 * Select optimal CRC32 implementation at runtime (CASSANDRA-8614)
 * Evaluate MurmurHash of Token once per query (CASSANDRA-7096)
 * Generalize progress reporting (CASSANDRA-8901)
 * Resumable bootstrap streaming (CASSANDRA-8838, CASSANDRA-8942)
 * Allow scrub for secondary index (CASSANDRA-5174)
 * Save repair data to system table (CASSANDRA-5839)
 * fix nodetool names that reference column families (CASSANDRA-8872)
 Merged from 2.1:
 * Warn on misuse of unlogged batches (CASSANDRA-9282)
 * Failure detector detects and ignores local pauses (CASSANDRA-9183)
 * Add utility class to support for rate limiting a given log statement (CASSANDRA-9029)
 * Add missing consistency levels to cassandra-stess (CASSANDRA-9361)
 * Fix commitlog getCompletedTasks to not increment (CASSANDRA-9339)
 * Fix for harmless exceptions logged as ERROR (CASSANDRA-8564)
 * Delete processed sstables in sstablesplit/sstableupgrade (CASSANDRA-8606)
 * Improve sstable exclusion from partition tombstones (CASSANDRA-9298)
 * Validate the indexed column rather than the cell's contents for 2i (CASSANDRA-9057)
 * Add support for top-k custom 2i queries (CASSANDRA-8717)
 * Fix error when dropping table during compaction (CASSANDRA-9251)
 * cassandra-stress supports validation operations over user profiles (CASSANDRA-8773)
 * Add support for rate limiting log messages (CASSANDRA-9029)
 * Log the partition key with tombstone warnings (CASSANDRA-8561)
 * Reduce runWithCompactionsDisabled poll interval to 1ms (CASSANDRA-9271)
 * Fix PITR commitlog replay (CASSANDRA-9195)
 * GCInspector logs very different times (CASSANDRA-9124)
 * Fix deleting from an empty list (CASSANDRA-9198)
 * Update tuple and collection types that use a user-defined type when that UDT
   is modified (CASSANDRA-9148, CASSANDRA-9192)
 * Use higher timeout for prepair and snapshot in repair (CASSANDRA-9261)
 * Fix anticompaction blocking ANTI_ENTROPY stage (CASSANDRA-9151)
 * Repair waits for anticompaction to finish (CASSANDRA-9097)
 * Fix streaming not holding ref when stream error (CASSANDRA-9295)
 * Fix canonical view returning early opened SSTables (CASSANDRA-9396)
Merged from 2.0:
 * (cqlsh) Add LOGIN command to switch users (CASSANDRA-7212)
 * Clone SliceQueryFilter in AbstractReadCommand implementations (CASSANDRA-8940)
 * Push correct protocol notification for DROP INDEX (CASSANDRA-9310)
 * token-generator - generated tokens too long (CASSANDRA-9300)
 * Fix counting of tombstones for TombstoneOverwhelmingException (CASSANDRA-9299)
 * Fix ReconnectableSnitch reconnecting to peers during upgrade (CASSANDRA-6702)
 * Include keyspace and table name in error log for collections over the size
   limit (CASSANDRA-9286)
 * Avoid potential overlap in LCS with single-partition sstables (CASSANDRA-9322)
 * Log warning message when a table is queried before the schema has fully
   propagated (CASSANDRA-9136)
 * Overload SecondaryIndex#indexes to accept the column definition (CASSANDRA-9314)
 * (cqlsh) Add SERIAL and LOCAL_SERIAL consistency levels (CASSANDRA-8051)
 * Fix index selection during rebuild with certain table layouts (CASSANDRA-9281)
 * Fix partition-level-delete-only workload accounting (CASSANDRA-9194)
 * Allow scrub to handle corrupted compressed chunks (CASSANDRA-9140)
 * Fix assertion error when resetlocalschema is run during repair (CASSANDRA-9249)
 * Disable single sstable tombstone compactions for DTCS by default (CASSANDRA-9234)
 * IncomingTcpConnection thread is not named (CASSANDRA-9262)
 * Close incoming connections when MessagingService is stopped (CASSANDRA-9238)
 * Fix streaming hang when retrying (CASSANDRA-9132)


2.1.5
 * Re-add deprecated cold_reads_to_omit param for backwards compat (CASSANDRA-9203)
 * Make anticompaction visible in compactionstats (CASSANDRA-9098)
 * Improve nodetool getendpoints documentation about the partition
   key parameter (CASSANDRA-6458)
 * Don't check other keyspaces for schema changes when an user-defined
   type is altered (CASSANDRA-9187)
 * Add generate-idea-files target to build.xml (CASSANDRA-9123)
 * Allow takeColumnFamilySnapshot to take a list of tables (CASSANDRA-8348)
 * Limit major sstable operations to their canonical representation (CASSANDRA-8669)
 * cqlsh: Add tests for INSERT and UPDATE tab completion (CASSANDRA-9125)
 * cqlsh: quote column names when needed in COPY FROM inserts (CASSANDRA-9080)
 * Do not load read meter for offline operations (CASSANDRA-9082)
 * cqlsh: Make CompositeType data readable (CASSANDRA-8919)
 * cqlsh: Fix display of triggers (CASSANDRA-9081)
 * Fix NullPointerException when deleting or setting an element by index on
   a null list collection (CASSANDRA-9077)
 * Buffer bloom filter serialization (CASSANDRA-9066)
 * Fix anti-compaction target bloom filter size (CASSANDRA-9060)
 * Make FROZEN and TUPLE unreserved keywords in CQL (CASSANDRA-9047)
 * Prevent AssertionError from SizeEstimatesRecorder (CASSANDRA-9034)
 * Avoid overwriting index summaries for sstables with an older format that
   does not support downsampling; rebuild summaries on startup when this
   is detected (CASSANDRA-8993)
 * Fix potential data loss in CompressedSequentialWriter (CASSANDRA-8949)
 * Make PasswordAuthenticator number of hashing rounds configurable (CASSANDRA-8085)
 * Fix AssertionError when binding nested collections in DELETE (CASSANDRA-8900)
 * Check for overlap with non-early sstables in LCS (CASSANDRA-8739)
 * Only calculate max purgable timestamp if we have to (CASSANDRA-8914)
 * (cqlsh) Greatly improve performance of COPY FROM (CASSANDRA-8225)
 * IndexSummary effectiveIndexInterval is now a guideline, not a rule (CASSANDRA-8993)
 * Use correct bounds for page cache eviction of compressed files (CASSANDRA-8746)
 * SSTableScanner enforces its bounds (CASSANDRA-8946)
 * Cleanup cell equality (CASSANDRA-8947)
 * Introduce intra-cluster message coalescing (CASSANDRA-8692)
 * DatabaseDescriptor throws NPE when rpc_interface is used (CASSANDRA-8839)
 * Don't check if an sstable is live for offline compactions (CASSANDRA-8841)
 * Don't set clientMode in SSTableLoader (CASSANDRA-8238)
 * Fix SSTableRewriter with disabled early open (CASSANDRA-8535)
 * Fix cassandra-stress so it respects the CL passed in user mode (CASSANDRA-8948)
 * Fix rare NPE in ColumnDefinition#hasIndexOption() (CASSANDRA-8786)
 * cassandra-stress reports per-operation statistics, plus misc (CASSANDRA-8769)
 * Add SimpleDate (cql date) and Time (cql time) types (CASSANDRA-7523)
 * Use long for key count in cfstats (CASSANDRA-8913)
 * Make SSTableRewriter.abort() more robust to failure (CASSANDRA-8832)
 * Remove cold_reads_to_omit from STCS (CASSANDRA-8860)
 * Make EstimatedHistogram#percentile() use ceil instead of floor (CASSANDRA-8883)
 * Fix top partitions reporting wrong cardinality (CASSANDRA-8834)
 * Fix rare NPE in KeyCacheSerializer (CASSANDRA-8067)
 * Pick sstables for validation as late as possible inc repairs (CASSANDRA-8366)
 * Fix commitlog getPendingTasks to not increment (CASSANDRA-8862)
 * Fix parallelism adjustment in range and secondary index queries
   when the first fetch does not satisfy the limit (CASSANDRA-8856)
 * Check if the filtered sstables is non-empty in STCS (CASSANDRA-8843)
 * Upgrade java-driver used for cassandra-stress (CASSANDRA-8842)
 * Fix CommitLog.forceRecycleAllSegments() memory access error (CASSANDRA-8812)
 * Improve assertions in Memory (CASSANDRA-8792)
 * Fix SSTableRewriter cleanup (CASSANDRA-8802)
 * Introduce SafeMemory for CompressionMetadata.Writer (CASSANDRA-8758)
 * 'nodetool info' prints exception against older node (CASSANDRA-8796)
 * Ensure SSTableReader.last corresponds exactly with the file end (CASSANDRA-8750)
 * Make SSTableWriter.openEarly more robust and obvious (CASSANDRA-8747)
 * Enforce SSTableReader.first/last (CASSANDRA-8744)
 * Cleanup SegmentedFile API (CASSANDRA-8749)
 * Avoid overlap with early compaction replacement (CASSANDRA-8683)
 * Safer Resource Management++ (CASSANDRA-8707)
 * Write partition size estimates into a system table (CASSANDRA-7688)
 * cqlsh: Fix keys() and full() collection indexes in DESCRIBE output
   (CASSANDRA-8154)
 * Show progress of streaming in nodetool netstats (CASSANDRA-8886)
 * IndexSummaryBuilder utilises offheap memory, and shares data between
   each IndexSummary opened from it (CASSANDRA-8757)
 * markCompacting only succeeds if the exact SSTableReader instances being 
   marked are in the live set (CASSANDRA-8689)
 * cassandra-stress support for varint (CASSANDRA-8882)
 * Fix Adler32 digest for compressed sstables (CASSANDRA-8778)
 * Add nodetool statushandoff/statusbackup (CASSANDRA-8912)
 * Use stdout for progress and stats in sstableloader (CASSANDRA-8982)
 * Correctly identify 2i datadir from older versions (CASSANDRA-9116)
Merged from 2.0:
 * Ignore gossip SYNs after shutdown (CASSANDRA-9238)
 * Avoid overflow when calculating max sstable size in LCS (CASSANDRA-9235)
 * Make sstable blacklisting work with compression (CASSANDRA-9138)
 * Do not attempt to rebuild indexes if no index accepts any column (CASSANDRA-9196)
 * Don't initiate snitch reconnection for dead states (CASSANDRA-7292)
 * Fix ArrayIndexOutOfBoundsException in CQLSSTableWriter (CASSANDRA-8978)
 * Add shutdown gossip state to prevent timeouts during rolling restarts (CASSANDRA-8336)
 * Fix running with java.net.preferIPv6Addresses=true (CASSANDRA-9137)
 * Fix failed bootstrap/replace attempts being persisted in system.peers (CASSANDRA-9180)
 * Flush system.IndexInfo after marking index built (CASSANDRA-9128)
 * Fix updates to min/max_compaction_threshold through cassandra-cli
   (CASSANDRA-8102)
 * Don't include tmp files when doing offline relevel (CASSANDRA-9088)
 * Use the proper CAS WriteType when finishing a previous round during Paxos
   preparation (CASSANDRA-8672)
 * Avoid race in cancelling compactions (CASSANDRA-9070)
 * More aggressive check for expired sstables in DTCS (CASSANDRA-8359)
 * Fix ignored index_interval change in ALTER TABLE statements (CASSANDRA-7976)
 * Do more aggressive compaction in old time windows in DTCS (CASSANDRA-8360)
 * java.lang.AssertionError when reading saved cache (CASSANDRA-8740)
 * "disk full" when running cleanup (CASSANDRA-9036)
 * Lower logging level from ERROR to DEBUG when a scheduled schema pull
   cannot be completed due to a node being down (CASSANDRA-9032)
 * Fix MOVED_NODE client event (CASSANDRA-8516)
 * Allow overriding MAX_OUTSTANDING_REPLAY_COUNT (CASSANDRA-7533)
 * Fix malformed JMX ObjectName containing IPv6 addresses (CASSANDRA-9027)
 * (cqlsh) Allow increasing CSV field size limit through
   cqlshrc config option (CASSANDRA-8934)
 * Stop logging range tombstones when exceeding the threshold
   (CASSANDRA-8559)
 * Fix NullPointerException when nodetool getendpoints is run
   against invalid keyspaces or tables (CASSANDRA-8950)
 * Allow specifying the tmp dir (CASSANDRA-7712)
 * Improve compaction estimated tasks estimation (CASSANDRA-8904)
 * Fix duplicate up/down messages sent to native clients (CASSANDRA-7816)
 * Expose commit log archive status via JMX (CASSANDRA-8734)
 * Provide better exceptions for invalid replication strategy parameters
   (CASSANDRA-8909)
 * Fix regression in mixed single and multi-column relation support for
   SELECT statements (CASSANDRA-8613)
 * Add ability to limit number of native connections (CASSANDRA-8086)
 * Fix CQLSSTableWriter throwing exception and spawning threads
   (CASSANDRA-8808)
 * Fix MT mismatch between empty and GC-able data (CASSANDRA-8979)
 * Fix incorrect validation when snapshotting single table (CASSANDRA-8056)
 * Add offline tool to relevel sstables (CASSANDRA-8301)
 * Preserve stream ID for more protocol errors (CASSANDRA-8848)
 * Fix combining token() function with multi-column relations on
   clustering columns (CASSANDRA-8797)
 * Make CFS.markReferenced() resistant to bad refcounting (CASSANDRA-8829)
 * Fix StreamTransferTask abort/complete bad refcounting (CASSANDRA-8815)
 * Fix AssertionError when querying a DESC clustering ordered
   table with ASC ordering and paging (CASSANDRA-8767)
 * AssertionError: "Memory was freed" when running cleanup (CASSANDRA-8716)
 * Make it possible to set max_sstable_age to fractional days (CASSANDRA-8406)
 * Fix some multi-column relations with indexes on some clustering
   columns (CASSANDRA-8275)
 * Fix memory leak in SSTableSimple*Writer and SSTableReader.validate()
   (CASSANDRA-8748)
 * Throw OOM if allocating memory fails to return a valid pointer (CASSANDRA-8726)
 * Fix SSTableSimpleUnsortedWriter ConcurrentModificationException (CASSANDRA-8619)
 * 'nodetool info' prints exception against older node (CASSANDRA-8796)
 * Ensure SSTableSimpleUnsortedWriter.close() terminates if
   disk writer has crashed (CASSANDRA-8807)


2.1.4
 * Bind JMX to localhost unless explicitly configured otherwise (CASSANDRA-9085)


2.1.3
 * Fix HSHA/offheap_objects corruption (CASSANDRA-8719)
 * Upgrade libthrift to 0.9.2 (CASSANDRA-8685)
 * Don't use the shared ref in sstableloader (CASSANDRA-8704)
 * Purge internal prepared statements if related tables or
   keyspaces are dropped (CASSANDRA-8693)
 * (cqlsh) Handle unicode BOM at start of files (CASSANDRA-8638)
 * Stop compactions before exiting offline tools (CASSANDRA-8623)
 * Update tools/stress/README.txt to match current behaviour (CASSANDRA-7933)
 * Fix schema from Thrift conversion with empty metadata (CASSANDRA-8695)
 * Safer Resource Management (CASSANDRA-7705)
 * Make sure we compact highly overlapping cold sstables with
   STCS (CASSANDRA-8635)
 * rpc_interface and listen_interface generate NPE on startup when specified
   interface doesn't exist (CASSANDRA-8677)
 * Fix ArrayIndexOutOfBoundsException in nodetool cfhistograms (CASSANDRA-8514)
 * Switch from yammer metrics for nodetool cf/proxy histograms (CASSANDRA-8662)
 * Make sure we don't add tmplink files to the compaction
   strategy (CASSANDRA-8580)
 * (cqlsh) Handle maps with blob keys (CASSANDRA-8372)
 * (cqlsh) Handle DynamicCompositeType schemas correctly (CASSANDRA-8563)
 * Duplicate rows returned when in clause has repeated values (CASSANDRA-6706)
 * Add tooling to detect hot partitions (CASSANDRA-7974)
 * Fix cassandra-stress user-mode truncation of partition generation (CASSANDRA-8608)
 * Only stream from unrepaired sstables during inc repair (CASSANDRA-8267)
 * Don't allow starting multiple inc repairs on the same sstables (CASSANDRA-8316)
 * Invalidate prepared BATCH statements when related tables
   or keyspaces are dropped (CASSANDRA-8652)
 * Fix missing results in secondary index queries on collections
   with ALLOW FILTERING (CASSANDRA-8421)
 * Expose EstimatedHistogram metrics for range slices (CASSANDRA-8627)
 * (cqlsh) Escape clqshrc passwords properly (CASSANDRA-8618)
 * Fix NPE when passing wrong argument in ALTER TABLE statement (CASSANDRA-8355)
 * Pig: Refactor and deprecate CqlStorage (CASSANDRA-8599)
 * Don't reuse the same cleanup strategy for all sstables (CASSANDRA-8537)
 * Fix case-sensitivity of index name on CREATE and DROP INDEX
   statements (CASSANDRA-8365)
 * Better detection/logging for corruption in compressed sstables (CASSANDRA-8192)
 * Use the correct repairedAt value when closing writer (CASSANDRA-8570)
 * (cqlsh) Handle a schema mismatch being detected on startup (CASSANDRA-8512)
 * Properly calculate expected write size during compaction (CASSANDRA-8532)
 * Invalidate affected prepared statements when a table's columns
   are altered (CASSANDRA-7910)
 * Stress - user defined writes should populate sequentally (CASSANDRA-8524)
 * Fix regression in SSTableRewriter causing some rows to become unreadable 
   during compaction (CASSANDRA-8429)
 * Run major compactions for repaired/unrepaired in parallel (CASSANDRA-8510)
 * (cqlsh) Fix compression options in DESCRIBE TABLE output when compression
   is disabled (CASSANDRA-8288)
 * (cqlsh) Fix DESCRIBE output after keyspaces are altered (CASSANDRA-7623)
 * Make sure we set lastCompactedKey correctly (CASSANDRA-8463)
 * (cqlsh) Fix output of CONSISTENCY command (CASSANDRA-8507)
 * (cqlsh) Fixed the handling of LIST statements (CASSANDRA-8370)
 * Make sstablescrub check leveled manifest again (CASSANDRA-8432)
 * Check first/last keys in sstable when giving out positions (CASSANDRA-8458)
 * Disable mmap on Windows (CASSANDRA-6993)
 * Add missing ConsistencyLevels to cassandra-stress (CASSANDRA-8253)
 * Add auth support to cassandra-stress (CASSANDRA-7985)
 * Fix ArrayIndexOutOfBoundsException when generating error message
   for some CQL syntax errors (CASSANDRA-8455)
 * Scale memtable slab allocation logarithmically (CASSANDRA-7882)
 * cassandra-stress simultaneous inserts over same seed (CASSANDRA-7964)
 * Reduce cassandra-stress sampling memory requirements (CASSANDRA-7926)
 * Ensure memtable flush cannot expire commit log entries from its future (CASSANDRA-8383)
 * Make read "defrag" async to reclaim memtables (CASSANDRA-8459)
 * Remove tmplink files for offline compactions (CASSANDRA-8321)
 * Reduce maxHintsInProgress (CASSANDRA-8415)
 * BTree updates may call provided update function twice (CASSANDRA-8018)
 * Release sstable references after anticompaction (CASSANDRA-8386)
 * Handle abort() in SSTableRewriter properly (CASSANDRA-8320)
 * Centralize shared executors (CASSANDRA-8055)
 * Fix filtering for CONTAINS (KEY) relations on frozen collection
   clustering columns when the query is restricted to a single
   partition (CASSANDRA-8203)
 * Do more aggressive entire-sstable TTL expiry checks (CASSANDRA-8243)
 * Add more log info if readMeter is null (CASSANDRA-8238)
 * add check of the system wall clock time at startup (CASSANDRA-8305)
 * Support for frozen collections (CASSANDRA-7859)
 * Fix overflow on histogram computation (CASSANDRA-8028)
 * Have paxos reuse the timestamp generation of normal queries (CASSANDRA-7801)
 * Fix incremental repair not remove parent session on remote (CASSANDRA-8291)
 * Improve JBOD disk utilization (CASSANDRA-7386)
 * Log failed host when preparing incremental repair (CASSANDRA-8228)
 * Force config client mode in CQLSSTableWriter (CASSANDRA-8281)
 * Fix sstableupgrade throws exception (CASSANDRA-8688)
 * Fix hang when repairing empty keyspace (CASSANDRA-8694)
Merged from 2.0:
 * Fix IllegalArgumentException in dynamic snitch (CASSANDRA-8448)
 * Add support for UPDATE ... IF EXISTS (CASSANDRA-8610)
 * Fix reversal of list prepends (CASSANDRA-8733)
 * Prevent non-zero default_time_to_live on tables with counters
   (CASSANDRA-8678)
 * Fix SSTableSimpleUnsortedWriter ConcurrentModificationException
   (CASSANDRA-8619)
 * Round up time deltas lower than 1ms in BulkLoader (CASSANDRA-8645)
 * Add batch remove iterator to ABSC (CASSANDRA-8414, 8666)
 * Round up time deltas lower than 1ms in BulkLoader (CASSANDRA-8645)
 * Fix isClientMode check in Keyspace (CASSANDRA-8687)
 * Use more efficient slice size for querying internal secondary
   index tables (CASSANDRA-8550)
 * Fix potentially returning deleted rows with range tombstone (CASSANDRA-8558)
 * Check for available disk space before starting a compaction (CASSANDRA-8562)
 * Fix DISTINCT queries with LIMITs or paging when some partitions
   contain only tombstones (CASSANDRA-8490)
 * Introduce background cache refreshing to permissions cache
   (CASSANDRA-8194)
 * Fix race condition in StreamTransferTask that could lead to
   infinite loops and premature sstable deletion (CASSANDRA-7704)
 * Add an extra version check to MigrationTask (CASSANDRA-8462)
 * Ensure SSTableWriter cleans up properly after failure (CASSANDRA-8499)
 * Increase bf true positive count on key cache hit (CASSANDRA-8525)
 * Move MeteredFlusher to its own thread (CASSANDRA-8485)
 * Fix non-distinct results in DISTNCT queries on static columns when
   paging is enabled (CASSANDRA-8087)
 * Move all hints related tasks to hints internal executor (CASSANDRA-8285)
 * Fix paging for multi-partition IN queries (CASSANDRA-8408)
 * Fix MOVED_NODE topology event never being emitted when a node
   moves its token (CASSANDRA-8373)
 * Fix validation of indexes in COMPACT tables (CASSANDRA-8156)
 * Avoid StackOverflowError when a large list of IN values
   is used for a clustering column (CASSANDRA-8410)
 * Fix NPE when writetime() or ttl() calls are wrapped by
   another function call (CASSANDRA-8451)
 * Fix NPE after dropping a keyspace (CASSANDRA-8332)
 * Fix error message on read repair timeouts (CASSANDRA-7947)
 * Default DTCS base_time_seconds changed to 60 (CASSANDRA-8417)
 * Refuse Paxos operation with more than one pending endpoint (CASSANDRA-8346, 8640)
 * Throw correct exception when trying to bind a keyspace or table
   name (CASSANDRA-6952)
 * Make HHOM.compact synchronized (CASSANDRA-8416)
 * cancel latency-sampling task when CF is dropped (CASSANDRA-8401)
 * don't block SocketThread for MessagingService (CASSANDRA-8188)
 * Increase quarantine delay on replacement (CASSANDRA-8260)
 * Expose off-heap memory usage stats (CASSANDRA-7897)
 * Ignore Paxos commits for truncated tables (CASSANDRA-7538)
 * Validate size of indexed column values (CASSANDRA-8280)
 * Make LCS split compaction results over all data directories (CASSANDRA-8329)
 * Fix some failing queries that use multi-column relations
   on COMPACT STORAGE tables (CASSANDRA-8264)
 * Fix InvalidRequestException with ORDER BY (CASSANDRA-8286)
 * Disable SSLv3 for POODLE (CASSANDRA-8265)
 * Fix millisecond timestamps in Tracing (CASSANDRA-8297)
 * Include keyspace name in error message when there are insufficient
   live nodes to stream from (CASSANDRA-8221)
 * Avoid overlap in L1 when L0 contains many nonoverlapping
   sstables (CASSANDRA-8211)
 * Improve PropertyFileSnitch logging (CASSANDRA-8183)
 * Add DC-aware sequential repair (CASSANDRA-8193)
 * Use live sstables in snapshot repair if possible (CASSANDRA-8312)
 * Fix hints serialized size calculation (CASSANDRA-8587)


2.1.2
 * (cqlsh) parse_for_table_meta errors out on queries with undefined
   grammars (CASSANDRA-8262)
 * (cqlsh) Fix SELECT ... TOKEN() function broken in C* 2.1.1 (CASSANDRA-8258)
 * Fix Cassandra crash when running on JDK8 update 40 (CASSANDRA-8209)
 * Optimize partitioner tokens (CASSANDRA-8230)
 * Improve compaction of repaired/unrepaired sstables (CASSANDRA-8004)
 * Make cache serializers pluggable (CASSANDRA-8096)
 * Fix issues with CONTAINS (KEY) queries on secondary indexes
   (CASSANDRA-8147)
 * Fix read-rate tracking of sstables for some queries (CASSANDRA-8239)
 * Fix default timestamp in QueryOptions (CASSANDRA-8246)
 * Set socket timeout when reading remote version (CASSANDRA-8188)
 * Refactor how we track live size (CASSANDRA-7852)
 * Make sure unfinished compaction files are removed (CASSANDRA-8124)
 * Fix shutdown when run as Windows service (CASSANDRA-8136)
 * Fix DESCRIBE TABLE with custom indexes (CASSANDRA-8031)
 * Fix race in RecoveryManagerTest (CASSANDRA-8176)
 * Avoid IllegalArgumentException while sorting sstables in
   IndexSummaryManager (CASSANDRA-8182)
 * Shutdown JVM on file descriptor exhaustion (CASSANDRA-7579)
 * Add 'die' policy for commit log and disk failure (CASSANDRA-7927)
 * Fix installing as service on Windows (CASSANDRA-8115)
 * Fix CREATE TABLE for CQL2 (CASSANDRA-8144)
 * Avoid boxing in ColumnStats min/max trackers (CASSANDRA-8109)
Merged from 2.0:
 * Correctly handle non-text column names in cql3 (CASSANDRA-8178)
 * Fix deletion for indexes on primary key columns (CASSANDRA-8206)
 * Add 'nodetool statusgossip' (CASSANDRA-8125)
 * Improve client notification that nodes are ready for requests (CASSANDRA-7510)
 * Handle negative timestamp in writetime method (CASSANDRA-8139)
 * Pig: Remove errant LIMIT clause in CqlNativeStorage (CASSANDRA-8166)
 * Throw ConfigurationException when hsha is used with the default
   rpc_max_threads setting of 'unlimited' (CASSANDRA-8116)
 * Allow concurrent writing of the same table in the same JVM using
   CQLSSTableWriter (CASSANDRA-7463)
 * Fix totalDiskSpaceUsed calculation (CASSANDRA-8205)


2.1.1
 * Fix spin loop in AtomicSortedColumns (CASSANDRA-7546)
 * Dont notify when replacing tmplink files (CASSANDRA-8157)
 * Fix validation with multiple CONTAINS clause (CASSANDRA-8131)
 * Fix validation of collections in TriggerExecutor (CASSANDRA-8146)
 * Fix IllegalArgumentException when a list of IN values containing tuples
   is passed as a single arg to a prepared statement with the v1 or v2
   protocol (CASSANDRA-8062)
 * Fix ClassCastException in DISTINCT query on static columns with
   query paging (CASSANDRA-8108)
 * Fix NPE on null nested UDT inside a set (CASSANDRA-8105)
 * Fix exception when querying secondary index on set items or map keys
   when some clustering columns are specified (CASSANDRA-8073)
 * Send proper error response when there is an error during native
   protocol message decode (CASSANDRA-8118)
 * Gossip should ignore generation numbers too far in the future (CASSANDRA-8113)
 * Fix NPE when creating a table with frozen sets, lists (CASSANDRA-8104)
 * Fix high memory use due to tracking reads on incrementally opened sstable
   readers (CASSANDRA-8066)
 * Fix EXECUTE request with skipMetadata=false returning no metadata
   (CASSANDRA-8054)
 * Allow concurrent use of CQLBulkOutputFormat (CASSANDRA-7776)
 * Shutdown JVM on OOM (CASSANDRA-7507)
 * Upgrade netty version and enable epoll event loop (CASSANDRA-7761)
 * Don't duplicate sstables smaller than split size when using
   the sstablesplitter tool (CASSANDRA-7616)
 * Avoid re-parsing already prepared statements (CASSANDRA-7923)
 * Fix some Thrift slice deletions and updates of COMPACT STORAGE
   tables with some clustering columns omitted (CASSANDRA-7990)
 * Fix filtering for CONTAINS on sets (CASSANDRA-8033)
 * Properly track added size (CASSANDRA-7239)
 * Allow compilation in java 8 (CASSANDRA-7208)
 * Fix Assertion error on RangeTombstoneList diff (CASSANDRA-8013)
 * Release references to overlapping sstables during compaction (CASSANDRA-7819)
 * Send notification when opening compaction results early (CASSANDRA-8034)
 * Make native server start block until properly bound (CASSANDRA-7885)
 * (cqlsh) Fix IPv6 support (CASSANDRA-7988)
 * Ignore fat clients when checking for endpoint collision (CASSANDRA-7939)
 * Make sstablerepairedset take a list of files (CASSANDRA-7995)
 * (cqlsh) Tab completeion for indexes on map keys (CASSANDRA-7972)
 * (cqlsh) Fix UDT field selection in select clause (CASSANDRA-7891)
 * Fix resource leak in event of corrupt sstable
 * (cqlsh) Add command line option for cqlshrc file path (CASSANDRA-7131)
 * Provide visibility into prepared statements churn (CASSANDRA-7921, CASSANDRA-7930)
 * Invalidate prepared statements when their keyspace or table is
   dropped (CASSANDRA-7566)
 * cassandra-stress: fix support for NetworkTopologyStrategy (CASSANDRA-7945)
 * Fix saving caches when a table is dropped (CASSANDRA-7784)
 * Add better error checking of new stress profile (CASSANDRA-7716)
 * Use ThreadLocalRandom and remove FBUtilities.threadLocalRandom (CASSANDRA-7934)
 * Prevent operator mistakes due to simultaneous bootstrap (CASSANDRA-7069)
 * cassandra-stress supports whitelist mode for node config (CASSANDRA-7658)
 * GCInspector more closely tracks GC; cassandra-stress and nodetool report it (CASSANDRA-7916)
 * nodetool won't output bogus ownership info without a keyspace (CASSANDRA-7173)
 * Add human readable option to nodetool commands (CASSANDRA-5433)
 * Don't try to set repairedAt on old sstables (CASSANDRA-7913)
 * Add metrics for tracking PreparedStatement use (CASSANDRA-7719)
 * (cqlsh) tab-completion for triggers (CASSANDRA-7824)
 * (cqlsh) Support for query paging (CASSANDRA-7514)
 * (cqlsh) Show progress of COPY operations (CASSANDRA-7789)
 * Add syntax to remove multiple elements from a map (CASSANDRA-6599)
 * Support non-equals conditions in lightweight transactions (CASSANDRA-6839)
 * Add IF [NOT] EXISTS to create/drop triggers (CASSANDRA-7606)
 * (cqlsh) Display the current logged-in user (CASSANDRA-7785)
 * (cqlsh) Don't ignore CTRL-C during COPY FROM execution (CASSANDRA-7815)
 * (cqlsh) Order UDTs according to cross-type dependencies in DESCRIBE
   output (CASSANDRA-7659)
 * (cqlsh) Fix handling of CAS statement results (CASSANDRA-7671)
 * (cqlsh) COPY TO/FROM improvements (CASSANDRA-7405)
 * Support list index operations with conditions (CASSANDRA-7499)
 * Add max live/tombstoned cells to nodetool cfstats output (CASSANDRA-7731)
 * Validate IPv6 wildcard addresses properly (CASSANDRA-7680)
 * (cqlsh) Error when tracing query (CASSANDRA-7613)
 * Avoid IOOBE when building SyntaxError message snippet (CASSANDRA-7569)
 * SSTableExport uses correct validator to create string representation of partition
   keys (CASSANDRA-7498)
 * Avoid NPEs when receiving type changes for an unknown keyspace (CASSANDRA-7689)
 * Add support for custom 2i validation (CASSANDRA-7575)
 * Pig support for hadoop CqlInputFormat (CASSANDRA-6454)
 * Add duration mode to cassandra-stress (CASSANDRA-7468)
 * Add listen_interface and rpc_interface options (CASSANDRA-7417)
 * Improve schema merge performance (CASSANDRA-7444)
 * Adjust MT depth based on # of partition validating (CASSANDRA-5263)
 * Optimise NativeCell comparisons (CASSANDRA-6755)
 * Configurable client timeout for cqlsh (CASSANDRA-7516)
 * Include snippet of CQL query near syntax error in messages (CASSANDRA-7111)
 * Make repair -pr work with -local (CASSANDRA-7450)
 * Fix error in sstableloader with -cph > 1 (CASSANDRA-8007)
 * Fix snapshot repair error on indexed tables (CASSANDRA-8020)
 * Do not exit nodetool repair when receiving JMX NOTIF_LOST (CASSANDRA-7909)
 * Stream to private IP when available (CASSANDRA-8084)
Merged from 2.0:
 * Reject conditions on DELETE unless full PK is given (CASSANDRA-6430)
 * Properly reject the token function DELETE (CASSANDRA-7747)
 * Force batchlog replay before decommissioning a node (CASSANDRA-7446)
 * Fix hint replay with many accumulated expired hints (CASSANDRA-6998)
 * Fix duplicate results in DISTINCT queries on static columns with query
   paging (CASSANDRA-8108)
 * Add DateTieredCompactionStrategy (CASSANDRA-6602)
 * Properly validate ascii and utf8 string literals in CQL queries (CASSANDRA-8101)
 * (cqlsh) Fix autocompletion for alter keyspace (CASSANDRA-8021)
 * Create backup directories for commitlog archiving during startup (CASSANDRA-8111)
 * Reduce totalBlockFor() for LOCAL_* consistency levels (CASSANDRA-8058)
 * Fix merging schemas with re-dropped keyspaces (CASSANDRA-7256)
 * Fix counters in supercolumns during live upgrades from 1.2 (CASSANDRA-7188)
 * Notify DT subscribers when a column family is truncated (CASSANDRA-8088)
 * Add sanity check of $JAVA on startup (CASSANDRA-7676)
 * Schedule fat client schema pull on join (CASSANDRA-7993)
 * Don't reset nodes' versions when closing IncomingTcpConnections
   (CASSANDRA-7734)
 * Record the real messaging version in all cases in OutboundTcpConnection
   (CASSANDRA-8057)
 * SSL does not work in cassandra-cli (CASSANDRA-7899)
 * Fix potential exception when using ReversedType in DynamicCompositeType
   (CASSANDRA-7898)
 * Better validation of collection values (CASSANDRA-7833)
 * Track min/max timestamps correctly (CASSANDRA-7969)
 * Fix possible overflow while sorting CL segments for replay (CASSANDRA-7992)
 * Increase nodetool Xmx (CASSANDRA-7956)
 * Archive any commitlog segments present at startup (CASSANDRA-6904)
 * CrcCheckChance should adjust based on live CFMetadata not 
   sstable metadata (CASSANDRA-7978)
 * token() should only accept columns in the partitioning
   key order (CASSANDRA-6075)
 * Add method to invalidate permission cache via JMX (CASSANDRA-7977)
 * Allow propagating multiple gossip states atomically (CASSANDRA-6125)
 * Log exceptions related to unclean native protocol client disconnects
   at DEBUG or INFO (CASSANDRA-7849)
 * Allow permissions cache to be set via JMX (CASSANDRA-7698)
 * Include schema_triggers CF in readable system resources (CASSANDRA-7967)
 * Fix RowIndexEntry to report correct serializedSize (CASSANDRA-7948)
 * Make CQLSSTableWriter sync within partitions (CASSANDRA-7360)
 * Potentially use non-local replicas in CqlConfigHelper (CASSANDRA-7906)
 * Explicitly disallow mixing multi-column and single-column
   relations on clustering columns (CASSANDRA-7711)
 * Better error message when condition is set on PK column (CASSANDRA-7804)
 * Don't send schema change responses and events for no-op DDL
   statements (CASSANDRA-7600)
 * (Hadoop) fix cluster initialisation for a split fetching (CASSANDRA-7774)
 * Throw InvalidRequestException when queries contain relations on entire
   collection columns (CASSANDRA-7506)
 * (cqlsh) enable CTRL-R history search with libedit (CASSANDRA-7577)
 * (Hadoop) allow ACFRW to limit nodes to local DC (CASSANDRA-7252)
 * (cqlsh) cqlsh should automatically disable tracing when selecting
   from system_traces (CASSANDRA-7641)
 * (Hadoop) Add CqlOutputFormat (CASSANDRA-6927)
 * Don't depend on cassandra config for nodetool ring (CASSANDRA-7508)
 * (cqlsh) Fix failing cqlsh formatting tests (CASSANDRA-7703)
 * Fix IncompatibleClassChangeError from hadoop2 (CASSANDRA-7229)
 * Add 'nodetool sethintedhandoffthrottlekb' (CASSANDRA-7635)
 * (cqlsh) Add tab-completion for CREATE/DROP USER IF [NOT] EXISTS (CASSANDRA-7611)
 * Catch errors when the JVM pulls the rug out from GCInspector (CASSANDRA-5345)
 * cqlsh fails when version number parts are not int (CASSANDRA-7524)
 * Fix NPE when table dropped during streaming (CASSANDRA-7946)
 * Fix wrong progress when streaming uncompressed (CASSANDRA-7878)
 * Fix possible infinite loop in creating repair range (CASSANDRA-7983)
 * Fix unit in nodetool for streaming throughput (CASSANDRA-7375)
Merged from 1.2:
 * Don't index tombstones (CASSANDRA-7828)
 * Improve PasswordAuthenticator default super user setup (CASSANDRA-7788)


2.1.0
 * (cqlsh) Removed "ALTER TYPE <name> RENAME TO <name>" from tab-completion
   (CASSANDRA-7895)
 * Fixed IllegalStateException in anticompaction (CASSANDRA-7892)
 * cqlsh: DESCRIBE support for frozen UDTs, tuples (CASSANDRA-7863)
 * Avoid exposing internal classes over JMX (CASSANDRA-7879)
 * Add null check for keys when freezing collection (CASSANDRA-7869)
 * Improve stress workload realism (CASSANDRA-7519)
Merged from 2.0:
 * Configure system.paxos with LeveledCompactionStrategy (CASSANDRA-7753)
 * Fix ALTER clustering column type from DateType to TimestampType when
   using DESC clustering order (CASSANRDA-7797)
 * Throw EOFException if we run out of chunks in compressed datafile
   (CASSANDRA-7664)
 * Fix PRSI handling of CQL3 row markers for row cleanup (CASSANDRA-7787)
 * Fix dropping collection when it's the last regular column (CASSANDRA-7744)
 * Make StreamReceiveTask thread safe and gc friendly (CASSANDRA-7795)
 * Validate empty cell names from counter updates (CASSANDRA-7798)
Merged from 1.2:
 * Don't allow compacted sstables to be marked as compacting (CASSANDRA-7145)
 * Track expired tombstones (CASSANDRA-7810)


2.1.0-rc7
 * Add frozen keyword and require UDT to be frozen (CASSANDRA-7857)
 * Track added sstable size correctly (CASSANDRA-7239)
 * (cqlsh) Fix case insensitivity (CASSANDRA-7834)
 * Fix failure to stream ranges when moving (CASSANDRA-7836)
 * Correctly remove tmplink files (CASSANDRA-7803)
 * (cqlsh) Fix column name formatting for functions, CAS operations,
   and UDT field selections (CASSANDRA-7806)
 * (cqlsh) Fix COPY FROM handling of null/empty primary key
   values (CASSANDRA-7792)
 * Fix ordering of static cells (CASSANDRA-7763)
Merged from 2.0:
 * Forbid re-adding dropped counter columns (CASSANDRA-7831)
 * Fix CFMetaData#isThriftCompatible() for PK-only tables (CASSANDRA-7832)
 * Always reject inequality on the partition key without token()
   (CASSANDRA-7722)
 * Always send Paxos commit to all replicas (CASSANDRA-7479)
 * Make disruptor_thrift_server invocation pool configurable (CASSANDRA-7594)
 * Make repair no-op when RF=1 (CASSANDRA-7864)


2.1.0-rc6
 * Fix OOM issue from netty caching over time (CASSANDRA-7743)
 * json2sstable couldn't import JSON for CQL table (CASSANDRA-7477)
 * Invalidate all caches on table drop (CASSANDRA-7561)
 * Skip strict endpoint selection for ranges if RF == nodes (CASSANRA-7765)
 * Fix Thrift range filtering without 2ary index lookups (CASSANDRA-7741)
 * Add tracing entries about concurrent range requests (CASSANDRA-7599)
 * (cqlsh) Fix DESCRIBE for NTS keyspaces (CASSANDRA-7729)
 * Remove netty buffer ref-counting (CASSANDRA-7735)
 * Pass mutated cf to index updater for use by PRSI (CASSANDRA-7742)
 * Include stress yaml example in release and deb (CASSANDRA-7717)
 * workaround for netty issue causing corrupted data off the wire (CASSANDRA-7695)
 * cqlsh DESC CLUSTER fails retrieving ring information (CASSANDRA-7687)
 * Fix binding null values inside UDT (CASSANDRA-7685)
 * Fix UDT field selection with empty fields (CASSANDRA-7670)
 * Bogus deserialization of static cells from sstable (CASSANDRA-7684)
 * Fix NPE on compaction leftover cleanup for dropped table (CASSANDRA-7770)
Merged from 2.0:
 * Fix race condition in StreamTransferTask that could lead to
   infinite loops and premature sstable deletion (CASSANDRA-7704)
 * (cqlsh) Wait up to 10 sec for a tracing session (CASSANDRA-7222)
 * Fix NPE in FileCacheService.sizeInBytes (CASSANDRA-7756)
 * Remove duplicates from StorageService.getJoiningNodes (CASSANDRA-7478)
 * Clone token map outside of hot gossip loops (CASSANDRA-7758)
 * Fix MS expiring map timeout for Paxos messages (CASSANDRA-7752)
 * Do not flush on truncate if durable_writes is false (CASSANDRA-7750)
 * Give CRR a default input_cql Statement (CASSANDRA-7226)
 * Better error message when adding a collection with the same name
   than a previously dropped one (CASSANDRA-6276)
 * Fix validation when adding static columns (CASSANDRA-7730)
 * (Thrift) fix range deletion of supercolumns (CASSANDRA-7733)
 * Fix potential AssertionError in RangeTombstoneList (CASSANDRA-7700)
 * Validate arguments of blobAs* functions (CASSANDRA-7707)
 * Fix potential AssertionError with 2ndary indexes (CASSANDRA-6612)
 * Avoid logging CompactionInterrupted at ERROR (CASSANDRA-7694)
 * Minor leak in sstable2jon (CASSANDRA-7709)
 * Add cassandra.auto_bootstrap system property (CASSANDRA-7650)
 * Update java driver (for hadoop) (CASSANDRA-7618)
 * Remove CqlPagingRecordReader/CqlPagingInputFormat (CASSANDRA-7570)
 * Support connecting to ipv6 jmx with nodetool (CASSANDRA-7669)


2.1.0-rc5
 * Reject counters inside user types (CASSANDRA-7672)
 * Switch to notification-based GCInspector (CASSANDRA-7638)
 * (cqlsh) Handle nulls in UDTs and tuples correctly (CASSANDRA-7656)
 * Don't use strict consistency when replacing (CASSANDRA-7568)
 * Fix min/max cell name collection on 2.0 SSTables with range
   tombstones (CASSANDRA-7593)
 * Tolerate min/max cell names of different lengths (CASSANDRA-7651)
 * Filter cached results correctly (CASSANDRA-7636)
 * Fix tracing on the new SEPExecutor (CASSANDRA-7644)
 * Remove shuffle and taketoken (CASSANDRA-7601)
 * Clean up Windows batch scripts (CASSANDRA-7619)
 * Fix native protocol drop user type notification (CASSANDRA-7571)
 * Give read access to system.schema_usertypes to all authenticated users
   (CASSANDRA-7578)
 * (cqlsh) Fix cqlsh display when zero rows are returned (CASSANDRA-7580)
 * Get java version correctly when JAVA_TOOL_OPTIONS is set (CASSANDRA-7572)
 * Fix NPE when dropping index from non-existent keyspace, AssertionError when
   dropping non-existent index with IF EXISTS (CASSANDRA-7590)
 * Fix sstablelevelresetter hang (CASSANDRA-7614)
 * (cqlsh) Fix deserialization of blobs (CASSANDRA-7603)
 * Use "keyspace updated" schema change message for UDT changes in v1 and
   v2 protocols (CASSANDRA-7617)
 * Fix tracing of range slices and secondary index lookups that are local
   to the coordinator (CASSANDRA-7599)
 * Set -Dcassandra.storagedir for all tool shell scripts (CASSANDRA-7587)
 * Don't swap max/min col names when mutating sstable metadata (CASSANDRA-7596)
 * (cqlsh) Correctly handle paged result sets (CASSANDRA-7625)
 * (cqlsh) Improve waiting for a trace to complete (CASSANDRA-7626)
 * Fix tracing of concurrent range slices and 2ary index queries (CASSANDRA-7626)
 * Fix scrub against collection type (CASSANDRA-7665)
Merged from 2.0:
 * Set gc_grace_seconds to seven days for system schema tables (CASSANDRA-7668)
 * SimpleSeedProvider no longer caches seeds forever (CASSANDRA-7663)
 * Always flush on truncate (CASSANDRA-7511)
 * Fix ReversedType(DateType) mapping to native protocol (CASSANDRA-7576)
 * Always merge ranges owned by a single node (CASSANDRA-6930)
 * Track max/min timestamps for range tombstones (CASSANDRA-7647)
 * Fix NPE when listing saved caches dir (CASSANDRA-7632)


2.1.0-rc4
 * Fix word count hadoop example (CASSANDRA-7200)
 * Updated memtable_cleanup_threshold and memtable_flush_writers defaults 
   (CASSANDRA-7551)
 * (Windows) fix startup when WMI memory query fails (CASSANDRA-7505)
 * Anti-compaction proceeds if any part of the repair failed (CASSANDRA-7521)
 * Add missing table name to DROP INDEX responses and notifications (CASSANDRA-7539)
 * Bump CQL version to 3.2.0 and update CQL documentation (CASSANDRA-7527)
 * Fix configuration error message when running nodetool ring (CASSANDRA-7508)
 * Support conditional updates, tuple type, and the v3 protocol in cqlsh (CASSANDRA-7509)
 * Handle queries on multiple secondary index types (CASSANDRA-7525)
 * Fix cqlsh authentication with v3 native protocol (CASSANDRA-7564)
 * Fix NPE when unknown prepared statement ID is used (CASSANDRA-7454)
Merged from 2.0:
 * (Windows) force range-based repair to non-sequential mode (CASSANDRA-7541)
 * Fix range merging when DES scores are zero (CASSANDRA-7535)
 * Warn when SSL certificates have expired (CASSANDRA-7528)
 * Fix error when doing reversed queries with static columns (CASSANDRA-7490)
Merged from 1.2:
 * Set correct stream ID on responses when non-Exception Throwables
   are thrown while handling native protocol messages (CASSANDRA-7470)


2.1.0-rc3
 * Consider expiry when reconciling otherwise equal cells (CASSANDRA-7403)
 * Introduce CQL support for stress tool (CASSANDRA-6146)
 * Fix ClassCastException processing expired messages (CASSANDRA-7496)
 * Fix prepared marker for collections inside UDT (CASSANDRA-7472)
 * Remove left-over populate_io_cache_on_flush and replicate_on_write
   uses (CASSANDRA-7493)
 * (Windows) handle spaces in path names (CASSANDRA-7451)
 * Ensure writes have completed after dropping a table, before recycling
   commit log segments (CASSANDRA-7437)
 * Remove left-over rows_per_partition_to_cache (CASSANDRA-7493)
 * Fix error when CONTAINS is used with a bind marker (CASSANDRA-7502)
 * Properly reject unknown UDT field (CASSANDRA-7484)
Merged from 2.0:
 * Fix CC#collectTimeOrderedData() tombstone optimisations (CASSANDRA-7394)
 * Support DISTINCT for static columns and fix behaviour when DISTINC is
   not use (CASSANDRA-7305).
 * Workaround JVM NPE on JMX bind failure (CASSANDRA-7254)
 * Fix race in FileCacheService RemovalListener (CASSANDRA-7278)
 * Fix inconsistent use of consistencyForCommit that allowed LOCAL_QUORUM
   operations to incorrect become full QUORUM (CASSANDRA-7345)
 * Properly handle unrecognized opcodes and flags (CASSANDRA-7440)
 * (Hadoop) close CqlRecordWriter clients when finished (CASSANDRA-7459)
 * Commit disk failure policy (CASSANDRA-7429)
 * Make sure high level sstables get compacted (CASSANDRA-7414)
 * Fix AssertionError when using empty clustering columns and static columns
   (CASSANDRA-7455)
 * Add option to disable STCS in L0 (CASSANDRA-6621)
 * Upgrade to snappy-java 1.0.5.2 (CASSANDRA-7476)


2.1.0-rc2
 * Fix heap size calculation for CompoundSparseCellName and 
   CompoundSparseCellName.WithCollection (CASSANDRA-7421)
 * Allow counter mutations in UNLOGGED batches (CASSANDRA-7351)
 * Modify reconcile logic to always pick a tombstone over a counter cell
   (CASSANDRA-7346)
 * Avoid incremental compaction on Windows (CASSANDRA-7365)
 * Fix exception when querying a composite-keyed table with a collection index
   (CASSANDRA-7372)
 * Use node's host id in place of counter ids (CASSANDRA-7366)
 * Fix error when doing reversed queries with static columns (CASSANDRA-7490)
 * Backport CASSANDRA-6747 (CASSANDRA-7560)
 * Track max/min timestamps for range tombstones (CASSANDRA-7647)
 * Fix NPE when listing saved caches dir (CASSANDRA-7632)
 * Fix sstableloader unable to connect encrypted node (CASSANDRA-7585)
Merged from 1.2:
 * Clone token map outside of hot gossip loops (CASSANDRA-7758)
 * Add stop method to EmbeddedCassandraService (CASSANDRA-7595)
 * Support connecting to ipv6 jmx with nodetool (CASSANDRA-7669)
 * Set gc_grace_seconds to seven days for system schema tables (CASSANDRA-7668)
 * SimpleSeedProvider no longer caches seeds forever (CASSANDRA-7663)
 * Set correct stream ID on responses when non-Exception Throwables
   are thrown while handling native protocol messages (CASSANDRA-7470)
 * Fix row size miscalculation in LazilyCompactedRow (CASSANDRA-7543)
 * Fix race in background compaction check (CASSANDRA-7745)
 * Don't clear out range tombstones during compaction (CASSANDRA-7808)


2.1.0-rc1
 * Revert flush directory (CASSANDRA-6357)
 * More efficient executor service for fast operations (CASSANDRA-4718)
 * Move less common tools into a new cassandra-tools package (CASSANDRA-7160)
 * Support more concurrent requests in native protocol (CASSANDRA-7231)
 * Add tab-completion to debian nodetool packaging (CASSANDRA-6421)
 * Change concurrent_compactors defaults (CASSANDRA-7139)
 * Add PowerShell Windows launch scripts (CASSANDRA-7001)
 * Make commitlog archive+restore more robust (CASSANDRA-6974)
 * Fix marking commitlogsegments clean (CASSANDRA-6959)
 * Add snapshot "manifest" describing files included (CASSANDRA-6326)
 * Parallel streaming for sstableloader (CASSANDRA-3668)
 * Fix bugs in supercolumns handling (CASSANDRA-7138)
 * Fix ClassClassException on composite dense tables (CASSANDRA-7112)
 * Cleanup and optimize collation and slice iterators (CASSANDRA-7107)
 * Upgrade NBHM lib (CASSANDRA-7128)
 * Optimize netty server (CASSANDRA-6861)
 * Fix repair hang when given CF does not exist (CASSANDRA-7189)
 * Allow c* to be shutdown in an embedded mode (CASSANDRA-5635)
 * Add server side batching to native transport (CASSANDRA-5663)
 * Make batchlog replay asynchronous (CASSANDRA-6134)
 * remove unused classes (CASSANDRA-7197)
 * Limit user types to the keyspace they are defined in (CASSANDRA-6643)
 * Add validate method to CollectionType (CASSANDRA-7208)
 * New serialization format for UDT values (CASSANDRA-7209, CASSANDRA-7261)
 * Fix nodetool netstats (CASSANDRA-7270)
 * Fix potential ClassCastException in HintedHandoffManager (CASSANDRA-7284)
 * Use prepared statements internally (CASSANDRA-6975)
 * Fix broken paging state with prepared statement (CASSANDRA-7120)
 * Fix IllegalArgumentException in CqlStorage (CASSANDRA-7287)
 * Allow nulls/non-existant fields in UDT (CASSANDRA-7206)
 * Add Thrift MultiSliceRequest (CASSANDRA-6757, CASSANDRA-7027)
 * Handle overlapping MultiSlices (CASSANDRA-7279)
 * Fix DataOutputTest on Windows (CASSANDRA-7265)
 * Embedded sets in user defined data-types are not updating (CASSANDRA-7267)
 * Add tuple type to CQL/native protocol (CASSANDRA-7248)
 * Fix CqlPagingRecordReader on tables with few rows (CASSANDRA-7322)
Merged from 2.0:
 * Copy compaction options to make sure they are reloaded (CASSANDRA-7290)
 * Add option to do more aggressive tombstone compactions (CASSANDRA-6563)
 * Don't try to compact already-compacting files in HHOM (CASSANDRA-7288)
 * Always reallocate buffers in HSHA (CASSANDRA-6285)
 * (Hadoop) support authentication in CqlRecordReader (CASSANDRA-7221)
 * (Hadoop) Close java driver Cluster in CQLRR.close (CASSANDRA-7228)
 * Warn when 'USING TIMESTAMP' is used on a CAS BATCH (CASSANDRA-7067)
 * return all cpu values from BackgroundActivityMonitor.readAndCompute (CASSANDRA-7183)
 * Correctly delete scheduled range xfers (CASSANDRA-7143)
 * return all cpu values from BackgroundActivityMonitor.readAndCompute (CASSANDRA-7183)  
 * reduce garbage creation in calculatePendingRanges (CASSANDRA-7191)
 * fix c* launch issues on Russian os's due to output of linux 'free' cmd (CASSANDRA-6162)
 * Fix disabling autocompaction (CASSANDRA-7187)
 * Fix potential NumberFormatException when deserializing IntegerType (CASSANDRA-7088)
 * cqlsh can't tab-complete disabling compaction (CASSANDRA-7185)
 * cqlsh: Accept and execute CQL statement(s) from command-line parameter (CASSANDRA-7172)
 * Fix IllegalStateException in CqlPagingRecordReader (CASSANDRA-7198)
 * Fix the InvertedIndex trigger example (CASSANDRA-7211)
 * Add --resolve-ip option to 'nodetool ring' (CASSANDRA-7210)
 * reduce garbage on codec flag deserialization (CASSANDRA-7244) 
 * Fix duplicated error messages on directory creation error at startup (CASSANDRA-5818)
 * Proper null handle for IF with map element access (CASSANDRA-7155)
 * Improve compaction visibility (CASSANDRA-7242)
 * Correctly delete scheduled range xfers (CASSANDRA-7143)
 * Make batchlog replica selection rack-aware (CASSANDRA-6551)
 * Fix CFMetaData#getColumnDefinitionFromColumnName() (CASSANDRA-7074)
 * Fix writetime/ttl functions for static columns (CASSANDRA-7081)
 * Suggest CTRL-C or semicolon after three blank lines in cqlsh (CASSANDRA-7142)
 * Fix 2ndary index queries with DESC clustering order (CASSANDRA-6950)
 * Invalid key cache entries on DROP (CASSANDRA-6525)
 * Fix flapping RecoveryManagerTest (CASSANDRA-7084)
 * Add missing iso8601 patterns for date strings (CASSANDRA-6973)
 * Support selecting multiple rows in a partition using IN (CASSANDRA-6875)
 * Add authentication support to shuffle (CASSANDRA-6484)
 * Swap local and global default read repair chances (CASSANDRA-7320)
 * Add conditional CREATE/DROP USER support (CASSANDRA-7264)
 * Cqlsh counts non-empty lines for "Blank lines" warning (CASSANDRA-7325)
Merged from 1.2:
 * Add Cloudstack snitch (CASSANDRA-7147)
 * Update system.peers correctly when relocating tokens (CASSANDRA-7126)
 * Add Google Compute Engine snitch (CASSANDRA-7132)
 * remove duplicate query for local tokens (CASSANDRA-7182)
 * exit CQLSH with error status code if script fails (CASSANDRA-6344)
 * Fix bug with some IN queries missig results (CASSANDRA-7105)
 * Fix availability validation for LOCAL_ONE CL (CASSANDRA-7319)
 * Hint streaming can cause decommission to fail (CASSANDRA-7219)


2.1.0-beta2
 * Increase default CL space to 8GB (CASSANDRA-7031)
 * Add range tombstones to read repair digests (CASSANDRA-6863)
 * Fix BTree.clear for large updates (CASSANDRA-6943)
 * Fail write instead of logging a warning when unable to append to CL
   (CASSANDRA-6764)
 * Eliminate possibility of CL segment appearing twice in active list 
   (CASSANDRA-6557)
 * Apply DONTNEED fadvise to commitlog segments (CASSANDRA-6759)
 * Switch CRC component to Adler and include it for compressed sstables 
   (CASSANDRA-4165)
 * Allow cassandra-stress to set compaction strategy options (CASSANDRA-6451)
 * Add broadcast_rpc_address option to cassandra.yaml (CASSANDRA-5899)
 * Auto reload GossipingPropertyFileSnitch config (CASSANDRA-5897)
 * Fix overflow of memtable_total_space_in_mb (CASSANDRA-6573)
 * Fix ABTC NPE and apply update function correctly (CASSANDRA-6692)
 * Allow nodetool to use a file or prompt for password (CASSANDRA-6660)
 * Fix AIOOBE when concurrently accessing ABSC (CASSANDRA-6742)
 * Fix assertion error in ALTER TYPE RENAME (CASSANDRA-6705)
 * Scrub should not always clear out repaired status (CASSANDRA-5351)
 * Improve handling of range tombstone for wide partitions (CASSANDRA-6446)
 * Fix ClassCastException for compact table with composites (CASSANDRA-6738)
 * Fix potentially repairing with wrong nodes (CASSANDRA-6808)
 * Change caching option syntax (CASSANDRA-6745)
 * Fix stress to do proper counter reads (CASSANDRA-6835)
 * Fix help message for stress counter_write (CASSANDRA-6824)
 * Fix stress smart Thrift client to pick servers correctly (CASSANDRA-6848)
 * Add logging levels (minimal, normal or verbose) to stress tool (CASSANDRA-6849)
 * Fix race condition in Batch CLE (CASSANDRA-6860)
 * Improve cleanup/scrub/upgradesstables failure handling (CASSANDRA-6774)
 * ByteBuffer write() methods for serializing sstables (CASSANDRA-6781)
 * Proper compare function for CollectionType (CASSANDRA-6783)
 * Update native server to Netty 4 (CASSANDRA-6236)
 * Fix off-by-one error in stress (CASSANDRA-6883)
 * Make OpOrder AutoCloseable (CASSANDRA-6901)
 * Remove sync repair JMX interface (CASSANDRA-6900)
 * Add multiple memory allocation options for memtables (CASSANDRA-6689, 6694)
 * Remove adjusted op rate from stress output (CASSANDRA-6921)
 * Add optimized CF.hasColumns() implementations (CASSANDRA-6941)
 * Serialize batchlog mutations with the version of the target node
   (CASSANDRA-6931)
 * Optimize CounterColumn#reconcile() (CASSANDRA-6953)
 * Properly remove 1.2 sstable support in 2.1 (CASSANDRA-6869)
 * Lock counter cells, not partitions (CASSANDRA-6880)
 * Track presence of legacy counter shards in sstables (CASSANDRA-6888)
 * Ensure safe resource cleanup when replacing sstables (CASSANDRA-6912)
 * Add failure handler to async callback (CASSANDRA-6747)
 * Fix AE when closing SSTable without releasing reference (CASSANDRA-7000)
 * Clean up IndexInfo on keyspace/table drops (CASSANDRA-6924)
 * Only snapshot relative SSTables when sequential repair (CASSANDRA-7024)
 * Require nodetool rebuild_index to specify index names (CASSANDRA-7038)
 * fix cassandra stress errors on reads with native protocol (CASSANDRA-7033)
 * Use OpOrder to guard sstable references for reads (CASSANDRA-6919)
 * Preemptive opening of compaction result (CASSANDRA-6916)
 * Multi-threaded scrub/cleanup/upgradesstables (CASSANDRA-5547)
 * Optimize cellname comparison (CASSANDRA-6934)
 * Native protocol v3 (CASSANDRA-6855)
 * Optimize Cell liveness checks and clean up Cell (CASSANDRA-7119)
 * Support consistent range movements (CASSANDRA-2434)
 * Display min timestamp in sstablemetadata viewer (CASSANDRA-6767)
Merged from 2.0:
 * Avoid race-prone second "scrub" of system keyspace (CASSANDRA-6797)
 * Pool CqlRecordWriter clients by inetaddress rather than Range
   (CASSANDRA-6665)
 * Fix compaction_history timestamps (CASSANDRA-6784)
 * Compare scores of full replica ordering in DES (CASSANDRA-6683)
 * fix CME in SessionInfo updateProgress affecting netstats (CASSANDRA-6577)
 * Allow repairing between specific replicas (CASSANDRA-6440)
 * Allow per-dc enabling of hints (CASSANDRA-6157)
 * Add compatibility for Hadoop 0.2.x (CASSANDRA-5201)
 * Fix EstimatedHistogram races (CASSANDRA-6682)
 * Failure detector correctly converts initial value to nanos (CASSANDRA-6658)
 * Add nodetool taketoken to relocate vnodes (CASSANDRA-4445)
 * Expose bulk loading progress over JMX (CASSANDRA-4757)
 * Correctly handle null with IF conditions and TTL (CASSANDRA-6623)
 * Account for range/row tombstones in tombstone drop
   time histogram (CASSANDRA-6522)
 * Stop CommitLogSegment.close() from calling sync() (CASSANDRA-6652)
 * Make commitlog failure handling configurable (CASSANDRA-6364)
 * Avoid overlaps in LCS (CASSANDRA-6688)
 * Improve support for paginating over composites (CASSANDRA-4851)
 * Fix count(*) queries in a mixed cluster (CASSANDRA-6707)
 * Improve repair tasks(snapshot, differencing) concurrency (CASSANDRA-6566)
 * Fix replaying pre-2.0 commit logs (CASSANDRA-6714)
 * Add static columns to CQL3 (CASSANDRA-6561)
 * Optimize single partition batch statements (CASSANDRA-6737)
 * Disallow post-query re-ordering when paging (CASSANDRA-6722)
 * Fix potential paging bug with deleted columns (CASSANDRA-6748)
 * Fix NPE on BulkLoader caused by losing StreamEvent (CASSANDRA-6636)
 * Fix truncating compression metadata (CASSANDRA-6791)
 * Add CMSClassUnloadingEnabled JVM option (CASSANDRA-6541)
 * Catch memtable flush exceptions during shutdown (CASSANDRA-6735)
 * Fix upgradesstables NPE for non-CF-based indexes (CASSANDRA-6645)
 * Fix UPDATE updating PRIMARY KEY columns implicitly (CASSANDRA-6782)
 * Fix IllegalArgumentException when updating from 1.2 with SuperColumns
   (CASSANDRA-6733)
 * FBUtilities.singleton() should use the CF comparator (CASSANDRA-6778)
 * Fix CQLSStableWriter.addRow(Map<String, Object>) (CASSANDRA-6526)
 * Fix HSHA server introducing corrupt data (CASSANDRA-6285)
 * Fix CAS conditions for COMPACT STORAGE tables (CASSANDRA-6813)
 * Starting threads in OutboundTcpConnectionPool constructor causes race conditions (CASSANDRA-7177)
 * Allow overriding cassandra-rackdc.properties file (CASSANDRA-7072)
 * Set JMX RMI port to 7199 (CASSANDRA-7087)
 * Use LOCAL_QUORUM for data reads at LOCAL_SERIAL (CASSANDRA-6939)
 * Log a warning for large batches (CASSANDRA-6487)
 * Put nodes in hibernate when join_ring is false (CASSANDRA-6961)
 * Avoid early loading of non-system keyspaces before compaction-leftovers 
   cleanup at startup (CASSANDRA-6913)
 * Restrict Windows to parallel repairs (CASSANDRA-6907)
 * (Hadoop) Allow manually specifying start/end tokens in CFIF (CASSANDRA-6436)
 * Fix NPE in MeteredFlusher (CASSANDRA-6820)
 * Fix race processing range scan responses (CASSANDRA-6820)
 * Allow deleting snapshots from dropped keyspaces (CASSANDRA-6821)
 * Add uuid() function (CASSANDRA-6473)
 * Omit tombstones from schema digests (CASSANDRA-6862)
 * Include correct consistencyLevel in LWT timeout (CASSANDRA-6884)
 * Lower chances for losing new SSTables during nodetool refresh and
   ColumnFamilyStore.loadNewSSTables (CASSANDRA-6514)
 * Add support for DELETE ... IF EXISTS to CQL3 (CASSANDRA-5708)
 * Update hadoop_cql3_word_count example (CASSANDRA-6793)
 * Fix handling of RejectedExecution in sync Thrift server (CASSANDRA-6788)
 * Log more information when exceeding tombstone_warn_threshold (CASSANDRA-6865)
 * Fix truncate to not abort due to unreachable fat clients (CASSANDRA-6864)
 * Fix schema concurrency exceptions (CASSANDRA-6841)
 * Fix leaking validator FH in StreamWriter (CASSANDRA-6832)
 * Fix saving triggers to schema (CASSANDRA-6789)
 * Fix trigger mutations when base mutation list is immutable (CASSANDRA-6790)
 * Fix accounting in FileCacheService to allow re-using RAR (CASSANDRA-6838)
 * Fix static counter columns (CASSANDRA-6827)
 * Restore expiring->deleted (cell) compaction optimization (CASSANDRA-6844)
 * Fix CompactionManager.needsCleanup (CASSANDRA-6845)
 * Correctly compare BooleanType values other than 0 and 1 (CASSANDRA-6779)
 * Read message id as string from earlier versions (CASSANDRA-6840)
 * Properly use the Paxos consistency for (non-protocol) batch (CASSANDRA-6837)
 * Add paranoid disk failure option (CASSANDRA-6646)
 * Improve PerRowSecondaryIndex performance (CASSANDRA-6876)
 * Extend triggers to support CAS updates (CASSANDRA-6882)
 * Static columns with IF NOT EXISTS don't always work as expected (CASSANDRA-6873)
 * Fix paging with SELECT DISTINCT (CASSANDRA-6857)
 * Fix UnsupportedOperationException on CAS timeout (CASSANDRA-6923)
 * Improve MeteredFlusher handling of MF-unaffected column families
   (CASSANDRA-6867)
 * Add CqlRecordReader using native pagination (CASSANDRA-6311)
 * Add QueryHandler interface (CASSANDRA-6659)
 * Track liveRatio per-memtable, not per-CF (CASSANDRA-6945)
 * Make sure upgradesstables keeps sstable level (CASSANDRA-6958)
 * Fix LIMIT with static columns (CASSANDRA-6956)
 * Fix clash with CQL column name in thrift validation (CASSANDRA-6892)
 * Fix error with super columns in mixed 1.2-2.0 clusters (CASSANDRA-6966)
 * Fix bad skip of sstables on slice query with composite start/finish (CASSANDRA-6825)
 * Fix unintended update with conditional statement (CASSANDRA-6893)
 * Fix map element access in IF (CASSANDRA-6914)
 * Avoid costly range calculations for range queries on system keyspaces
   (CASSANDRA-6906)
 * Fix SSTable not released if stream session fails (CASSANDRA-6818)
 * Avoid build failure due to ANTLR timeout (CASSANDRA-6991)
 * Queries on compact tables can return more rows that requested (CASSANDRA-7052)
 * USING TIMESTAMP for batches does not work (CASSANDRA-7053)
 * Fix performance regression from CASSANDRA-5614 (CASSANDRA-6949)
 * Ensure that batchlog and hint timeouts do not produce hints (CASSANDRA-7058)
 * Merge groupable mutations in TriggerExecutor#execute() (CASSANDRA-7047)
 * Plug holes in resource release when wiring up StreamSession (CASSANDRA-7073)
 * Re-add parameter columns to tracing session (CASSANDRA-6942)
 * Preserves CQL metadata when updating table from thrift (CASSANDRA-6831)
Merged from 1.2:
 * Fix nodetool display with vnodes (CASSANDRA-7082)
 * Add UNLOGGED, COUNTER options to BATCH documentation (CASSANDRA-6816)
 * add extra SSL cipher suites (CASSANDRA-6613)
 * fix nodetool getsstables for blob PK (CASSANDRA-6803)
 * Fix BatchlogManager#deleteBatch() use of millisecond timestamps
   (CASSANDRA-6822)
 * Continue assassinating even if the endpoint vanishes (CASSANDRA-6787)
 * Schedule schema pulls on change (CASSANDRA-6971)
 * Non-droppable verbs shouldn't be dropped from OTC (CASSANDRA-6980)
 * Shutdown batchlog executor in SS#drain() (CASSANDRA-7025)
 * Fix batchlog to account for CF truncation records (CASSANDRA-6999)
 * Fix CQLSH parsing of functions and BLOB literals (CASSANDRA-7018)
 * Properly load trustore in the native protocol (CASSANDRA-6847)
 * Always clean up references in SerializingCache (CASSANDRA-6994)
 * Don't shut MessagingService down when replacing a node (CASSANDRA-6476)
 * fix npe when doing -Dcassandra.fd_initial_value_ms (CASSANDRA-6751)


2.1.0-beta1
 * Add flush directory distinct from compaction directories (CASSANDRA-6357)
 * Require JNA by default (CASSANDRA-6575)
 * add listsnapshots command to nodetool (CASSANDRA-5742)
 * Introduce AtomicBTreeColumns (CASSANDRA-6271, 6692)
 * Multithreaded commitlog (CASSANDRA-3578)
 * allocate fixed index summary memory pool and resample cold index summaries 
   to use less memory (CASSANDRA-5519)
 * Removed multithreaded compaction (CASSANDRA-6142)
 * Parallelize fetching rows for low-cardinality indexes (CASSANDRA-1337)
 * change logging from log4j to logback (CASSANDRA-5883)
 * switch to LZ4 compression for internode communication (CASSANDRA-5887)
 * Stop using Thrift-generated Index* classes internally (CASSANDRA-5971)
 * Remove 1.2 network compatibility code (CASSANDRA-5960)
 * Remove leveled json manifest migration code (CASSANDRA-5996)
 * Remove CFDefinition (CASSANDRA-6253)
 * Use AtomicIntegerFieldUpdater in RefCountedMemory (CASSANDRA-6278)
 * User-defined types for CQL3 (CASSANDRA-5590)
 * Use of o.a.c.metrics in nodetool (CASSANDRA-5871, 6406)
 * Batch read from OTC's queue and cleanup (CASSANDRA-1632)
 * Secondary index support for collections (CASSANDRA-4511, 6383)
 * SSTable metadata(Stats.db) format change (CASSANDRA-6356)
 * Push composites support in the storage engine
   (CASSANDRA-5417, CASSANDRA-6520)
 * Add snapshot space used to cfstats (CASSANDRA-6231)
 * Add cardinality estimator for key count estimation (CASSANDRA-5906)
 * CF id is changed to be non-deterministic. Data dir/key cache are created
   uniquely for CF id (CASSANDRA-5202)
 * New counters implementation (CASSANDRA-6504)
 * Replace UnsortedColumns, EmptyColumns, TreeMapBackedSortedColumns with new
   ArrayBackedSortedColumns (CASSANDRA-6630, CASSANDRA-6662, CASSANDRA-6690)
 * Add option to use row cache with a given amount of rows (CASSANDRA-5357)
 * Avoid repairing already repaired data (CASSANDRA-5351)
 * Reject counter updates with USING TTL/TIMESTAMP (CASSANDRA-6649)
 * Replace index_interval with min/max_index_interval (CASSANDRA-6379)
 * Lift limitation that order by columns must be selected for IN queries (CASSANDRA-4911)


2.0.5
 * Reduce garbage generated by bloom filter lookups (CASSANDRA-6609)
 * Add ks.cf names to tombstone logging (CASSANDRA-6597)
 * Use LOCAL_QUORUM for LWT operations at LOCAL_SERIAL (CASSANDRA-6495)
 * Wait for gossip to settle before accepting client connections (CASSANDRA-4288)
 * Delete unfinished compaction incrementally (CASSANDRA-6086)
 * Allow specifying custom secondary index options in CQL3 (CASSANDRA-6480)
 * Improve replica pinning for cache efficiency in DES (CASSANDRA-6485)
 * Fix LOCAL_SERIAL from thrift (CASSANDRA-6584)
 * Don't special case received counts in CAS timeout exceptions (CASSANDRA-6595)
 * Add support for 2.1 global counter shards (CASSANDRA-6505)
 * Fix NPE when streaming connection is not yet established (CASSANDRA-6210)
 * Avoid rare duplicate read repair triggering (CASSANDRA-6606)
 * Fix paging discardFirst (CASSANDRA-6555)
 * Fix ArrayIndexOutOfBoundsException in 2ndary index query (CASSANDRA-6470)
 * Release sstables upon rebuilding 2i (CASSANDRA-6635)
 * Add AbstractCompactionStrategy.startup() method (CASSANDRA-6637)
 * SSTableScanner may skip rows during cleanup (CASSANDRA-6638)
 * sstables from stalled repair sessions can resurrect deleted data (CASSANDRA-6503)
 * Switch stress to use ITransportFactory (CASSANDRA-6641)
 * Fix IllegalArgumentException during prepare (CASSANDRA-6592)
 * Fix possible loss of 2ndary index entries during compaction (CASSANDRA-6517)
 * Fix direct Memory on architectures that do not support unaligned long access
   (CASSANDRA-6628)
 * Let scrub optionally skip broken counter partitions (CASSANDRA-5930)
Merged from 1.2:
 * fsync compression metadata (CASSANDRA-6531)
 * Validate CF existence on execution for prepared statement (CASSANDRA-6535)
 * Add ability to throttle batchlog replay (CASSANDRA-6550)
 * Fix executing LOCAL_QUORUM with SimpleStrategy (CASSANDRA-6545)
 * Avoid StackOverflow when using large IN queries (CASSANDRA-6567)
 * Nodetool upgradesstables includes secondary indexes (CASSANDRA-6598)
 * Paginate batchlog replay (CASSANDRA-6569)
 * skip blocking on streaming during drain (CASSANDRA-6603)
 * Improve error message when schema doesn't match loaded sstable (CASSANDRA-6262)
 * Add properties to adjust FD initial value and max interval (CASSANDRA-4375)
 * Fix preparing with batch and delete from collection (CASSANDRA-6607)
 * Fix ABSC reverse iterator's remove() method (CASSANDRA-6629)
 * Handle host ID conflicts properly (CASSANDRA-6615)
 * Move handling of migration event source to solve bootstrap race. (CASSANDRA-6648)
 * Make sure compaction throughput value doesn't overflow with int math (CASSANDRA-6647)


2.0.4
 * Allow removing snapshots of no-longer-existing CFs (CASSANDRA-6418)
 * add StorageService.stopDaemon() (CASSANDRA-4268)
 * add IRE for invalid CF supplied to get_count (CASSANDRA-5701)
 * add client encryption support to sstableloader (CASSANDRA-6378)
 * Fix accept() loop for SSL sockets post-shutdown (CASSANDRA-6468)
 * Fix size-tiered compaction in LCS L0 (CASSANDRA-6496)
 * Fix assertion failure in filterColdSSTables (CASSANDRA-6483)
 * Fix row tombstones in larger-than-memory compactions (CASSANDRA-6008)
 * Fix cleanup ClassCastException (CASSANDRA-6462)
 * Reduce gossip memory use by interning VersionedValue strings (CASSANDRA-6410)
 * Allow specifying datacenters to participate in a repair (CASSANDRA-6218)
 * Fix divide-by-zero in PCI (CASSANDRA-6403)
 * Fix setting last compacted key in the wrong level for LCS (CASSANDRA-6284)
 * Add millisecond precision formats to the timestamp parser (CASSANDRA-6395)
 * Expose a total memtable size metric for a CF (CASSANDRA-6391)
 * cqlsh: handle symlinks properly (CASSANDRA-6425)
 * Fix potential infinite loop when paging query with IN (CASSANDRA-6464)
 * Fix assertion error in AbstractQueryPager.discardFirst (CASSANDRA-6447)
 * Fix streaming older SSTable yields unnecessary tombstones (CASSANDRA-6527)
Merged from 1.2:
 * Improved error message on bad properties in DDL queries (CASSANDRA-6453)
 * Randomize batchlog candidates selection (CASSANDRA-6481)
 * Fix thundering herd on endpoint cache invalidation (CASSANDRA-6345, 6485)
 * Improve batchlog write performance with vnodes (CASSANDRA-6488)
 * cqlsh: quote single quotes in strings inside collections (CASSANDRA-6172)
 * Improve gossip performance for typical messages (CASSANDRA-6409)
 * Throw IRE if a prepared statement has more markers than supported 
   (CASSANDRA-5598)
 * Expose Thread metrics for the native protocol server (CASSANDRA-6234)
 * Change snapshot response message verb to INTERNAL to avoid dropping it 
   (CASSANDRA-6415)
 * Warn when collection read has > 65K elements (CASSANDRA-5428)
 * Fix cache persistence when both row and key cache are enabled 
   (CASSANDRA-6413)
 * (Hadoop) add describe_local_ring (CASSANDRA-6268)
 * Fix handling of concurrent directory creation failure (CASSANDRA-6459)
 * Allow executing CREATE statements multiple times (CASSANDRA-6471)
 * Don't send confusing info with timeouts (CASSANDRA-6491)
 * Don't resubmit counter mutation runnables internally (CASSANDRA-6427)
 * Don't drop local mutations without a hint (CASSANDRA-6510)
 * Don't allow null max_hint_window_in_ms (CASSANDRA-6419)
 * Validate SliceRange start and finish lengths (CASSANDRA-6521)


2.0.3
 * Fix FD leak on slice read path (CASSANDRA-6275)
 * Cancel read meter task when closing SSTR (CASSANDRA-6358)
 * free off-heap IndexSummary during bulk (CASSANDRA-6359)
 * Recover from IOException in accept() thread (CASSANDRA-6349)
 * Improve Gossip tolerance of abnormally slow tasks (CASSANDRA-6338)
 * Fix trying to hint timed out counter writes (CASSANDRA-6322)
 * Allow restoring specific columnfamilies from archived CL (CASSANDRA-4809)
 * Avoid flushing compaction_history after each operation (CASSANDRA-6287)
 * Fix repair assertion error when tombstones expire (CASSANDRA-6277)
 * Skip loading corrupt key cache (CASSANDRA-6260)
 * Fixes for compacting larger-than-memory rows (CASSANDRA-6274)
 * Compact hottest sstables first and optionally omit coldest from
   compaction entirely (CASSANDRA-6109)
 * Fix modifying column_metadata from thrift (CASSANDRA-6182)
 * cqlsh: fix LIST USERS output (CASSANDRA-6242)
 * Add IRequestSink interface (CASSANDRA-6248)
 * Update memtable size while flushing (CASSANDRA-6249)
 * Provide hooks around CQL2/CQL3 statement execution (CASSANDRA-6252)
 * Require Permission.SELECT for CAS updates (CASSANDRA-6247)
 * New CQL-aware SSTableWriter (CASSANDRA-5894)
 * Reject CAS operation when the protocol v1 is used (CASSANDRA-6270)
 * Correctly throw error when frame too large (CASSANDRA-5981)
 * Fix serialization bug in PagedRange with 2ndary indexes (CASSANDRA-6299)
 * Fix CQL3 table validation in Thrift (CASSANDRA-6140)
 * Fix bug missing results with IN clauses (CASSANDRA-6327)
 * Fix paging with reversed slices (CASSANDRA-6343)
 * Set minTimestamp correctly to be able to drop expired sstables (CASSANDRA-6337)
 * Support NaN and Infinity as float literals (CASSANDRA-6003)
 * Remove RF from nodetool ring output (CASSANDRA-6289)
 * Fix attempting to flush empty rows (CASSANDRA-6374)
 * Fix potential out of bounds exception when paging (CASSANDRA-6333)
Merged from 1.2:
 * Optimize FD phi calculation (CASSANDRA-6386)
 * Improve initial FD phi estimate when starting up (CASSANDRA-6385)
 * Don't list CQL3 table in CLI describe even if named explicitely 
   (CASSANDRA-5750)
 * Invalidate row cache when dropping CF (CASSANDRA-6351)
 * add non-jamm path for cached statements (CASSANDRA-6293)
 * add windows bat files for shell commands (CASSANDRA-6145)
 * Require logging in for Thrift CQL2/3 statement preparation (CASSANDRA-6254)
 * restrict max_num_tokens to 1536 (CASSANDRA-6267)
 * Nodetool gets default JMX port from cassandra-env.sh (CASSANDRA-6273)
 * make calculatePendingRanges asynchronous (CASSANDRA-6244)
 * Remove blocking flushes in gossip thread (CASSANDRA-6297)
 * Fix potential socket leak in connectionpool creation (CASSANDRA-6308)
 * Allow LOCAL_ONE/LOCAL_QUORUM to work with SimpleStrategy (CASSANDRA-6238)
 * cqlsh: handle 'null' as session duration (CASSANDRA-6317)
 * Fix json2sstable handling of range tombstones (CASSANDRA-6316)
 * Fix missing one row in reverse query (CASSANDRA-6330)
 * Fix reading expired row value from row cache (CASSANDRA-6325)
 * Fix AssertionError when doing set element deletion (CASSANDRA-6341)
 * Make CL code for the native protocol match the one in C* 2.0
   (CASSANDRA-6347)
 * Disallow altering CQL3 table from thrift (CASSANDRA-6370)
 * Fix size computation of prepared statement (CASSANDRA-6369)


2.0.2
 * Update FailureDetector to use nanontime (CASSANDRA-4925)
 * Fix FileCacheService regressions (CASSANDRA-6149)
 * Never return WriteTimeout for CL.ANY (CASSANDRA-6132)
 * Fix race conditions in bulk loader (CASSANDRA-6129)
 * Add configurable metrics reporting (CASSANDRA-4430)
 * drop queries exceeding a configurable number of tombstones (CASSANDRA-6117)
 * Track and persist sstable read activity (CASSANDRA-5515)
 * Fixes for speculative retry (CASSANDRA-5932, CASSANDRA-6194)
 * Improve memory usage of metadata min/max column names (CASSANDRA-6077)
 * Fix thrift validation refusing row markers on CQL3 tables (CASSANDRA-6081)
 * Fix insertion of collections with CAS (CASSANDRA-6069)
 * Correctly send metadata on SELECT COUNT (CASSANDRA-6080)
 * Track clients' remote addresses in ClientState (CASSANDRA-6070)
 * Create snapshot dir if it does not exist when migrating
   leveled manifest (CASSANDRA-6093)
 * make sequential nodetool repair the default (CASSANDRA-5950)
 * Add more hooks for compaction strategy implementations (CASSANDRA-6111)
 * Fix potential NPE on composite 2ndary indexes (CASSANDRA-6098)
 * Delete can potentially be skipped in batch (CASSANDRA-6115)
 * Allow alter keyspace on system_traces (CASSANDRA-6016)
 * Disallow empty column names in cql (CASSANDRA-6136)
 * Use Java7 file-handling APIs and fix file moving on Windows (CASSANDRA-5383)
 * Save compaction history to system keyspace (CASSANDRA-5078)
 * Fix NPE if StorageService.getOperationMode() is executed before full startup (CASSANDRA-6166)
 * CQL3: support pre-epoch longs for TimestampType (CASSANDRA-6212)
 * Add reloadtriggers command to nodetool (CASSANDRA-4949)
 * cqlsh: ignore empty 'value alias' in DESCRIBE (CASSANDRA-6139)
 * Fix sstable loader (CASSANDRA-6205)
 * Reject bootstrapping if the node already exists in gossip (CASSANDRA-5571)
 * Fix NPE while loading paxos state (CASSANDRA-6211)
 * cqlsh: add SHOW SESSION <tracing-session> command (CASSANDRA-6228)
Merged from 1.2:
 * (Hadoop) Require CFRR batchSize to be at least 2 (CASSANDRA-6114)
 * Add a warning for small LCS sstable size (CASSANDRA-6191)
 * Add ability to list specific KS/CF combinations in nodetool cfstats (CASSANDRA-4191)
 * Mark CF clean if a mutation raced the drop and got it marked dirty (CASSANDRA-5946)
 * Add a LOCAL_ONE consistency level (CASSANDRA-6202)
 * Limit CQL prepared statement cache by size instead of count (CASSANDRA-6107)
 * Tracing should log write failure rather than raw exceptions (CASSANDRA-6133)
 * lock access to TM.endpointToHostIdMap (CASSANDRA-6103)
 * Allow estimated memtable size to exceed slab allocator size (CASSANDRA-6078)
 * Start MeteredFlusher earlier to prevent OOM during CL replay (CASSANDRA-6087)
 * Avoid sending Truncate command to fat clients (CASSANDRA-6088)
 * Allow where clause conditions to be in parenthesis (CASSANDRA-6037)
 * Do not open non-ssl storage port if encryption option is all (CASSANDRA-3916)
 * Move batchlog replay to its own executor (CASSANDRA-6079)
 * Add tombstone debug threshold and histogram (CASSANDRA-6042, 6057)
 * Enable tcp keepalive on incoming connections (CASSANDRA-4053)
 * Fix fat client schema pull NPE (CASSANDRA-6089)
 * Fix memtable flushing for indexed tables (CASSANDRA-6112)
 * Fix skipping columns with multiple slices (CASSANDRA-6119)
 * Expose connected thrift + native client counts (CASSANDRA-5084)
 * Optimize auth setup (CASSANDRA-6122)
 * Trace index selection (CASSANDRA-6001)
 * Update sstablesPerReadHistogram to use biased sampling (CASSANDRA-6164)
 * Log UnknownColumnfamilyException when closing socket (CASSANDRA-5725)
 * Properly error out on CREATE INDEX for counters table (CASSANDRA-6160)
 * Handle JMX notification failure for repair (CASSANDRA-6097)
 * (Hadoop) Fetch no more than 128 splits in parallel (CASSANDRA-6169)
 * stress: add username/password authentication support (CASSANDRA-6068)
 * Fix indexed queries with row cache enabled on parent table (CASSANDRA-5732)
 * Fix compaction race during columnfamily drop (CASSANDRA-5957)
 * Fix validation of empty column names for compact tables (CASSANDRA-6152)
 * Skip replaying mutations that pass CRC but fail to deserialize (CASSANDRA-6183)
 * Rework token replacement to use replace_address (CASSANDRA-5916)
 * Fix altering column types (CASSANDRA-6185)
 * cqlsh: fix CREATE/ALTER WITH completion (CASSANDRA-6196)
 * add windows bat files for shell commands (CASSANDRA-6145)
 * Fix potential stack overflow during range tombstones insertion (CASSANDRA-6181)
 * (Hadoop) Make LOCAL_ONE the default consistency level (CASSANDRA-6214)


2.0.1
 * Fix bug that could allow reading deleted data temporarily (CASSANDRA-6025)
 * Improve memory use defaults (CASSANDRA-6059)
 * Make ThriftServer more easlly extensible (CASSANDRA-6058)
 * Remove Hadoop dependency from ITransportFactory (CASSANDRA-6062)
 * add file_cache_size_in_mb setting (CASSANDRA-5661)
 * Improve error message when yaml contains invalid properties (CASSANDRA-5958)
 * Improve leveled compaction's ability to find non-overlapping L0 compactions
   to work on concurrently (CASSANDRA-5921)
 * Notify indexer of columns shadowed by range tombstones (CASSANDRA-5614)
 * Log Merkle tree stats (CASSANDRA-2698)
 * Switch from crc32 to adler32 for compressed sstable checksums (CASSANDRA-5862)
 * Improve offheap memcpy performance (CASSANDRA-5884)
 * Use a range aware scanner for cleanup (CASSANDRA-2524)
 * Cleanup doesn't need to inspect sstables that contain only local data
   (CASSANDRA-5722)
 * Add ability for CQL3 to list partition keys (CASSANDRA-4536)
 * Improve native protocol serialization (CASSANDRA-5664)
 * Upgrade Thrift to 0.9.1 (CASSANDRA-5923)
 * Require superuser status for adding triggers (CASSANDRA-5963)
 * Make standalone scrubber handle old and new style leveled manifest
   (CASSANDRA-6005)
 * Fix paxos bugs (CASSANDRA-6012, 6013, 6023)
 * Fix paged ranges with multiple replicas (CASSANDRA-6004)
 * Fix potential AssertionError during tracing (CASSANDRA-6041)
 * Fix NPE in sstablesplit (CASSANDRA-6027)
 * Migrate pre-2.0 key/value/column aliases to system.schema_columns
   (CASSANDRA-6009)
 * Paging filter empty rows too agressively (CASSANDRA-6040)
 * Support variadic parameters for IN clauses (CASSANDRA-4210)
 * cqlsh: return the result of CAS writes (CASSANDRA-5796)
 * Fix validation of IN clauses with 2ndary indexes (CASSANDRA-6050)
 * Support named bind variables in CQL (CASSANDRA-6033)
Merged from 1.2:
 * Allow cache-keys-to-save to be set at runtime (CASSANDRA-5980)
 * Avoid second-guessing out-of-space state (CASSANDRA-5605)
 * Tuning knobs for dealing with large blobs and many CFs (CASSANDRA-5982)
 * (Hadoop) Fix CQLRW for thrift tables (CASSANDRA-6002)
 * Fix possible divide-by-zero in HHOM (CASSANDRA-5990)
 * Allow local batchlog writes for CL.ANY (CASSANDRA-5967)
 * Upgrade metrics-core to version 2.2.0 (CASSANDRA-5947)
 * Fix CqlRecordWriter with composite keys (CASSANDRA-5949)
 * Add snitch, schema version, cluster, partitioner to JMX (CASSANDRA-5881)
 * Allow disabling SlabAllocator (CASSANDRA-5935)
 * Make user-defined compaction JMX blocking (CASSANDRA-4952)
 * Fix streaming does not transfer wrapped range (CASSANDRA-5948)
 * Fix loading index summary containing empty key (CASSANDRA-5965)
 * Correctly handle limits in CompositesSearcher (CASSANDRA-5975)
 * Pig: handle CQL collections (CASSANDRA-5867)
 * Pass the updated cf to the PRSI index() method (CASSANDRA-5999)
 * Allow empty CQL3 batches (as no-op) (CASSANDRA-5994)
 * Support null in CQL3 functions (CASSANDRA-5910)
 * Replace the deprecated MapMaker with CacheLoader (CASSANDRA-6007)
 * Add SSTableDeletingNotification to DataTracker (CASSANDRA-6010)
 * Fix snapshots in use get deleted during snapshot repair (CASSANDRA-6011)
 * Move hints and exception count to o.a.c.metrics (CASSANDRA-6017)
 * Fix memory leak in snapshot repair (CASSANDRA-6047)
 * Fix sstable2sjon for CQL3 tables (CASSANDRA-5852)


2.0.0
 * Fix thrift validation when inserting into CQL3 tables (CASSANDRA-5138)
 * Fix periodic memtable flushing behavior with clean memtables (CASSANDRA-5931)
 * Fix dateOf() function for pre-2.0 timestamp columns (CASSANDRA-5928)
 * Fix SSTable unintentionally loads BF when opened for batch (CASSANDRA-5938)
 * Add stream session progress to JMX (CASSANDRA-4757)
 * Fix NPE during CAS operation (CASSANDRA-5925)
Merged from 1.2:
 * Fix getBloomFilterDiskSpaceUsed for AlwaysPresentFilter (CASSANDRA-5900)
 * Don't announce schema version until we've loaded the changes locally
   (CASSANDRA-5904)
 * Fix to support off heap bloom filters size greater than 2 GB (CASSANDRA-5903)
 * Properly handle parsing huge map and set literals (CASSANDRA-5893)


2.0.0-rc2
 * enable vnodes by default (CASSANDRA-5869)
 * fix CAS contention timeout (CASSANDRA-5830)
 * fix HsHa to respect max frame size (CASSANDRA-4573)
 * Fix (some) 2i on composite components omissions (CASSANDRA-5851)
 * cqlsh: add DESCRIBE FULL SCHEMA variant (CASSANDRA-5880)
Merged from 1.2:
 * Correctly validate sparse composite cells in scrub (CASSANDRA-5855)
 * Add KeyCacheHitRate metric to CF metrics (CASSANDRA-5868)
 * cqlsh: add support for multiline comments (CASSANDRA-5798)
 * Handle CQL3 SELECT duplicate IN restrictions on clustering columns
   (CASSANDRA-5856)


2.0.0-rc1
 * improve DecimalSerializer performance (CASSANDRA-5837)
 * fix potential spurious wakeup in AsyncOneResponse (CASSANDRA-5690)
 * fix schema-related trigger issues (CASSANDRA-5774)
 * Better validation when accessing CQL3 table from thrift (CASSANDRA-5138)
 * Fix assertion error during repair (CASSANDRA-5801)
 * Fix range tombstone bug (CASSANDRA-5805)
 * DC-local CAS (CASSANDRA-5797)
 * Add a native_protocol_version column to the system.local table (CASSANRDA-5819)
 * Use index_interval from cassandra.yaml when upgraded (CASSANDRA-5822)
 * Fix buffer underflow on socket close (CASSANDRA-5792)
Merged from 1.2:
 * Fix reading DeletionTime from 1.1-format sstables (CASSANDRA-5814)
 * cqlsh: add collections support to COPY (CASSANDRA-5698)
 * retry important messages for any IOException (CASSANDRA-5804)
 * Allow empty IN relations in SELECT/UPDATE/DELETE statements (CASSANDRA-5626)
 * cqlsh: fix crashing on Windows due to libedit detection (CASSANDRA-5812)
 * fix bulk-loading compressed sstables (CASSANDRA-5820)
 * (Hadoop) fix quoting in CqlPagingRecordReader and CqlRecordWriter 
   (CASSANDRA-5824)
 * update default LCS sstable size to 160MB (CASSANDRA-5727)
 * Allow compacting 2Is via nodetool (CASSANDRA-5670)
 * Hex-encode non-String keys in OPP (CASSANDRA-5793)
 * nodetool history logging (CASSANDRA-5823)
 * (Hadoop) fix support for Thrift tables in CqlPagingRecordReader 
   (CASSANDRA-5752)
 * add "all time blocked" to StatusLogger output (CASSANDRA-5825)
 * Future-proof inter-major-version schema migrations (CASSANDRA-5845)
 * (Hadoop) add CqlPagingRecordReader support for ReversedType in Thrift table
   (CASSANDRA-5718)
 * Add -no-snapshot option to scrub (CASSANDRA-5891)
 * Fix to support off heap bloom filters size greater than 2 GB (CASSANDRA-5903)
 * Properly handle parsing huge map and set literals (CASSANDRA-5893)
 * Fix LCS L0 compaction may overlap in L1 (CASSANDRA-5907)
 * New sstablesplit tool to split large sstables offline (CASSANDRA-4766)
 * Fix potential deadlock in native protocol server (CASSANDRA-5926)
 * Disallow incompatible type change in CQL3 (CASSANDRA-5882)
Merged from 1.1:
 * Correctly validate sparse composite cells in scrub (CASSANDRA-5855)


2.0.0-beta2
 * Replace countPendingHints with Hints Created metric (CASSANDRA-5746)
 * Allow nodetool with no args, and with help to run without a server (CASSANDRA-5734)
 * Cleanup AbstractType/TypeSerializer classes (CASSANDRA-5744)
 * Remove unimplemented cli option schema-mwt (CASSANDRA-5754)
 * Support range tombstones in thrift (CASSANDRA-5435)
 * Normalize table-manipulating CQL3 statements' class names (CASSANDRA-5759)
 * cqlsh: add missing table options to DESCRIBE output (CASSANDRA-5749)
 * Fix assertion error during repair (CASSANDRA-5757)
 * Fix bulkloader (CASSANDRA-5542)
 * Add LZ4 compression to the native protocol (CASSANDRA-5765)
 * Fix bugs in the native protocol v2 (CASSANDRA-5770)
 * CAS on 'primary key only' table (CASSANDRA-5715)
 * Support streaming SSTables of old versions (CASSANDRA-5772)
 * Always respect protocol version in native protocol (CASSANDRA-5778)
 * Fix ConcurrentModificationException during streaming (CASSANDRA-5782)
 * Update deletion timestamp in Commit#updatesWithPaxosTime (CASSANDRA-5787)
 * Thrift cas() method crashes if input columns are not sorted (CASSANDRA-5786)
 * Order columns names correctly when querying for CAS (CASSANDRA-5788)
 * Fix streaming retry (CASSANDRA-5775)
Merged from 1.2:
 * if no seeds can be a reached a node won't start in a ring by itself (CASSANDRA-5768)
 * add cassandra.unsafesystem property (CASSANDRA-5704)
 * (Hadoop) quote identifiers in CqlPagingRecordReader (CASSANDRA-5763)
 * Add replace_node functionality for vnodes (CASSANDRA-5337)
 * Add timeout events to query traces (CASSANDRA-5520)
 * Fix serialization of the LEFT gossip value (CASSANDRA-5696)
 * Pig: support for cql3 tables (CASSANDRA-5234)
 * Fix skipping range tombstones with reverse queries (CASSANDRA-5712)
 * Expire entries out of ThriftSessionManager (CASSANDRA-5719)
 * Don't keep ancestor information in memory (CASSANDRA-5342)
 * Expose native protocol server status in nodetool info (CASSANDRA-5735)
 * Fix pathetic performance of range tombstones (CASSANDRA-5677)
 * Fix querying with an empty (impossible) range (CASSANDRA-5573)
 * cqlsh: handle CUSTOM 2i in DESCRIBE output (CASSANDRA-5760)
 * Fix minor bug in Range.intersects(Bound) (CASSANDRA-5771)
 * cqlsh: handle disabled compression in DESCRIBE output (CASSANDRA-5766)
 * Ensure all UP events are notified on the native protocol (CASSANDRA-5769)
 * Fix formatting of sstable2json with multiple -k arguments (CASSANDRA-5781)
 * Don't rely on row marker for queries in general to hide lost markers
   after TTL expires (CASSANDRA-5762)
 * Sort nodetool help output (CASSANDRA-5776)
 * Fix column expiring during 2 phases compaction (CASSANDRA-5799)
 * now() is being rejected in INSERTs when inside collections (CASSANDRA-5795)


2.0.0-beta1
 * Add support for indexing clustered columns (CASSANDRA-5125)
 * Removed on-heap row cache (CASSANDRA-5348)
 * use nanotime consistently for node-local timeouts (CASSANDRA-5581)
 * Avoid unnecessary second pass on name-based queries (CASSANDRA-5577)
 * Experimental triggers (CASSANDRA-1311)
 * JEMalloc support for off-heap allocation (CASSANDRA-3997)
 * Single-pass compaction (CASSANDRA-4180)
 * Removed token range bisection (CASSANDRA-5518)
 * Removed compatibility with pre-1.2.5 sstables and network messages
   (CASSANDRA-5511)
 * removed PBSPredictor (CASSANDRA-5455)
 * CAS support (CASSANDRA-5062, 5441, 5442, 5443, 5619, 5667)
 * Leveled compaction performs size-tiered compactions in L0 
   (CASSANDRA-5371, 5439)
 * Add yaml network topology snitch for mixed ec2/other envs (CASSANDRA-5339)
 * Log when a node is down longer than the hint window (CASSANDRA-4554)
 * Optimize tombstone creation for ExpiringColumns (CASSANDRA-4917)
 * Improve LeveledScanner work estimation (CASSANDRA-5250, 5407)
 * Replace compaction lock with runWithCompactionsDisabled (CASSANDRA-3430)
 * Change Message IDs to ints (CASSANDRA-5307)
 * Move sstable level information into the Stats component, removing the
   need for a separate Manifest file (CASSANDRA-4872)
 * avoid serializing to byte[] on commitlog append (CASSANDRA-5199)
 * make index_interval configurable per columnfamily (CASSANDRA-3961, CASSANDRA-5650)
 * add default_time_to_live (CASSANDRA-3974)
 * add memtable_flush_period_in_ms (CASSANDRA-4237)
 * replace supercolumns internally by composites (CASSANDRA-3237, 5123)
 * upgrade thrift to 0.9.0 (CASSANDRA-3719)
 * drop unnecessary keyspace parameter from user-defined compaction API 
   (CASSANDRA-5139)
 * more robust solution to incomplete compactions + counters (CASSANDRA-5151)
 * Change order of directory searching for c*.in.sh (CASSANDRA-3983)
 * Add tool to reset SSTable compaction level for LCS (CASSANDRA-5271)
 * Allow custom configuration loader (CASSANDRA-5045)
 * Remove memory emergency pressure valve logic (CASSANDRA-3534)
 * Reduce request latency with eager retry (CASSANDRA-4705)
 * cqlsh: Remove ASSUME command (CASSANDRA-5331)
 * Rebuild BF when loading sstables if bloom_filter_fp_chance
   has changed since compaction (CASSANDRA-5015)
 * remove row-level bloom filters (CASSANDRA-4885)
 * Change Kernel Page Cache skipping into row preheating (disabled by default)
   (CASSANDRA-4937)
 * Improve repair by deciding on a gcBefore before sending
   out TreeRequests (CASSANDRA-4932)
 * Add an official way to disable compactions (CASSANDRA-5074)
 * Reenable ALTER TABLE DROP with new semantics (CASSANDRA-3919)
 * Add binary protocol versioning (CASSANDRA-5436)
 * Swap THshaServer for TThreadedSelectorServer (CASSANDRA-5530)
 * Add alias support to SELECT statement (CASSANDRA-5075)
 * Don't create empty RowMutations in CommitLogReplayer (CASSANDRA-5541)
 * Use range tombstones when dropping cfs/columns from schema (CASSANDRA-5579)
 * cqlsh: drop CQL2/CQL3-beta support (CASSANDRA-5585)
 * Track max/min column names in sstables to be able to optimize slice
   queries (CASSANDRA-5514, CASSANDRA-5595, CASSANDRA-5600)
 * Binary protocol: allow batching already prepared statements (CASSANDRA-4693)
 * Allow preparing timestamp, ttl and limit in CQL3 queries (CASSANDRA-4450)
 * Support native link w/o JNA in Java7 (CASSANDRA-3734)
 * Use SASL authentication in binary protocol v2 (CASSANDRA-5545)
 * Replace Thrift HsHa with LMAX Disruptor based implementation (CASSANDRA-5582)
 * cqlsh: Add row count to SELECT output (CASSANDRA-5636)
 * Include a timestamp with all read commands to determine column expiration
   (CASSANDRA-5149)
 * Streaming 2.0 (CASSANDRA-5286, 5699)
 * Conditional create/drop ks/table/index statements in CQL3 (CASSANDRA-2737)
 * more pre-table creation property validation (CASSANDRA-5693)
 * Redesign repair messages (CASSANDRA-5426)
 * Fix ALTER RENAME post-5125 (CASSANDRA-5702)
 * Disallow renaming a 2ndary indexed column (CASSANDRA-5705)
 * Rename Table to Keyspace (CASSANDRA-5613)
 * Ensure changing column_index_size_in_kb on different nodes don't corrupt the
   sstable (CASSANDRA-5454)
 * Move resultset type information into prepare, not execute (CASSANDRA-5649)
 * Auto paging in binary protocol (CASSANDRA-4415, 5714)
 * Don't tie client side use of AbstractType to JDBC (CASSANDRA-4495)
 * Adds new TimestampType to replace DateType (CASSANDRA-5723, CASSANDRA-5729)
Merged from 1.2:
 * make starting native protocol server idempotent (CASSANDRA-5728)
 * Fix loading key cache when a saved entry is no longer valid (CASSANDRA-5706)
 * Fix serialization of the LEFT gossip value (CASSANDRA-5696)
 * cqlsh: Don't show 'null' in place of empty values (CASSANDRA-5675)
 * Race condition in detecting version on a mixed 1.1/1.2 cluster
   (CASSANDRA-5692)
 * Fix skipping range tombstones with reverse queries (CASSANDRA-5712)
 * Expire entries out of ThriftSessionManager (CASSANRDA-5719)
 * Don't keep ancestor information in memory (CASSANDRA-5342)
 * cqlsh: fix handling of semicolons inside BATCH queries (CASSANDRA-5697)


1.2.6
 * Fix tracing when operation completes before all responses arrive 
   (CASSANDRA-5668)
 * Fix cross-DC mutation forwarding (CASSANDRA-5632)
 * Reduce SSTableLoader memory usage (CASSANDRA-5555)
 * Scale hinted_handoff_throttle_in_kb to cluster size (CASSANDRA-5272)
 * (Hadoop) Add CQL3 input/output formats (CASSANDRA-4421, 5622)
 * (Hadoop) Fix InputKeyRange in CFIF (CASSANDRA-5536)
 * Fix dealing with ridiculously large max sstable sizes in LCS (CASSANDRA-5589)
 * Ignore pre-truncate hints (CASSANDRA-4655)
 * Move System.exit on OOM into a separate thread (CASSANDRA-5273)
 * Write row markers when serializing schema (CASSANDRA-5572)
 * Check only SSTables for the requested range when streaming (CASSANDRA-5569)
 * Improve batchlog replay behavior and hint ttl handling (CASSANDRA-5314)
 * Exclude localTimestamp from validation for tombstones (CASSANDRA-5398)
 * cqlsh: add custom prompt support (CASSANDRA-5539)
 * Reuse prepared statements in hot auth queries (CASSANDRA-5594)
 * cqlsh: add vertical output option (see EXPAND) (CASSANDRA-5597)
 * Add a rate limit option to stress (CASSANDRA-5004)
 * have BulkLoader ignore snapshots directories (CASSANDRA-5587) 
 * fix SnitchProperties logging context (CASSANDRA-5602)
 * Expose whether jna is enabled and memory is locked via JMX (CASSANDRA-5508)
 * cqlsh: fix COPY FROM with ReversedType (CASSANDRA-5610)
 * Allow creating CUSTOM indexes on collections (CASSANDRA-5615)
 * Evaluate now() function at execution time (CASSANDRA-5616)
 * Expose detailed read repair metrics (CASSANDRA-5618)
 * Correct blob literal + ReversedType parsing (CASSANDRA-5629)
 * Allow GPFS to prefer the internal IP like EC2MRS (CASSANDRA-5630)
 * fix help text for -tspw cassandra-cli (CASSANDRA-5643)
 * don't throw away initial causes exceptions for internode encryption issues 
   (CASSANDRA-5644)
 * Fix message spelling errors for cql select statements (CASSANDRA-5647)
 * Suppress custom exceptions thru jmx (CASSANDRA-5652)
 * Update CREATE CUSTOM INDEX syntax (CASSANDRA-5639)
 * Fix PermissionDetails.equals() method (CASSANDRA-5655)
 * Never allow partition key ranges in CQL3 without token() (CASSANDRA-5666)
 * Gossiper incorrectly drops AppState for an upgrading node (CASSANDRA-5660)
 * Connection thrashing during multi-region ec2 during upgrade, due to 
   messaging version (CASSANDRA-5669)
 * Avoid over reconnecting in EC2MRS (CASSANDRA-5678)
 * Fix ReadResponseSerializer.serializedSize() for digest reads (CASSANDRA-5476)
 * allow sstable2json on 2i CFs (CASSANDRA-5694)
Merged from 1.1:
 * Remove buggy thrift max message length option (CASSANDRA-5529)
 * Fix NPE in Pig's widerow mode (CASSANDRA-5488)
 * Add split size parameter to Pig and disable split combination (CASSANDRA-5544)


1.2.5
 * make BytesToken.toString only return hex bytes (CASSANDRA-5566)
 * Ensure that submitBackground enqueues at least one task (CASSANDRA-5554)
 * fix 2i updates with identical values and timestamps (CASSANDRA-5540)
 * fix compaction throttling bursty-ness (CASSANDRA-4316)
 * reduce memory consumption of IndexSummary (CASSANDRA-5506)
 * remove per-row column name bloom filters (CASSANDRA-5492)
 * Include fatal errors in trace events (CASSANDRA-5447)
 * Ensure that PerRowSecondaryIndex is notified of row-level deletes
   (CASSANDRA-5445)
 * Allow empty blob literals in CQL3 (CASSANDRA-5452)
 * Fix streaming RangeTombstones at column index boundary (CASSANDRA-5418)
 * Fix preparing statements when current keyspace is not set (CASSANDRA-5468)
 * Fix SemanticVersion.isSupportedBy minor/patch handling (CASSANDRA-5496)
 * Don't provide oldCfId for post-1.1 system cfs (CASSANDRA-5490)
 * Fix primary range ignores replication strategy (CASSANDRA-5424)
 * Fix shutdown of binary protocol server (CASSANDRA-5507)
 * Fix repair -snapshot not working (CASSANDRA-5512)
 * Set isRunning flag later in binary protocol server (CASSANDRA-5467)
 * Fix use of CQL3 functions with descending clustering order (CASSANDRA-5472)
 * Disallow renaming columns one at a time for thrift table in CQL3
   (CASSANDRA-5531)
 * cqlsh: add CLUSTERING ORDER BY support to DESCRIBE (CASSANDRA-5528)
 * Add custom secondary index support to CQL3 (CASSANDRA-5484)
 * Fix repair hanging silently on unexpected error (CASSANDRA-5229)
 * Fix Ec2Snitch regression introduced by CASSANDRA-5171 (CASSANDRA-5432)
 * Add nodetool enablebackup/disablebackup (CASSANDRA-5556)
 * cqlsh: fix DESCRIBE after case insensitive USE (CASSANDRA-5567)
Merged from 1.1
 * Add retry mechanism to OTC for non-droppable_verbs (CASSANDRA-5393)
 * Use allocator information to improve memtable memory usage estimate
   (CASSANDRA-5497)
 * Fix trying to load deleted row into row cache on startup (CASSANDRA-4463)
 * fsync leveled manifest to avoid corruption (CASSANDRA-5535)
 * Fix Bound intersection computation (CASSANDRA-5551)
 * sstablescrub now respects max memory size in cassandra.in.sh (CASSANDRA-5562)


1.2.4
 * Ensure that PerRowSecondaryIndex updates see the most recent values
   (CASSANDRA-5397)
 * avoid duplicate index entries ind PrecompactedRow and 
   ParallelCompactionIterable (CASSANDRA-5395)
 * remove the index entry on oldColumn when new column is a tombstone 
   (CASSANDRA-5395)
 * Change default stream throughput from 400 to 200 mbps (CASSANDRA-5036)
 * Gossiper logs DOWN for symmetry with UP (CASSANDRA-5187)
 * Fix mixing prepared statements between keyspaces (CASSANDRA-5352)
 * Fix consistency level during bootstrap - strike 3 (CASSANDRA-5354)
 * Fix transposed arguments in AlreadyExistsException (CASSANDRA-5362)
 * Improve asynchronous hint delivery (CASSANDRA-5179)
 * Fix Guava dependency version (12.0 -> 13.0.1) for Maven (CASSANDRA-5364)
 * Validate that provided CQL3 collection value are < 64K (CASSANDRA-5355)
 * Make upgradeSSTable skip current version sstables by default (CASSANDRA-5366)
 * Optimize min/max timestamp collection (CASSANDRA-5373)
 * Invalid streamId in cql binary protocol when using invalid CL 
   (CASSANDRA-5164)
 * Fix validation for IN where clauses with collections (CASSANDRA-5376)
 * Copy resultSet on count query to avoid ConcurrentModificationException 
   (CASSANDRA-5382)
 * Correctly typecheck in CQL3 even with ReversedType (CASSANDRA-5386)
 * Fix streaming compressed files when using encryption (CASSANDRA-5391)
 * cassandra-all 1.2.0 pom missing netty dependency (CASSANDRA-5392)
 * Fix writetime/ttl functions on null values (CASSANDRA-5341)
 * Fix NPE during cql3 select with token() (CASSANDRA-5404)
 * IndexHelper.skipBloomFilters won't skip non-SHA filters (CASSANDRA-5385)
 * cqlsh: Print maps ordered by key, sort sets (CASSANDRA-5413)
 * Add null syntax support in CQL3 for inserts (CASSANDRA-3783)
 * Allow unauthenticated set_keyspace() calls (CASSANDRA-5423)
 * Fix potential incremental backups race (CASSANDRA-5410)
 * Fix prepared BATCH statements with batch-level timestamps (CASSANDRA-5415)
 * Allow overriding superuser setup delay (CASSANDRA-5430)
 * cassandra-shuffle with JMX usernames and passwords (CASSANDRA-5431)
Merged from 1.1:
 * cli: Quote ks and cf names in schema output when needed (CASSANDRA-5052)
 * Fix bad default for min/max timestamp in SSTableMetadata (CASSANDRA-5372)
 * Fix cf name extraction from manifest in Directories.migrateFile() 
   (CASSANDRA-5242)
 * Support pluggable internode authentication (CASSANDRA-5401)


1.2.3
 * add check for sstable overlap within a level on startup (CASSANDRA-5327)
 * replace ipv6 colons in jmx object names (CASSANDRA-5298, 5328)
 * Avoid allocating SSTableBoundedScanner during repair when the range does 
   not intersect the sstable (CASSANDRA-5249)
 * Don't lowercase property map keys (this breaks NTS) (CASSANDRA-5292)
 * Fix composite comparator with super columns (CASSANDRA-5287)
 * Fix insufficient validation of UPDATE queries against counter cfs
   (CASSANDRA-5300)
 * Fix PropertyFileSnitch default DC/Rack behavior (CASSANDRA-5285)
 * Handle null values when executing prepared statement (CASSANDRA-5081)
 * Add netty to pom dependencies (CASSANDRA-5181)
 * Include type arguments in Thrift CQLPreparedResult (CASSANDRA-5311)
 * Fix compaction not removing columns when bf_fp_ratio is 1 (CASSANDRA-5182)
 * cli: Warn about missing CQL3 tables in schema descriptions (CASSANDRA-5309)
 * Re-enable unknown option in replication/compaction strategies option for
   backward compatibility (CASSANDRA-4795)
 * Add binary protocol support to stress (CASSANDRA-4993)
 * cqlsh: Fix COPY FROM value quoting and null handling (CASSANDRA-5305)
 * Fix repair -pr for vnodes (CASSANDRA-5329)
 * Relax CL for auth queries for non-default users (CASSANDRA-5310)
 * Fix AssertionError during repair (CASSANDRA-5245)
 * Don't announce migrations to pre-1.2 nodes (CASSANDRA-5334)
Merged from 1.1:
 * Update offline scrub for 1.0 -> 1.1 directory structure (CASSANDRA-5195)
 * add tmp flag to Descriptor hashcode (CASSANDRA-4021)
 * fix logging of "Found table data in data directories" when only system tables
   are present (CASSANDRA-5289)
 * cli: Add JMX authentication support (CASSANDRA-5080)
 * nodetool: ability to repair specific range (CASSANDRA-5280)
 * Fix possible assertion triggered in SliceFromReadCommand (CASSANDRA-5284)
 * cqlsh: Add inet type support on Windows (ipv4-only) (CASSANDRA-4801)
 * Fix race when initializing ColumnFamilyStore (CASSANDRA-5350)
 * Add UseTLAB JVM flag (CASSANDRA-5361)


1.2.2
 * fix potential for multiple concurrent compactions of the same sstables
   (CASSANDRA-5256)
 * avoid no-op caching of byte[] on commitlog append (CASSANDRA-5199)
 * fix symlinks under data dir not working (CASSANDRA-5185)
 * fix bug in compact storage metadata handling (CASSANDRA-5189)
 * Validate login for USE queries (CASSANDRA-5207)
 * cli: remove default username and password (CASSANDRA-5208)
 * configure populate_io_cache_on_flush per-CF (CASSANDRA-4694)
 * allow configuration of internode socket buffer (CASSANDRA-3378)
 * Make sstable directory picking blacklist-aware again (CASSANDRA-5193)
 * Correctly expire gossip states for edge cases (CASSANDRA-5216)
 * Improve handling of directory creation failures (CASSANDRA-5196)
 * Expose secondary indicies to the rest of nodetool (CASSANDRA-4464)
 * Binary protocol: avoid sending notification for 0.0.0.0 (CASSANDRA-5227)
 * add UseCondCardMark XX jvm settings on jdk 1.7 (CASSANDRA-4366)
 * CQL3 refactor to allow conversion function (CASSANDRA-5226)
 * Fix drop of sstables in some circumstance (CASSANDRA-5232)
 * Implement caching of authorization results (CASSANDRA-4295)
 * Add support for LZ4 compression (CASSANDRA-5038)
 * Fix missing columns in wide rows queries (CASSANDRA-5225)
 * Simplify auth setup and make system_auth ks alterable (CASSANDRA-5112)
 * Stop compactions from hanging during bootstrap (CASSANDRA-5244)
 * fix compressed streaming sending extra chunk (CASSANDRA-5105)
 * Add CQL3-based implementations of IAuthenticator and IAuthorizer
   (CASSANDRA-4898)
 * Fix timestamp-based tomstone removal logic (CASSANDRA-5248)
 * cli: Add JMX authentication support (CASSANDRA-5080)
 * Fix forceFlush behavior (CASSANDRA-5241)
 * cqlsh: Add username autocompletion (CASSANDRA-5231)
 * Fix CQL3 composite partition key error (CASSANDRA-5240)
 * Allow IN clause on last clustering key (CASSANDRA-5230)
Merged from 1.1:
 * fix start key/end token validation for wide row iteration (CASSANDRA-5168)
 * add ConfigHelper support for Thrift frame and max message sizes (CASSANDRA-5188)
 * fix nodetool repair not fail on node down (CASSANDRA-5203)
 * always collect tombstone hints (CASSANDRA-5068)
 * Fix error when sourcing file in cqlsh (CASSANDRA-5235)


1.2.1
 * stream undelivered hints on decommission (CASSANDRA-5128)
 * GossipingPropertyFileSnitch loads saved dc/rack info if needed (CASSANDRA-5133)
 * drain should flush system CFs too (CASSANDRA-4446)
 * add inter_dc_tcp_nodelay setting (CASSANDRA-5148)
 * re-allow wrapping ranges for start_token/end_token range pairitspwng (CASSANDRA-5106)
 * fix validation compaction of empty rows (CASSANDRA-5136)
 * nodetool methods to enable/disable hint storage/delivery (CASSANDRA-4750)
 * disallow bloom filter false positive chance of 0 (CASSANDRA-5013)
 * add threadpool size adjustment methods to JMXEnabledThreadPoolExecutor and 
   CompactionManagerMBean (CASSANDRA-5044)
 * fix hinting for dropped local writes (CASSANDRA-4753)
 * off-heap cache doesn't need mutable column container (CASSANDRA-5057)
 * apply disk_failure_policy to bad disks on initial directory creation 
   (CASSANDRA-4847)
 * Optimize name-based queries to use ArrayBackedSortedColumns (CASSANDRA-5043)
 * Fall back to old manifest if most recent is unparseable (CASSANDRA-5041)
 * pool [Compressed]RandomAccessReader objects on the partitioned read path
   (CASSANDRA-4942)
 * Add debug logging to list filenames processed by Directories.migrateFile 
   method (CASSANDRA-4939)
 * Expose black-listed directories via JMX (CASSANDRA-4848)
 * Log compaction merge counts (CASSANDRA-4894)
 * Minimize byte array allocation by AbstractData{Input,Output} (CASSANDRA-5090)
 * Add SSL support for the binary protocol (CASSANDRA-5031)
 * Allow non-schema system ks modification for shuffle to work (CASSANDRA-5097)
 * cqlsh: Add default limit to SELECT statements (CASSANDRA-4972)
 * cqlsh: fix DESCRIBE for 1.1 cfs in CQL3 (CASSANDRA-5101)
 * Correctly gossip with nodes >= 1.1.7 (CASSANDRA-5102)
 * Ensure CL guarantees on digest mismatch (CASSANDRA-5113)
 * Validate correctly selects on composite partition key (CASSANDRA-5122)
 * Fix exception when adding collection (CASSANDRA-5117)
 * Handle states for non-vnode clusters correctly (CASSANDRA-5127)
 * Refuse unrecognized replication and compaction strategy options (CASSANDRA-4795)
 * Pick the correct value validator in sstable2json for cql3 tables (CASSANDRA-5134)
 * Validate login for describe_keyspace, describe_keyspaces and set_keyspace
   (CASSANDRA-5144)
 * Fix inserting empty maps (CASSANDRA-5141)
 * Don't remove tokens from System table for node we know (CASSANDRA-5121)
 * fix streaming progress report for compresed files (CASSANDRA-5130)
 * Coverage analysis for low-CL queries (CASSANDRA-4858)
 * Stop interpreting dates as valid timeUUID value (CASSANDRA-4936)
 * Adds E notation for floating point numbers (CASSANDRA-4927)
 * Detect (and warn) unintentional use of the cql2 thrift methods when cql3 was
   intended (CASSANDRA-5172)
 * cli: Quote ks and cf names in schema output when needed (CASSANDRA-5052)
 * Fix cf name extraction from manifest in Directories.migrateFile() (CASSANDRA-5242)
 * Replace mistaken usage of commons-logging with slf4j (CASSANDRA-5464)
 * Ensure Jackson dependency matches lib (CASSANDRA-5126)
 * Expose droppable tombstone ratio stats over JMX (CASSANDRA-5159)
Merged from 1.1:
 * Simplify CompressedRandomAccessReader to work around JDK FD bug (CASSANDRA-5088)
 * Improve handling a changing target throttle rate mid-compaction (CASSANDRA-5087)
 * Pig: correctly decode row keys in widerow mode (CASSANDRA-5098)
 * nodetool repair command now prints progress (CASSANDRA-4767)
 * fix user defined compaction to run against 1.1 data directory (CASSANDRA-5118)
 * Fix CQL3 BATCH authorization caching (CASSANDRA-5145)
 * fix get_count returns incorrect value with TTL (CASSANDRA-5099)
 * better handling for mid-compaction failure (CASSANDRA-5137)
 * convert default marshallers list to map for better readability (CASSANDRA-5109)
 * fix ConcurrentModificationException in getBootstrapSource (CASSANDRA-5170)
 * fix sstable maxtimestamp for row deletes and pre-1.1.1 sstables (CASSANDRA-5153)
 * Fix thread growth on node removal (CASSANDRA-5175)
 * Make Ec2Region's datacenter name configurable (CASSANDRA-5155)


1.2.0
 * Disallow counters in collections (CASSANDRA-5082)
 * cqlsh: add unit tests (CASSANDRA-3920)
 * fix default bloom_filter_fp_chance for LeveledCompactionStrategy (CASSANDRA-5093)
Merged from 1.1:
 * add validation for get_range_slices with start_key and end_token (CASSANDRA-5089)


1.2.0-rc2
 * fix nodetool ownership display with vnodes (CASSANDRA-5065)
 * cqlsh: add DESCRIBE KEYSPACES command (CASSANDRA-5060)
 * Fix potential infinite loop when reloading CFS (CASSANDRA-5064)
 * Fix SimpleAuthorizer example (CASSANDRA-5072)
 * cqlsh: force CL.ONE for tracing and system.schema* queries (CASSANDRA-5070)
 * Includes cassandra-shuffle in the debian package (CASSANDRA-5058)
Merged from 1.1:
 * fix multithreaded compaction deadlock (CASSANDRA-4492)
 * fix temporarily missing schema after upgrade from pre-1.1.5 (CASSANDRA-5061)
 * Fix ALTER TABLE overriding compression options with defaults
   (CASSANDRA-4996, 5066)
 * fix specifying and altering crc_check_chance (CASSANDRA-5053)
 * fix Murmur3Partitioner ownership% calculation (CASSANDRA-5076)
 * Don't expire columns sooner than they should in 2ndary indexes (CASSANDRA-5079)


1.2-rc1
 * rename rpc_timeout settings to request_timeout (CASSANDRA-5027)
 * add BF with 0.1 FP to LCS by default (CASSANDRA-5029)
 * Fix preparing insert queries (CASSANDRA-5016)
 * Fix preparing queries with counter increment (CASSANDRA-5022)
 * Fix preparing updates with collections (CASSANDRA-5017)
 * Don't generate UUID based on other node address (CASSANDRA-5002)
 * Fix message when trying to alter a clustering key type (CASSANDRA-5012)
 * Update IAuthenticator to match the new IAuthorizer (CASSANDRA-5003)
 * Fix inserting only a key in CQL3 (CASSANDRA-5040)
 * Fix CQL3 token() function when used with strings (CASSANDRA-5050)
Merged from 1.1:
 * reduce log spam from invalid counter shards (CASSANDRA-5026)
 * Improve schema propagation performance (CASSANDRA-5025)
 * Fix for IndexHelper.IndexFor throws OOB Exception (CASSANDRA-5030)
 * cqlsh: make it possible to describe thrift CFs (CASSANDRA-4827)
 * cqlsh: fix timestamp formatting on some platforms (CASSANDRA-5046)


1.2-beta3
 * make consistency level configurable in cqlsh (CASSANDRA-4829)
 * fix cqlsh rendering of blob fields (CASSANDRA-4970)
 * fix cqlsh DESCRIBE command (CASSANDRA-4913)
 * save truncation position in system table (CASSANDRA-4906)
 * Move CompressionMetadata off-heap (CASSANDRA-4937)
 * allow CLI to GET cql3 columnfamily data (CASSANDRA-4924)
 * Fix rare race condition in getExpireTimeForEndpoint (CASSANDRA-4402)
 * acquire references to overlapping sstables during compaction so bloom filter
   doesn't get free'd prematurely (CASSANDRA-4934)
 * Don't share slice query filter in CQL3 SelectStatement (CASSANDRA-4928)
 * Separate tracing from Log4J (CASSANDRA-4861)
 * Exclude gcable tombstones from merkle-tree computation (CASSANDRA-4905)
 * Better printing of AbstractBounds for tracing (CASSANDRA-4931)
 * Optimize mostRecentTombstone check in CC.collectAllData (CASSANDRA-4883)
 * Change stream session ID to UUID to avoid collision from same node (CASSANDRA-4813)
 * Use Stats.db when bulk loading if present (CASSANDRA-4957)
 * Skip repair on system_trace and keyspaces with RF=1 (CASSANDRA-4956)
 * (cql3) Remove arbitrary SELECT limit (CASSANDRA-4918)
 * Correctly handle prepared operation on collections (CASSANDRA-4945)
 * Fix CQL3 LIMIT (CASSANDRA-4877)
 * Fix Stress for CQL3 (CASSANDRA-4979)
 * Remove cassandra specific exceptions from JMX interface (CASSANDRA-4893)
 * (CQL3) Force using ALLOW FILTERING on potentially inefficient queries (CASSANDRA-4915)
 * (cql3) Fix adding column when the table has collections (CASSANDRA-4982)
 * (cql3) Fix allowing collections with compact storage (CASSANDRA-4990)
 * (cql3) Refuse ttl/writetime function on collections (CASSANDRA-4992)
 * Replace IAuthority with new IAuthorizer (CASSANDRA-4874)
 * clqsh: fix KEY pseudocolumn escaping when describing Thrift tables
   in CQL3 mode (CASSANDRA-4955)
 * add basic authentication support for Pig CassandraStorage (CASSANDRA-3042)
 * fix CQL2 ALTER TABLE compaction_strategy_class altering (CASSANDRA-4965)
Merged from 1.1:
 * Fall back to old describe_splits if d_s_ex is not available (CASSANDRA-4803)
 * Improve error reporting when streaming ranges fail (CASSANDRA-5009)
 * Fix cqlsh timestamp formatting of timezone info (CASSANDRA-4746)
 * Fix assertion failure with leveled compaction (CASSANDRA-4799)
 * Check for null end_token in get_range_slice (CASSANDRA-4804)
 * Remove all remnants of removed nodes (CASSANDRA-4840)
 * Add aut-reloading of the log4j file in debian package (CASSANDRA-4855)
 * Fix estimated row cache entry size (CASSANDRA-4860)
 * reset getRangeSlice filter after finishing a row for get_paged_slice
   (CASSANDRA-4919)
 * expunge row cache post-truncate (CASSANDRA-4940)
 * Allow static CF definition with compact storage (CASSANDRA-4910)
 * Fix endless loop/compaction of schema_* CFs due to broken timestamps (CASSANDRA-4880)
 * Fix 'wrong class type' assertion in CounterColumn (CASSANDRA-4976)


1.2-beta2
 * fp rate of 1.0 disables BF entirely; LCS defaults to 1.0 (CASSANDRA-4876)
 * off-heap bloom filters for row keys (CASSANDRA_4865)
 * add extension point for sstable components (CASSANDRA-4049)
 * improve tracing output (CASSANDRA-4852, 4862)
 * make TRACE verb droppable (CASSANDRA-4672)
 * fix BulkLoader recognition of CQL3 columnfamilies (CASSANDRA-4755)
 * Sort commitlog segments for replay by id instead of mtime (CASSANDRA-4793)
 * Make hint delivery asynchronous (CASSANDRA-4761)
 * Pluggable Thrift transport factories for CLI and cqlsh (CASSANDRA-4609, 4610)
 * cassandra-cli: allow Double value type to be inserted to a column (CASSANDRA-4661)
 * Add ability to use custom TServerFactory implementations (CASSANDRA-4608)
 * optimize batchlog flushing to skip successful batches (CASSANDRA-4667)
 * include metadata for system keyspace itself in schema tables (CASSANDRA-4416)
 * add check to PropertyFileSnitch to verify presence of location for
   local node (CASSANDRA-4728)
 * add PBSPredictor consistency modeler (CASSANDRA-4261)
 * remove vestiges of Thrift unframed mode (CASSANDRA-4729)
 * optimize single-row PK lookups (CASSANDRA-4710)
 * adjust blockFor calculation to account for pending ranges due to node 
   movement (CASSANDRA-833)
 * Change CQL version to 3.0.0 and stop accepting 3.0.0-beta1 (CASSANDRA-4649)
 * (CQL3) Make prepared statement global instead of per connection 
   (CASSANDRA-4449)
 * Fix scrubbing of CQL3 created tables (CASSANDRA-4685)
 * (CQL3) Fix validation when using counter and regular columns in the same 
   table (CASSANDRA-4706)
 * Fix bug starting Cassandra with simple authentication (CASSANDRA-4648)
 * Add support for batchlog in CQL3 (CASSANDRA-4545, 4738)
 * Add support for multiple column family outputs in CFOF (CASSANDRA-4208)
 * Support repairing only the local DC nodes (CASSANDRA-4747)
 * Use rpc_address for binary protocol and change default port (CASSANDRA-4751)
 * Fix use of collections in prepared statements (CASSANDRA-4739)
 * Store more information into peers table (CASSANDRA-4351, 4814)
 * Configurable bucket size for size tiered compaction (CASSANDRA-4704)
 * Run leveled compaction in parallel (CASSANDRA-4310)
 * Fix potential NPE during CFS reload (CASSANDRA-4786)
 * Composite indexes may miss results (CASSANDRA-4796)
 * Move consistency level to the protocol level (CASSANDRA-4734, 4824)
 * Fix Subcolumn slice ends not respected (CASSANDRA-4826)
 * Fix Assertion error in cql3 select (CASSANDRA-4783)
 * Fix list prepend logic (CQL3) (CASSANDRA-4835)
 * Add booleans as literals in CQL3 (CASSANDRA-4776)
 * Allow renaming PK columns in CQL3 (CASSANDRA-4822)
 * Fix binary protocol NEW_NODE event (CASSANDRA-4679)
 * Fix potential infinite loop in tombstone compaction (CASSANDRA-4781)
 * Remove system tables accounting from schema (CASSANDRA-4850)
 * (cql3) Force provided columns in clustering key order in 
   'CLUSTERING ORDER BY' (CASSANDRA-4881)
 * Fix composite index bug (CASSANDRA-4884)
 * Fix short read protection for CQL3 (CASSANDRA-4882)
 * Add tracing support to the binary protocol (CASSANDRA-4699)
 * (cql3) Don't allow prepared marker inside collections (CASSANDRA-4890)
 * Re-allow order by on non-selected columns (CASSANDRA-4645)
 * Bug when composite index is created in a table having collections (CASSANDRA-4909)
 * log index scan subject in CompositesSearcher (CASSANDRA-4904)
Merged from 1.1:
 * add get[Row|Key]CacheEntries to CacheServiceMBean (CASSANDRA-4859)
 * fix get_paged_slice to wrap to next row correctly (CASSANDRA-4816)
 * fix indexing empty column values (CASSANDRA-4832)
 * allow JdbcDate to compose null Date objects (CASSANDRA-4830)
 * fix possible stackoverflow when compacting 1000s of sstables
   (CASSANDRA-4765)
 * fix wrong leveled compaction progress calculation (CASSANDRA-4807)
 * add a close() method to CRAR to prevent leaking file descriptors (CASSANDRA-4820)
 * fix potential infinite loop in get_count (CASSANDRA-4833)
 * fix compositeType.{get/from}String methods (CASSANDRA-4842)
 * (CQL) fix CREATE COLUMNFAMILY permissions check (CASSANDRA-4864)
 * Fix DynamicCompositeType same type comparison (CASSANDRA-4711)
 * Fix duplicate SSTable reference when stream session failed (CASSANDRA-3306)
 * Allow static CF definition with compact storage (CASSANDRA-4910)
 * Fix endless loop/compaction of schema_* CFs due to broken timestamps (CASSANDRA-4880)
 * Fix 'wrong class type' assertion in CounterColumn (CASSANDRA-4976)


1.2-beta1
 * add atomic_batch_mutate (CASSANDRA-4542, -4635)
 * increase default max_hint_window_in_ms to 3h (CASSANDRA-4632)
 * include message initiation time to replicas so they can more
   accurately drop timed-out requests (CASSANDRA-2858)
 * fix clientutil.jar dependencies (CASSANDRA-4566)
 * optimize WriteResponse (CASSANDRA-4548)
 * new metrics (CASSANDRA-4009)
 * redesign KEYS indexes to avoid read-before-write (CASSANDRA-2897)
 * debug tracing (CASSANDRA-1123)
 * parallelize row cache loading (CASSANDRA-4282)
 * Make compaction, flush JBOD-aware (CASSANDRA-4292)
 * run local range scans on the read stage (CASSANDRA-3687)
 * clean up ioexceptions (CASSANDRA-2116)
 * add disk_failure_policy (CASSANDRA-2118)
 * Introduce new json format with row level deletion (CASSANDRA-4054)
 * remove redundant "name" column from schema_keyspaces (CASSANDRA-4433)
 * improve "nodetool ring" handling of multi-dc clusters (CASSANDRA-3047)
 * update NTS calculateNaturalEndpoints to be O(N log N) (CASSANDRA-3881)
 * split up rpc timeout by operation type (CASSANDRA-2819)
 * rewrite key cache save/load to use only sequential i/o (CASSANDRA-3762)
 * update MS protocol with a version handshake + broadcast address id
   (CASSANDRA-4311)
 * multithreaded hint replay (CASSANDRA-4189)
 * add inter-node message compression (CASSANDRA-3127)
 * remove COPP (CASSANDRA-2479)
 * Track tombstone expiration and compact when tombstone content is
   higher than a configurable threshold, default 20% (CASSANDRA-3442, 4234)
 * update MurmurHash to version 3 (CASSANDRA-2975)
 * (CLI) track elapsed time for `delete' operation (CASSANDRA-4060)
 * (CLI) jline version is bumped to 1.0 to properly  support
   'delete' key function (CASSANDRA-4132)
 * Save IndexSummary into new SSTable 'Summary' component (CASSANDRA-2392, 4289)
 * Add support for range tombstones (CASSANDRA-3708)
 * Improve MessagingService efficiency (CASSANDRA-3617)
 * Avoid ID conflicts from concurrent schema changes (CASSANDRA-3794)
 * Set thrift HSHA server thread limit to unlimited by default (CASSANDRA-4277)
 * Avoids double serialization of CF id in RowMutation messages
   (CASSANDRA-4293)
 * stream compressed sstables directly with java nio (CASSANDRA-4297)
 * Support multiple ranges in SliceQueryFilter (CASSANDRA-3885)
 * Add column metadata to system column families (CASSANDRA-4018)
 * (cql3) Always use composite types by default (CASSANDRA-4329)
 * (cql3) Add support for set, map and list (CASSANDRA-3647)
 * Validate date type correctly (CASSANDRA-4441)
 * (cql3) Allow definitions with only a PK (CASSANDRA-4361)
 * (cql3) Add support for row key composites (CASSANDRA-4179)
 * improve DynamicEndpointSnitch by using reservoir sampling (CASSANDRA-4038)
 * (cql3) Add support for 2ndary indexes (CASSANDRA-3680)
 * (cql3) fix defining more than one PK to be invalid (CASSANDRA-4477)
 * remove schema agreement checking from all external APIs (Thrift, CQL and CQL3) (CASSANDRA-4487)
 * add Murmur3Partitioner and make it default for new installations (CASSANDRA-3772, 4621)
 * (cql3) update pseudo-map syntax to use map syntax (CASSANDRA-4497)
 * Finer grained exceptions hierarchy and provides error code with exceptions (CASSANDRA-3979)
 * Adds events push to binary protocol (CASSANDRA-4480)
 * Rewrite nodetool help (CASSANDRA-2293)
 * Make CQL3 the default for CQL (CASSANDRA-4640)
 * update stress tool to be able to use CQL3 (CASSANDRA-4406)
 * Accept all thrift update on CQL3 cf but don't expose their metadata (CASSANDRA-4377)
 * Replace Throttle with Guava's RateLimiter for HintedHandOff (CASSANDRA-4541)
 * fix counter add/get using CQL2 and CQL3 in stress tool (CASSANDRA-4633)
 * Add sstable count per level to cfstats (CASSANDRA-4537)
 * (cql3) Add ALTER KEYSPACE statement (CASSANDRA-4611)
 * (cql3) Allow defining default consistency levels (CASSANDRA-4448)
 * (cql3) Fix queries using LIMIT missing results (CASSANDRA-4579)
 * fix cross-version gossip messaging (CASSANDRA-4576)
 * added inet data type (CASSANDRA-4627)


1.1.6
 * Wait for writes on synchronous read digest mismatch (CASSANDRA-4792)
 * fix commitlog replay for nanotime-infected sstables (CASSANDRA-4782)
 * preflight check ttl for maximum of 20 years (CASSANDRA-4771)
 * (Pig) fix widerow input with single column rows (CASSANDRA-4789)
 * Fix HH to compact with correct gcBefore, which avoids wiping out
   undelivered hints (CASSANDRA-4772)
 * LCS will merge up to 32 L0 sstables as intended (CASSANDRA-4778)
 * NTS will default unconfigured DC replicas to zero (CASSANDRA-4675)
 * use default consistency level in counter validation if none is
   explicitly provide (CASSANDRA-4700)
 * Improve IAuthority interface by introducing fine-grained
   access permissions and grant/revoke commands (CASSANDRA-4490, 4644)
 * fix assumption error in CLI when updating/describing keyspace 
   (CASSANDRA-4322)
 * Adds offline sstablescrub to debian packaging (CASSANDRA-4642)
 * Automatic fixing of overlapping leveled sstables (CASSANDRA-4644)
 * fix error when using ORDER BY with extended selections (CASSANDRA-4689)
 * (CQL3) Fix validation for IN queries for non-PK cols (CASSANDRA-4709)
 * fix re-created keyspace disappering after 1.1.5 upgrade 
   (CASSANDRA-4698, 4752)
 * (CLI) display elapsed time in 2 fraction digits (CASSANDRA-3460)
 * add authentication support to sstableloader (CASSANDRA-4712)
 * Fix CQL3 'is reversed' logic (CASSANDRA-4716, 4759)
 * (CQL3) Don't return ReversedType in result set metadata (CASSANDRA-4717)
 * Backport adding AlterKeyspace statement (CASSANDRA-4611)
 * (CQL3) Correcty accept upper-case data types (CASSANDRA-4770)
 * Add binary protocol events for schema changes (CASSANDRA-4684)
Merged from 1.0:
 * Switch from NBHM to CHM in MessagingService's callback map, which
   prevents OOM in long-running instances (CASSANDRA-4708)


1.1.5
 * add SecondaryIndex.reload API (CASSANDRA-4581)
 * use millis + atomicint for commitlog segment creation instead of
   nanotime, which has issues under some hypervisors (CASSANDRA-4601)
 * fix FD leak in slice queries (CASSANDRA-4571)
 * avoid recursion in leveled compaction (CASSANDRA-4587)
 * increase stack size under Java7 to 180K
 * Log(info) schema changes (CASSANDRA-4547)
 * Change nodetool setcachecapcity to manipulate global caches (CASSANDRA-4563)
 * (cql3) fix setting compaction strategy (CASSANDRA-4597)
 * fix broken system.schema_* timestamps on system startup (CASSANDRA-4561)
 * fix wrong skip of cache saving (CASSANDRA-4533)
 * Avoid NPE when lost+found is in data dir (CASSANDRA-4572)
 * Respect five-minute flush moratorium after initial CL replay (CASSANDRA-4474)
 * Adds ntp as recommended in debian packaging (CASSANDRA-4606)
 * Configurable transport in CF Record{Reader|Writer} (CASSANDRA-4558)
 * (cql3) fix potential NPE with both equal and unequal restriction (CASSANDRA-4532)
 * (cql3) improves ORDER BY validation (CASSANDRA-4624)
 * Fix potential deadlock during counter writes (CASSANDRA-4578)
 * Fix cql error with ORDER BY when using IN (CASSANDRA-4612)
Merged from 1.0:
 * increase Xss to 160k to accomodate latest 1.6 JVMs (CASSANDRA-4602)
 * fix toString of hint destination tokens (CASSANDRA-4568)
 * Fix multiple values for CurrentLocal NodeID (CASSANDRA-4626)


1.1.4
 * fix offline scrub to catch >= out of order rows (CASSANDRA-4411)
 * fix cassandra-env.sh on RHEL and other non-dash-based systems 
   (CASSANDRA-4494)
Merged from 1.0:
 * (Hadoop) fix setting key length for old-style mapred api (CASSANDRA-4534)
 * (Hadoop) fix iterating through a resultset consisting entirely
   of tombstoned rows (CASSANDRA-4466)


1.1.3
 * (cqlsh) add COPY TO (CASSANDRA-4434)
 * munmap commitlog segments before rename (CASSANDRA-4337)
 * (JMX) rename getRangeKeySample to sampleKeyRange to avoid returning
   multi-MB results as an attribute (CASSANDRA-4452)
 * flush based on data size, not throughput; overwritten columns no 
   longer artificially inflate liveRatio (CASSANDRA-4399)
 * update default commitlog segment size to 32MB and total commitlog
   size to 32/1024 MB for 32/64 bit JVMs, respectively (CASSANDRA-4422)
 * avoid using global partitioner to estimate ranges in index sstables
   (CASSANDRA-4403)
 * restore pre-CASSANDRA-3862 approach to removing expired tombstones
   from row cache during compaction (CASSANDRA-4364)
 * (stress) support for CQL prepared statements (CASSANDRA-3633)
 * Correctly catch exception when Snappy cannot be loaded (CASSANDRA-4400)
 * (cql3) Support ORDER BY when IN condition is given in WHERE clause (CASSANDRA-4327)
 * (cql3) delete "component_index" column on DROP TABLE call (CASSANDRA-4420)
 * change nanoTime() to currentTimeInMillis() in schema related code (CASSANDRA-4432)
 * add a token generation tool (CASSANDRA-3709)
 * Fix LCS bug with sstable containing only 1 row (CASSANDRA-4411)
 * fix "Can't Modify Index Name" problem on CF update (CASSANDRA-4439)
 * Fix assertion error in getOverlappingSSTables during repair (CASSANDRA-4456)
 * fix nodetool's setcompactionthreshold command (CASSANDRA-4455)
 * Ensure compacted files are never used, to avoid counter overcount (CASSANDRA-4436)
Merged from 1.0:
 * Push the validation of secondary index values to the SecondaryIndexManager (CASSANDRA-4240)
 * allow dropping columns shadowed by not-yet-expired supercolumn or row
   tombstones in PrecompactedRow (CASSANDRA-4396)


1.1.2
 * Fix cleanup not deleting index entries (CASSANDRA-4379)
 * Use correct partitioner when saving + loading caches (CASSANDRA-4331)
 * Check schema before trying to export sstable (CASSANDRA-2760)
 * Raise a meaningful exception instead of NPE when PFS encounters
   an unconfigured node + no default (CASSANDRA-4349)
 * fix bug in sstable blacklisting with LCS (CASSANDRA-4343)
 * LCS no longer promotes tiny sstables out of L0 (CASSANDRA-4341)
 * skip tombstones during hint replay (CASSANDRA-4320)
 * fix NPE in compactionstats (CASSANDRA-4318)
 * enforce 1m min keycache for auto (CASSANDRA-4306)
 * Have DeletedColumn.isMFD always return true (CASSANDRA-4307)
 * (cql3) exeption message for ORDER BY constraints said primary filter can be
    an IN clause, which is misleading (CASSANDRA-4319)
 * (cql3) Reject (not yet supported) creation of 2ndardy indexes on tables with
   composite primary keys (CASSANDRA-4328)
 * Set JVM stack size to 160k for java 7 (CASSANDRA-4275)
 * cqlsh: add COPY command to load data from CSV flat files (CASSANDRA-4012)
 * CFMetaData.fromThrift to throw ConfigurationException upon error (CASSANDRA-4353)
 * Use CF comparator to sort indexed columns in SecondaryIndexManager
   (CASSANDRA-4365)
 * add strategy_options to the KSMetaData.toString() output (CASSANDRA-4248)
 * (cql3) fix range queries containing unqueried results (CASSANDRA-4372)
 * (cql3) allow updating column_alias types (CASSANDRA-4041)
 * (cql3) Fix deletion bug (CASSANDRA-4193)
 * Fix computation of overlapping sstable for leveled compaction (CASSANDRA-4321)
 * Improve scrub and allow to run it offline (CASSANDRA-4321)
 * Fix assertionError in StorageService.bulkLoad (CASSANDRA-4368)
 * (cqlsh) add option to authenticate to a keyspace at startup (CASSANDRA-4108)
 * (cqlsh) fix ASSUME functionality (CASSANDRA-4352)
 * Fix ColumnFamilyRecordReader to not return progress > 100% (CASSANDRA-3942)
Merged from 1.0:
 * Set gc_grace on index CF to 0 (CASSANDRA-4314)


1.1.1
 * add populate_io_cache_on_flush option (CASSANDRA-2635)
 * allow larger cache capacities than 2GB (CASSANDRA-4150)
 * add getsstables command to nodetool (CASSANDRA-4199)
 * apply parent CF compaction settings to secondary index CFs (CASSANDRA-4280)
 * preserve commitlog size cap when recycling segments at startup
   (CASSANDRA-4201)
 * (Hadoop) fix split generation regression (CASSANDRA-4259)
 * ignore min/max compactions settings in LCS, while preserving
   behavior that min=max=0 disables autocompaction (CASSANDRA-4233)
 * log number of rows read from saved cache (CASSANDRA-4249)
 * calculate exact size required for cleanup operations (CASSANDRA-1404)
 * avoid blocking additional writes during flush when the commitlog
   gets behind temporarily (CASSANDRA-1991)
 * enable caching on index CFs based on data CF cache setting (CASSANDRA-4197)
 * warn on invalid replication strategy creation options (CASSANDRA-4046)
 * remove [Freeable]Memory finalizers (CASSANDRA-4222)
 * include tombstone size in ColumnFamily.size, which can prevent OOM
   during sudden mass delete operations by yielding a nonzero liveRatio
   (CASSANDRA-3741)
 * Open 1 sstableScanner per level for leveled compaction (CASSANDRA-4142)
 * Optimize reads when row deletion timestamps allow us to restrict
   the set of sstables we check (CASSANDRA-4116)
 * add support for commitlog archiving and point-in-time recovery
   (CASSANDRA-3690)
 * avoid generating redundant compaction tasks during streaming
   (CASSANDRA-4174)
 * add -cf option to nodetool snapshot, and takeColumnFamilySnapshot to
   StorageService mbean (CASSANDRA-556)
 * optimize cleanup to drop entire sstables where possible (CASSANDRA-4079)
 * optimize truncate when autosnapshot is disabled (CASSANDRA-4153)
 * update caches to use byte[] keys to reduce memory overhead (CASSANDRA-3966)
 * add column limit to cli (CASSANDRA-3012, 4098)
 * clean up and optimize DataOutputBuffer, used by CQL compression and
   CompositeType (CASSANDRA-4072)
 * optimize commitlog checksumming (CASSANDRA-3610)
 * identify and blacklist corrupted SSTables from future compactions 
   (CASSANDRA-2261)
 * Move CfDef and KsDef validation out of thrift (CASSANDRA-4037)
 * Expose API to repair a user provided range (CASSANDRA-3912)
 * Add way to force the cassandra-cli to refresh its schema (CASSANDRA-4052)
 * Avoid having replicate on write tasks stacking up at CL.ONE (CASSANDRA-2889)
 * (cql3) Backwards compatibility for composite comparators in non-cql3-aware
   clients (CASSANDRA-4093)
 * (cql3) Fix order by for reversed queries (CASSANDRA-4160)
 * (cql3) Add ReversedType support (CASSANDRA-4004)
 * (cql3) Add timeuuid type (CASSANDRA-4194)
 * (cql3) Minor fixes (CASSANDRA-4185)
 * (cql3) Fix prepared statement in BATCH (CASSANDRA-4202)
 * (cql3) Reduce the list of reserved keywords (CASSANDRA-4186)
 * (cql3) Move max/min compaction thresholds to compaction strategy options
   (CASSANDRA-4187)
 * Fix exception during move when localhost is the only source (CASSANDRA-4200)
 * (cql3) Allow paging through non-ordered partitioner results (CASSANDRA-3771)
 * (cql3) Fix drop index (CASSANDRA-4192)
 * (cql3) Don't return range ghosts anymore (CASSANDRA-3982)
 * fix re-creating Keyspaces/ColumnFamilies with the same name as dropped
   ones (CASSANDRA-4219)
 * fix SecondaryIndex LeveledManifest save upon snapshot (CASSANDRA-4230)
 * fix missing arrayOffset in FBUtilities.hash (CASSANDRA-4250)
 * (cql3) Add name of parameters in CqlResultSet (CASSANDRA-4242)
 * (cql3) Correctly validate order by queries (CASSANDRA-4246)
 * rename stress to cassandra-stress for saner packaging (CASSANDRA-4256)
 * Fix exception on colum metadata with non-string comparator (CASSANDRA-4269)
 * Check for unknown/invalid compression options (CASSANDRA-4266)
 * (cql3) Adds simple access to column timestamp and ttl (CASSANDRA-4217)
 * (cql3) Fix range queries with secondary indexes (CASSANDRA-4257)
 * Better error messages from improper input in cli (CASSANDRA-3865)
 * Try to stop all compaction upon Keyspace or ColumnFamily drop (CASSANDRA-4221)
 * (cql3) Allow keyspace properties to contain hyphens (CASSANDRA-4278)
 * (cql3) Correctly validate keyspace access in create table (CASSANDRA-4296)
 * Avoid deadlock in migration stage (CASSANDRA-3882)
 * Take supercolumn names and deletion info into account in memtable throughput
   (CASSANDRA-4264)
 * Add back backward compatibility for old style replication factor (CASSANDRA-4294)
 * Preserve compatibility with pre-1.1 index queries (CASSANDRA-4262)
Merged from 1.0:
 * Fix super columns bug where cache is not updated (CASSANDRA-4190)
 * fix maxTimestamp to include row tombstones (CASSANDRA-4116)
 * (CLI) properly handle quotes in create/update keyspace commands (CASSANDRA-4129)
 * Avoids possible deadlock during bootstrap (CASSANDRA-4159)
 * fix stress tool that hangs forever on timeout or error (CASSANDRA-4128)
 * stress tool to return appropriate exit code on failure (CASSANDRA-4188)
 * fix compaction NPE when out of disk space and assertions disabled
   (CASSANDRA-3985)
 * synchronize LCS getEstimatedTasks to avoid CME (CASSANDRA-4255)
 * ensure unique streaming session id's (CASSANDRA-4223)
 * kick off background compaction when min/max thresholds change 
   (CASSANDRA-4279)
 * improve ability of STCS.getBuckets to deal with 100s of 1000s of
   sstables, such as when convertinb back from LCS (CASSANDRA-4287)
 * Oversize integer in CQL throws NumberFormatException (CASSANDRA-4291)
 * fix 1.0.x node join to mixed version cluster, other nodes >= 1.1 (CASSANDRA-4195)
 * Fix LCS splitting sstable base on uncompressed size (CASSANDRA-4419)
 * Push the validation of secondary index values to the SecondaryIndexManager (CASSANDRA-4240)
 * Don't purge columns during upgradesstables (CASSANDRA-4462)
 * Make cqlsh work with piping (CASSANDRA-4113)
 * Validate arguments for nodetool decommission (CASSANDRA-4061)
 * Report thrift status in nodetool info (CASSANDRA-4010)


1.1.0-final
 * average a reduced liveRatio estimate with the previous one (CASSANDRA-4065)
 * Allow KS and CF names up to 48 characters (CASSANDRA-4157)
 * fix stress build (CASSANDRA-4140)
 * add time remaining estimate to nodetool compactionstats (CASSANDRA-4167)
 * (cql) fix NPE in cql3 ALTER TABLE (CASSANDRA-4163)
 * (cql) Add support for CL.TWO and CL.THREE in CQL (CASSANDRA-4156)
 * (cql) Fix type in CQL3 ALTER TABLE preventing update (CASSANDRA-4170)
 * (cql) Throw invalid exception from CQL3 on obsolete options (CASSANDRA-4171)
 * (cqlsh) fix recognizing uppercase SELECT keyword (CASSANDRA-4161)
 * Pig: wide row support (CASSANDRA-3909)
Merged from 1.0:
 * avoid streaming empty files with bulk loader if sstablewriter errors out
   (CASSANDRA-3946)


1.1-rc1
 * Include stress tool in binary builds (CASSANDRA-4103)
 * (Hadoop) fix wide row iteration when last row read was deleted
   (CASSANDRA-4154)
 * fix read_repair_chance to really default to 0.1 in the cli (CASSANDRA-4114)
 * Adds caching and bloomFilterFpChange to CQL options (CASSANDRA-4042)
 * Adds posibility to autoconfigure size of the KeyCache (CASSANDRA-4087)
 * fix KEYS index from skipping results (CASSANDRA-3996)
 * Remove sliced_buffer_size_in_kb dead option (CASSANDRA-4076)
 * make loadNewSStable preserve sstable version (CASSANDRA-4077)
 * Respect 1.0 cache settings as much as possible when upgrading 
   (CASSANDRA-4088)
 * relax path length requirement for sstable files when upgrading on 
   non-Windows platforms (CASSANDRA-4110)
 * fix terminination of the stress.java when errors were encountered
   (CASSANDRA-4128)
 * Move CfDef and KsDef validation out of thrift (CASSANDRA-4037)
 * Fix get_paged_slice (CASSANDRA-4136)
 * CQL3: Support slice with exclusive start and stop (CASSANDRA-3785)
Merged from 1.0:
 * support PropertyFileSnitch in bulk loader (CASSANDRA-4145)
 * add auto_snapshot option allowing disabling snapshot before drop/truncate
   (CASSANDRA-3710)
 * allow short snitch names (CASSANDRA-4130)


1.1-beta2
 * rename loaded sstables to avoid conflicts with local snapshots
   (CASSANDRA-3967)
 * start hint replay as soon as FD notifies that the target is back up
   (CASSANDRA-3958)
 * avoid unproductive deserializing of cached rows during compaction
   (CASSANDRA-3921)
 * fix concurrency issues with CQL keyspace creation (CASSANDRA-3903)
 * Show Effective Owership via Nodetool ring <keyspace> (CASSANDRA-3412)
 * Update ORDER BY syntax for CQL3 (CASSANDRA-3925)
 * Fix BulkRecordWriter to not throw NPE if reducer gets no map data from Hadoop (CASSANDRA-3944)
 * Fix bug with counters in super columns (CASSANDRA-3821)
 * Remove deprecated merge_shard_chance (CASSANDRA-3940)
 * add a convenient way to reset a node's schema (CASSANDRA-2963)
 * fix for intermittent SchemaDisagreementException (CASSANDRA-3884)
 * CLI `list <CF>` to limit number of columns and their order (CASSANDRA-3012)
 * ignore deprecated KsDef/CfDef/ColumnDef fields in native schema (CASSANDRA-3963)
 * CLI to report when unsupported column_metadata pair was given (CASSANDRA-3959)
 * reincarnate removed and deprecated KsDef/CfDef attributes (CASSANDRA-3953)
 * Fix race between writes and read for cache (CASSANDRA-3862)
 * perform static initialization of StorageProxy on start-up (CASSANDRA-3797)
 * support trickling fsync() on writes (CASSANDRA-3950)
 * expose counters for unavailable/timeout exceptions given to thrift clients (CASSANDRA-3671)
 * avoid quadratic startup time in LeveledManifest (CASSANDRA-3952)
 * Add type information to new schema_ columnfamilies and remove thrift
   serialization for schema (CASSANDRA-3792)
 * add missing column validator options to the CLI help (CASSANDRA-3926)
 * skip reading saved key cache if CF's caching strategy is NONE or ROWS_ONLY (CASSANDRA-3954)
 * Unify migration code (CASSANDRA-4017)
Merged from 1.0:
 * cqlsh: guess correct version of Python for Arch Linux (CASSANDRA-4090)
 * (CLI) properly handle quotes in create/update keyspace commands (CASSANDRA-4129)
 * Avoids possible deadlock during bootstrap (CASSANDRA-4159)
 * fix stress tool that hangs forever on timeout or error (CASSANDRA-4128)
 * Fix super columns bug where cache is not updated (CASSANDRA-4190)
 * stress tool to return appropriate exit code on failure (CASSANDRA-4188)


1.0.9
 * improve index sampling performance (CASSANDRA-4023)
 * always compact away deleted hints immediately after handoff (CASSANDRA-3955)
 * delete hints from dropped ColumnFamilies on handoff instead of
   erroring out (CASSANDRA-3975)
 * add CompositeType ref to the CLI doc for create/update column family (CASSANDRA-3980)
 * Pig: support Counter ColumnFamilies (CASSANDRA-3973)
 * Pig: Composite column support (CASSANDRA-3684)
 * Avoid NPE during repair when a keyspace has no CFs (CASSANDRA-3988)
 * Fix division-by-zero error on get_slice (CASSANDRA-4000)
 * don't change manifest level for cleanup, scrub, and upgradesstables
   operations under LeveledCompactionStrategy (CASSANDRA-3989, 4112)
 * fix race leading to super columns assertion failure (CASSANDRA-3957)
 * fix NPE on invalid CQL delete command (CASSANDRA-3755)
 * allow custom types in CLI's assume command (CASSANDRA-4081)
 * fix totalBytes count for parallel compactions (CASSANDRA-3758)
 * fix intermittent NPE in get_slice (CASSANDRA-4095)
 * remove unnecessary asserts in native code interfaces (CASSANDRA-4096)
 * Validate blank keys in CQL to avoid assertion errors (CASSANDRA-3612)
 * cqlsh: fix bad decoding of some column names (CASSANDRA-4003)
 * cqlsh: fix incorrect padding with unicode chars (CASSANDRA-4033)
 * Fix EC2 snitch incorrectly reporting region (CASSANDRA-4026)
 * Shut down thrift during decommission (CASSANDRA-4086)
 * Expose nodetool cfhistograms for 2ndary indexes (CASSANDRA-4063)
Merged from 0.8:
 * Fix ConcurrentModificationException in gossiper (CASSANDRA-4019)


1.1-beta1
 * (cqlsh)
   + add SOURCE and CAPTURE commands, and --file option (CASSANDRA-3479)
   + add ALTER COLUMNFAMILY WITH (CASSANDRA-3523)
   + bundle Python dependencies with Cassandra (CASSANDRA-3507)
   + added to Debian package (CASSANDRA-3458)
   + display byte data instead of erroring out on decode failure 
     (CASSANDRA-3874)
 * add nodetool rebuild_index (CASSANDRA-3583)
 * add nodetool rangekeysample (CASSANDRA-2917)
 * Fix streaming too much data during move operations (CASSANDRA-3639)
 * Nodetool and CLI connect to localhost by default (CASSANDRA-3568)
 * Reduce memory used by primary index sample (CASSANDRA-3743)
 * (Hadoop) separate input/output configurations (CASSANDRA-3197, 3765)
 * avoid returning internal Cassandra classes over JMX (CASSANDRA-2805)
 * add row-level isolation via SnapTree (CASSANDRA-2893)
 * Optimize key count estimation when opening sstable on startup
   (CASSANDRA-2988)
 * multi-dc replication optimization supporting CL > ONE (CASSANDRA-3577)
 * add command to stop compactions (CASSANDRA-1740, 3566, 3582)
 * multithreaded streaming (CASSANDRA-3494)
 * removed in-tree redhat spec (CASSANDRA-3567)
 * "defragment" rows for name-based queries under STCS, again (CASSANDRA-2503)
 * Recycle commitlog segments for improved performance 
   (CASSANDRA-3411, 3543, 3557, 3615)
 * update size-tiered compaction to prioritize small tiers (CASSANDRA-2407)
 * add message expiration logic to OutboundTcpConnection (CASSANDRA-3005)
 * off-heap cache to use sun.misc.Unsafe instead of JNA (CASSANDRA-3271)
 * EACH_QUORUM is only supported for writes (CASSANDRA-3272)
 * replace compactionlock use in schema migration by checking CFS.isValid
   (CASSANDRA-3116)
 * recognize that "SELECT first ... *" isn't really "SELECT *" (CASSANDRA-3445)
 * Use faster bytes comparison (CASSANDRA-3434)
 * Bulk loader is no longer a fat client, (HADOOP) bulk load output format
   (CASSANDRA-3045)
 * (Hadoop) add support for KeyRange.filter
 * remove assumption that keys and token are in bijection
   (CASSANDRA-1034, 3574, 3604)
 * always remove endpoints from delevery queue in HH (CASSANDRA-3546)
 * fix race between cf flush and its 2ndary indexes flush (CASSANDRA-3547)
 * fix potential race in AES when a repair fails (CASSANDRA-3548)
 * Remove columns shadowed by a deleted container even when we cannot purge
   (CASSANDRA-3538)
 * Improve memtable slice iteration performance (CASSANDRA-3545)
 * more efficient allocation of small bloom filters (CASSANDRA-3618)
 * Use separate writer thread in SSTableSimpleUnsortedWriter (CASSANDRA-3619)
 * fsync the directory after new sstable or commitlog segment are created (CASSANDRA-3250)
 * fix minor issues reported by FindBugs (CASSANDRA-3658)
 * global key/row caches (CASSANDRA-3143, 3849)
 * optimize memtable iteration during range scan (CASSANDRA-3638)
 * introduce 'crc_check_chance' in CompressionParameters to support
   a checksum percentage checking chance similarly to read-repair (CASSANDRA-3611)
 * a way to deactivate global key/row cache on per-CF basis (CASSANDRA-3667)
 * fix LeveledCompactionStrategy broken because of generation pre-allocation
   in LeveledManifest (CASSANDRA-3691)
 * finer-grained control over data directories (CASSANDRA-2749)
 * Fix ClassCastException during hinted handoff (CASSANDRA-3694)
 * Upgrade Thrift to 0.7 (CASSANDRA-3213)
 * Make stress.java insert operation to use microseconds (CASSANDRA-3725)
 * Allows (internally) doing a range query with a limit of columns instead of
   rows (CASSANDRA-3742)
 * Allow rangeSlice queries to be start/end inclusive/exclusive (CASSANDRA-3749)
 * Fix BulkLoader to support new SSTable layout and add stream
   throttling to prevent an NPE when there is no yaml config (CASSANDRA-3752)
 * Allow concurrent schema migrations (CASSANDRA-1391, 3832)
 * Add SnapshotCommand to trigger snapshot on remote node (CASSANDRA-3721)
 * Make CFMetaData conversions to/from thrift/native schema inverses
   (CASSANDRA_3559)
 * Add initial code for CQL 3.0-beta (CASSANDRA-2474, 3781, 3753)
 * Add wide row support for ColumnFamilyInputFormat (CASSANDRA-3264)
 * Allow extending CompositeType comparator (CASSANDRA-3657)
 * Avoids over-paging during get_count (CASSANDRA-3798)
 * Add new command to rebuild a node without (repair) merkle tree calculations
   (CASSANDRA-3483, 3922)
 * respect not only row cache capacity but caching mode when
   trying to read data (CASSANDRA-3812)
 * fix system tests (CASSANDRA-3827)
 * CQL support for altering row key type in ALTER TABLE (CASSANDRA-3781)
 * turn compression on by default (CASSANDRA-3871)
 * make hexToBytes refuse invalid input (CASSANDRA-2851)
 * Make secondary indexes CF inherit compression and compaction from their
   parent CF (CASSANDRA-3877)
 * Finish cleanup up tombstone purge code (CASSANDRA-3872)
 * Avoid NPE on aboarted stream-out sessions (CASSANDRA-3904)
 * BulkRecordWriter throws NPE for counter columns (CASSANDRA-3906)
 * Support compression using BulkWriter (CASSANDRA-3907)


1.0.8
 * fix race between cleanup and flush on secondary index CFSes (CASSANDRA-3712)
 * avoid including non-queried nodes in rangeslice read repair
   (CASSANDRA-3843)
 * Only snapshot CF being compacted for snapshot_before_compaction 
   (CASSANDRA-3803)
 * Log active compactions in StatusLogger (CASSANDRA-3703)
 * Compute more accurate compaction score per level (CASSANDRA-3790)
 * Return InvalidRequest when using a keyspace that doesn't exist
   (CASSANDRA-3764)
 * disallow user modification of System keyspace (CASSANDRA-3738)
 * allow using sstable2json on secondary index data (CASSANDRA-3738)
 * (cqlsh) add DESCRIBE COLUMNFAMILIES (CASSANDRA-3586)
 * (cqlsh) format blobs correctly and use colors to improve output
   readability (CASSANDRA-3726)
 * synchronize BiMap of bootstrapping tokens (CASSANDRA-3417)
 * show index options in CLI (CASSANDRA-3809)
 * add optional socket timeout for streaming (CASSANDRA-3838)
 * fix truncate not to leave behind non-CFS backed secondary indexes
   (CASSANDRA-3844)
 * make CLI `show schema` to use output stream directly instead
   of StringBuilder (CASSANDRA-3842)
 * remove the wait on hint future during write (CASSANDRA-3870)
 * (cqlsh) ignore missing CfDef opts (CASSANDRA-3933)
 * (cqlsh) look for cqlshlib relative to realpath (CASSANDRA-3767)
 * Fix short read protection (CASSANDRA-3934)
 * Make sure infered and actual schema match (CASSANDRA-3371)
 * Fix NPE during HH delivery (CASSANDRA-3677)
 * Don't put boostrapping node in 'hibernate' status (CASSANDRA-3737)
 * Fix double quotes in windows bat files (CASSANDRA-3744)
 * Fix bad validator lookup (CASSANDRA-3789)
 * Fix soft reset in EC2MultiRegionSnitch (CASSANDRA-3835)
 * Don't leave zombie connections with THSHA thrift server (CASSANDRA-3867)
 * (cqlsh) fix deserialization of data (CASSANDRA-3874)
 * Fix removetoken force causing an inconsistent state (CASSANDRA-3876)
 * Fix ahndling of some types with Pig (CASSANDRA-3886)
 * Don't allow to drop the system keyspace (CASSANDRA-3759)
 * Make Pig deletes disabled by default and configurable (CASSANDRA-3628)
Merged from 0.8:
 * (Pig) fix CassandraStorage to use correct comparator in Super ColumnFamily
   case (CASSANDRA-3251)
 * fix thread safety issues in commitlog replay, primarily affecting
   systems with many (100s) of CF definitions (CASSANDRA-3751)
 * Fix relevant tombstone ignored with super columns (CASSANDRA-3875)


1.0.7
 * fix regression in HH page size calculation (CASSANDRA-3624)
 * retry failed stream on IOException (CASSANDRA-3686)
 * allow configuring bloom_filter_fp_chance (CASSANDRA-3497)
 * attempt hint delivery every ten minutes, or when failure detector
   notifies us that a node is back up, whichever comes first.  hint
   handoff throttle delay default changed to 1ms, from 50 (CASSANDRA-3554)
 * add nodetool setstreamthroughput (CASSANDRA-3571)
 * fix assertion when dropping a columnfamily with no sstables (CASSANDRA-3614)
 * more efficient allocation of small bloom filters (CASSANDRA-3618)
 * CLibrary.createHardLinkWithExec() to check for errors (CASSANDRA-3101)
 * Avoid creating empty and non cleaned writer during compaction (CASSANDRA-3616)
 * stop thrift service in shutdown hook so we can quiesce MessagingService
   (CASSANDRA-3335)
 * (CQL) compaction_strategy_options and compression_parameters for
   CREATE COLUMNFAMILY statement (CASSANDRA-3374)
 * Reset min/max compaction threshold when creating size tiered compaction
   strategy (CASSANDRA-3666)
 * Don't ignore IOException during compaction (CASSANDRA-3655)
 * Fix assertion error for CF with gc_grace=0 (CASSANDRA-3579)
 * Shutdown ParallelCompaction reducer executor after use (CASSANDRA-3711)
 * Avoid < 0 value for pending tasks in leveled compaction (CASSANDRA-3693)
 * (Hadoop) Support TimeUUID in Pig CassandraStorage (CASSANDRA-3327)
 * Check schema is ready before continuing boostrapping (CASSANDRA-3629)
 * Catch overflows during parsing of chunk_length_kb (CASSANDRA-3644)
 * Improve stream protocol mismatch errors (CASSANDRA-3652)
 * Avoid multiple thread doing HH to the same target (CASSANDRA-3681)
 * Add JMX property for rp_timeout_in_ms (CASSANDRA-2940)
 * Allow DynamicCompositeType to compare component of different types
   (CASSANDRA-3625)
 * Flush non-cfs backed secondary indexes (CASSANDRA-3659)
 * Secondary Indexes should report memory consumption (CASSANDRA-3155)
 * fix for SelectStatement start/end key are not set correctly
   when a key alias is involved (CASSANDRA-3700)
 * fix CLI `show schema` command insert of an extra comma in
   column_metadata (CASSANDRA-3714)
Merged from 0.8:
 * avoid logging (harmless) exception when GC takes < 1ms (CASSANDRA-3656)
 * prevent new nodes from thinking down nodes are up forever (CASSANDRA-3626)
 * use correct list of replicas for LOCAL_QUORUM reads when read repair
   is disabled (CASSANDRA-3696)
 * block on flush before compacting hints (may prevent OOM) (CASSANDRA-3733)


1.0.6
 * (CQL) fix cqlsh support for replicate_on_write (CASSANDRA-3596)
 * fix adding to leveled manifest after streaming (CASSANDRA-3536)
 * filter out unavailable cipher suites when using encryption (CASSANDRA-3178)
 * (HADOOP) add old-style api support for CFIF and CFRR (CASSANDRA-2799)
 * Support TimeUUIDType column names in Stress.java tool (CASSANDRA-3541)
 * (CQL) INSERT/UPDATE/DELETE/TRUNCATE commands should allow CF names to
   be qualified by keyspace (CASSANDRA-3419)
 * always remove endpoints from delevery queue in HH (CASSANDRA-3546)
 * fix race between cf flush and its 2ndary indexes flush (CASSANDRA-3547)
 * fix potential race in AES when a repair fails (CASSANDRA-3548)
 * fix default value validation usage in CLI SET command (CASSANDRA-3553)
 * Optimize componentsFor method for compaction and startup time
   (CASSANDRA-3532)
 * (CQL) Proper ColumnFamily metadata validation on CREATE COLUMNFAMILY 
   (CASSANDRA-3565)
 * fix compression "chunk_length_kb" option to set correct kb value for 
   thrift/avro (CASSANDRA-3558)
 * fix missing response during range slice repair (CASSANDRA-3551)
 * 'describe ring' moved from CLI to nodetool and available through JMX (CASSANDRA-3220)
 * add back partitioner to sstable metadata (CASSANDRA-3540)
 * fix NPE in get_count for counters (CASSANDRA-3601)
Merged from 0.8:
 * remove invalid assertion that table was opened before dropping it
   (CASSANDRA-3580)
 * range and index scans now only send requests to enough replicas to
   satisfy requested CL + RR (CASSANDRA-3598)
 * use cannonical host for local node in nodetool info (CASSANDRA-3556)
 * remove nonlocal DC write optimization since it only worked with
   CL.ONE or CL.LOCAL_QUORUM (CASSANDRA-3577, 3585)
 * detect misuses of CounterColumnType (CASSANDRA-3422)
 * turn off string interning in json2sstable, take 2 (CASSANDRA-2189)
 * validate compression parameters on add/update of the ColumnFamily 
   (CASSANDRA-3573)
 * Check for 0.0.0.0 is incorrect in CFIF (CASSANDRA-3584)
 * Increase vm.max_map_count in debian packaging (CASSANDRA-3563)
 * gossiper will never add itself to saved endpoints (CASSANDRA-3485)


1.0.5
 * revert CASSANDRA-3407 (see CASSANDRA-3540)
 * fix assertion error while forwarding writes to local nodes (CASSANDRA-3539)


1.0.4
 * fix self-hinting of timed out read repair updates and make hinted handoff
   less prone to OOMing a coordinator (CASSANDRA-3440)
 * expose bloom filter sizes via JMX (CASSANDRA-3495)
 * enforce RP tokens 0..2**127 (CASSANDRA-3501)
 * canonicalize paths exposed through JMX (CASSANDRA-3504)
 * fix "liveSize" stat when sstables are removed (CASSANDRA-3496)
 * add bloom filter FP rates to nodetool cfstats (CASSANDRA-3347)
 * record partitioner in sstable metadata component (CASSANDRA-3407)
 * add new upgradesstables nodetool command (CASSANDRA-3406)
 * skip --debug requirement to see common exceptions in CLI (CASSANDRA-3508)
 * fix incorrect query results due to invalid max timestamp (CASSANDRA-3510)
 * make sstableloader recognize compressed sstables (CASSANDRA-3521)
 * avoids race in OutboundTcpConnection in multi-DC setups (CASSANDRA-3530)
 * use SETLOCAL in cassandra.bat (CASSANDRA-3506)
 * fix ConcurrentModificationException in Table.all() (CASSANDRA-3529)
Merged from 0.8:
 * fix concurrence issue in the FailureDetector (CASSANDRA-3519)
 * fix array out of bounds error in counter shard removal (CASSANDRA-3514)
 * avoid dropping tombstones when they might still be needed to shadow
   data in a different sstable (CASSANDRA-2786)


1.0.3
 * revert name-based query defragmentation aka CASSANDRA-2503 (CASSANDRA-3491)
 * fix invalidate-related test failures (CASSANDRA-3437)
 * add next-gen cqlsh to bin/ (CASSANDRA-3188, 3131, 3493)
 * (CQL) fix handling of rows with no columns (CASSANDRA-3424, 3473)
 * fix querying supercolumns by name returning only a subset of
   subcolumns or old subcolumn versions (CASSANDRA-3446)
 * automatically compute sha1 sum for uncompressed data files (CASSANDRA-3456)
 * fix reading metadata/statistics component for version < h (CASSANDRA-3474)
 * add sstable forward-compatibility (CASSANDRA-3478)
 * report compression ratio in CFSMBean (CASSANDRA-3393)
 * fix incorrect size exception during streaming of counters (CASSANDRA-3481)
 * (CQL) fix for counter decrement syntax (CASSANDRA-3418)
 * Fix race introduced by CASSANDRA-2503 (CASSANDRA-3482)
 * Fix incomplete deletion of delivered hints (CASSANDRA-3466)
 * Avoid rescheduling compactions when no compaction was executed 
   (CASSANDRA-3484)
 * fix handling of the chunk_length_kb compression options (CASSANDRA-3492)
Merged from 0.8:
 * fix updating CF row_cache_provider (CASSANDRA-3414)
 * CFMetaData.convertToThrift method to set RowCacheProvider (CASSANDRA-3405)
 * acquire compactionlock during truncate (CASSANDRA-3399)
 * fix displaying cfdef entries for super columnfamilies (CASSANDRA-3415)
 * Make counter shard merging thread safe (CASSANDRA-3178)
 * Revert CASSANDRA-2855
 * Fix bug preventing the use of efficient cross-DC writes (CASSANDRA-3472)
 * `describe ring` command for CLI (CASSANDRA-3220)
 * (Hadoop) skip empty rows when entire row is requested, redux (CASSANDRA-2855)


1.0.2
 * "defragment" rows for name-based queries under STCS (CASSANDRA-2503)
 * Add timing information to cassandra-cli GET/SET/LIST queries (CASSANDRA-3326)
 * Only create one CompressionMetadata object per sstable (CASSANDRA-3427)
 * cleanup usage of StorageService.setMode() (CASSANDRA-3388)
 * Avoid large array allocation for compressed chunk offsets (CASSANDRA-3432)
 * fix DecimalType bytebuffer marshalling (CASSANDRA-3421)
 * fix bug that caused first column in per row indexes to be ignored 
   (CASSANDRA-3441)
 * add JMX call to clean (failed) repair sessions (CASSANDRA-3316)
 * fix sstableloader reference acquisition bug (CASSANDRA-3438)
 * fix estimated row size regression (CASSANDRA-3451)
 * make sure we don't return more columns than asked (CASSANDRA-3303, 3395)
Merged from 0.8:
 * acquire compactionlock during truncate (CASSANDRA-3399)
 * fix displaying cfdef entries for super columnfamilies (CASSANDRA-3415)


1.0.1
 * acquire references during index build to prevent delete problems
   on Windows (CASSANDRA-3314)
 * describe_ring should include datacenter/topology information (CASSANDRA-2882)
 * Thrift sockets are not properly buffered (CASSANDRA-3261)
 * performance improvement for bytebufferutil compare function (CASSANDRA-3286)
 * add system.versions ColumnFamily (CASSANDRA-3140)
 * reduce network copies (CASSANDRA-3333, 3373)
 * limit nodetool to 32MB of heap (CASSANDRA-3124)
 * (CQL) update parser to accept "timestamp" instead of "date" (CASSANDRA-3149)
 * Fix CLI `show schema` to include "compression_options" (CASSANDRA-3368)
 * Snapshot to include manifest under LeveledCompactionStrategy (CASSANDRA-3359)
 * (CQL) SELECT query should allow CF name to be qualified by keyspace (CASSANDRA-3130)
 * (CQL) Fix internal application error specifying 'using consistency ...'
   in lower case (CASSANDRA-3366)
 * fix Deflate compression when compression actually makes the data bigger
   (CASSANDRA-3370)
 * optimize UUIDGen to avoid lock contention on InetAddress.getLocalHost 
   (CASSANDRA-3387)
 * tolerate index being dropped mid-mutation (CASSANDRA-3334, 3313)
 * CompactionManager is now responsible for checking for new candidates
   post-task execution, enabling more consistent leveled compaction 
   (CASSANDRA-3391)
 * Cache HSHA threads (CASSANDRA-3372)
 * use CF/KS names as snapshot prefix for drop + truncate operations
   (CASSANDRA-2997)
 * Break bloom filters up to avoid heap fragmentation (CASSANDRA-2466)
 * fix cassandra hanging on jsvc stop (CASSANDRA-3302)
 * Avoid leveled compaction getting blocked on errors (CASSANDRA-3408)
 * Make reloading the compaction strategy safe (CASSANDRA-3409)
 * ignore 0.8 hints even if compaction begins before we try to purge
   them (CASSANDRA-3385)
 * remove procrun (bin\daemon) from Cassandra source tree and 
   artifacts (CASSANDRA-3331)
 * make cassandra compile under JDK7 (CASSANDRA-3275)
 * remove dependency of clientutil.jar to FBUtilities (CASSANDRA-3299)
 * avoid truncation errors by using long math on long values (CASSANDRA-3364)
 * avoid clock drift on some Windows machine (CASSANDRA-3375)
 * display cache provider in cli 'describe keyspace' command (CASSANDRA-3384)
 * fix incomplete topology information in describe_ring (CASSANDRA-3403)
 * expire dead gossip states based on time (CASSANDRA-2961)
 * improve CompactionTask extensibility (CASSANDRA-3330)
 * Allow one leveled compaction task to kick off another (CASSANDRA-3363)
 * allow encryption only between datacenters (CASSANDRA-2802)
Merged from 0.8:
 * fix truncate allowing data to be replayed post-restart (CASSANDRA-3297)
 * make iwriter final in IndexWriter to avoid NPE (CASSANDRA-2863)
 * (CQL) update grammar to require key clause in DELETE statement
   (CASSANDRA-3349)
 * (CQL) allow numeric keyspace names in USE statement (CASSANDRA-3350)
 * (Hadoop) skip empty rows when slicing the entire row (CASSANDRA-2855)
 * Fix handling of tombstone by SSTableExport/Import (CASSANDRA-3357)
 * fix ColumnIndexer to use long offsets (CASSANDRA-3358)
 * Improved CLI exceptions (CASSANDRA-3312)
 * Fix handling of tombstone by SSTableExport/Import (CASSANDRA-3357)
 * Only count compaction as active (for throttling) when they have
   successfully acquired the compaction lock (CASSANDRA-3344)
 * Display CLI version string on startup (CASSANDRA-3196)
 * (Hadoop) make CFIF try rpc_address or fallback to listen_address
   (CASSANDRA-3214)
 * (Hadoop) accept comma delimited lists of initial thrift connections
   (CASSANDRA-3185)
 * ColumnFamily min_compaction_threshold should be >= 2 (CASSANDRA-3342)
 * (Pig) add 0.8+ types and key validation type in schema (CASSANDRA-3280)
 * Fix completely removing column metadata using CLI (CASSANDRA-3126)
 * CLI `describe cluster;` output should be on separate lines for separate versions
   (CASSANDRA-3170)
 * fix changing durable_writes keyspace option during CF creation
   (CASSANDRA-3292)
 * avoid locking on update when no indexes are involved (CASSANDRA-3386)
 * fix assertionError during repair with ordered partitioners (CASSANDRA-3369)
 * correctly serialize key_validation_class for avro (CASSANDRA-3391)
 * don't expire counter tombstone after streaming (CASSANDRA-3394)
 * prevent nodes that failed to join from hanging around forever 
   (CASSANDRA-3351)
 * remove incorrect optimization from slice read path (CASSANDRA-3390)
 * Fix race in AntiEntropyService (CASSANDRA-3400)


1.0.0-final
 * close scrubbed sstable fd before deleting it (CASSANDRA-3318)
 * fix bug preventing obsolete commitlog segments from being removed
   (CASSANDRA-3269)
 * tolerate whitespace in seed CDL (CASSANDRA-3263)
 * Change default heap thresholds to max(min(1/2 ram, 1G), min(1/4 ram, 8GB))
   (CASSANDRA-3295)
 * Fix broken CompressedRandomAccessReaderTest (CASSANDRA-3298)
 * (CQL) fix type information returned for wildcard queries (CASSANDRA-3311)
 * add estimated tasks to LeveledCompactionStrategy (CASSANDRA-3322)
 * avoid including compaction cache-warming in keycache stats (CASSANDRA-3325)
 * run compaction and hinted handoff threads at MIN_PRIORITY (CASSANDRA-3308)
 * default hsha thrift server to cpu core count in rpc pool (CASSANDRA-3329)
 * add bin\daemon to binary tarball for Windows service (CASSANDRA-3331)
 * Fix places where uncompressed size of sstables was use in place of the
   compressed one (CASSANDRA-3338)
 * Fix hsha thrift server (CASSANDRA-3346)
 * Make sure repair only stream needed sstables (CASSANDRA-3345)


1.0.0-rc2
 * Log a meaningful warning when a node receives a message for a repair session
   that doesn't exist anymore (CASSANDRA-3256)
 * test for NUMA policy support as well as numactl presence (CASSANDRA-3245)
 * Fix FD leak when internode encryption is enabled (CASSANDRA-3257)
 * Remove incorrect assertion in mergeIterator (CASSANDRA-3260)
 * FBUtilities.hexToBytes(String) to throw NumberFormatException when string
   contains non-hex characters (CASSANDRA-3231)
 * Keep SimpleSnitch proximity ordering unchanged from what the Strategy
   generates, as intended (CASSANDRA-3262)
 * remove Scrub from compactionstats when finished (CASSANDRA-3255)
 * fix counter entry in jdbc TypesMap (CASSANDRA-3268)
 * fix full queue scenario for ParallelCompactionIterator (CASSANDRA-3270)
 * fix bootstrap process (CASSANDRA-3285)
 * don't try delivering hints if when there isn't any (CASSANDRA-3176)
 * CLI documentation change for ColumnFamily `compression_options` (CASSANDRA-3282)
 * ignore any CF ids sent by client for adding CF/KS (CASSANDRA-3288)
 * remove obsolete hints on first startup (CASSANDRA-3291)
 * use correct ISortedColumns for time-optimized reads (CASSANDRA-3289)
 * Evict gossip state immediately when a token is taken over by a new IP 
   (CASSANDRA-3259)


1.0.0-rc1
 * Update CQL to generate microsecond timestamps by default (CASSANDRA-3227)
 * Fix counting CFMetadata towards Memtable liveRatio (CASSANDRA-3023)
 * Kill server on wrapped OOME such as from FileChannel.map (CASSANDRA-3201)
 * remove unnecessary copy when adding to row cache (CASSANDRA-3223)
 * Log message when a full repair operation completes (CASSANDRA-3207)
 * Fix streamOutSession keeping sstables references forever if the remote end
   dies (CASSANDRA-3216)
 * Remove dynamic_snitch boolean from example configuration (defaulting to 
   true) and set default badness threshold to 0.1 (CASSANDRA-3229)
 * Base choice of random or "balanced" token on bootstrap on whether
   schema definitions were found (CASSANDRA-3219)
 * Fixes for LeveledCompactionStrategy score computation, prioritization,
   scheduling, and performance (CASSANDRA-3224, 3234)
 * parallelize sstable open at server startup (CASSANDRA-2988)
 * fix handling of exceptions writing to OutboundTcpConnection (CASSANDRA-3235)
 * Allow using quotes in "USE <keyspace>;" CLI command (CASSANDRA-3208)
 * Don't allow any cache loading exceptions to halt startup (CASSANDRA-3218)
 * Fix sstableloader --ignores option (CASSANDRA-3247)
 * File descriptor limit increased in packaging (CASSANDRA-3206)
 * Fix deadlock in commit log during flush (CASSANDRA-3253) 


1.0.0-beta1
 * removed binarymemtable (CASSANDRA-2692)
 * add commitlog_total_space_in_mb to prevent fragmented logs (CASSANDRA-2427)
 * removed commitlog_rotation_threshold_in_mb configuration (CASSANDRA-2771)
 * make AbstractBounds.normalize de-overlapp overlapping ranges (CASSANDRA-2641)
 * replace CollatingIterator, ReducingIterator with MergeIterator 
   (CASSANDRA-2062)
 * Fixed the ability to set compaction strategy in cli using create column 
   family command (CASSANDRA-2778)
 * clean up tmp files after failed compaction (CASSANDRA-2468)
 * restrict repair streaming to specific columnfamilies (CASSANDRA-2280)
 * don't bother persisting columns shadowed by a row tombstone (CASSANDRA-2589)
 * reset CF and SC deletion times after gc_grace (CASSANDRA-2317)
 * optimize away seek when compacting wide rows (CASSANDRA-2879)
 * single-pass streaming (CASSANDRA-2677, 2906, 2916, 3003)
 * use reference counting for deleting sstables instead of relying on GC
   (CASSANDRA-2521, 3179)
 * store hints as serialized mutations instead of pointers to data row
   (CASSANDRA-2045)
 * store hints in the coordinator node instead of in the closest replica 
   (CASSANDRA-2914)
 * add row_cache_keys_to_save CF option (CASSANDRA-1966)
 * check column family validity in nodetool repair (CASSANDRA-2933)
 * use lazy initialization instead of class initialization in NodeId
   (CASSANDRA-2953)
 * add paging to get_count (CASSANDRA-2894)
 * fix "short reads" in [multi]get (CASSANDRA-2643, 3157, 3192)
 * add optional compression for sstables (CASSANDRA-47, 2994, 3001, 3128)
 * add scheduler JMX metrics (CASSANDRA-2962)
 * add block level checksum for compressed data (CASSANDRA-1717)
 * make column family backed column map pluggable and introduce unsynchronized
   ArrayList backed one to speedup reads (CASSANDRA-2843, 3165, 3205)
 * refactoring of the secondary index api (CASSANDRA-2982)
 * make CL > ONE reads wait for digest reconciliation before returning
   (CASSANDRA-2494)
 * fix missing logging for some exceptions (CASSANDRA-2061)
 * refactor and optimize ColumnFamilyStore.files(...) and Descriptor.fromFilename(String)
   and few other places responsible for work with SSTable files (CASSANDRA-3040)
 * Stop reading from sstables once we know we have the most recent columns,
   for query-by-name requests (CASSANDRA-2498)
 * Add query-by-column mode to stress.java (CASSANDRA-3064)
 * Add "install" command to cassandra.bat (CASSANDRA-292)
 * clean up KSMetadata, CFMetadata from unnecessary
   Thrift<->Avro conversion methods (CASSANDRA-3032)
 * Add timeouts to client request schedulers (CASSANDRA-3079, 3096)
 * Cli to use hashes rather than array of hashes for strategy options (CASSANDRA-3081)
 * LeveledCompactionStrategy (CASSANDRA-1608, 3085, 3110, 3087, 3145, 3154, 3182)
 * Improvements of the CLI `describe` command (CASSANDRA-2630)
 * reduce window where dropped CF sstables may not be deleted (CASSANDRA-2942)
 * Expose gossip/FD info to JMX (CASSANDRA-2806)
 * Fix streaming over SSL when compressed SSTable involved (CASSANDRA-3051)
 * Add support for pluggable secondary index implementations (CASSANDRA-3078)
 * remove compaction_thread_priority setting (CASSANDRA-3104)
 * generate hints for replicas that timeout, not just replicas that are known
   to be down before starting (CASSANDRA-2034)
 * Add throttling for internode streaming (CASSANDRA-3080)
 * make the repair of a range repair all replica (CASSANDRA-2610, 3194)
 * expose the ability to repair the first range (as returned by the
   partitioner) of a node (CASSANDRA-2606)
 * Streams Compression (CASSANDRA-3015)
 * add ability to use multiple threads during a single compaction
   (CASSANDRA-2901)
 * make AbstractBounds.normalize support overlapping ranges (CASSANDRA-2641)
 * fix of the CQL count() behavior (CASSANDRA-3068)
 * use TreeMap backed column families for the SSTable simple writers
   (CASSANDRA-3148)
 * fix inconsistency of the CLI syntax when {} should be used instead of [{}]
   (CASSANDRA-3119)
 * rename CQL type names to match expected SQL behavior (CASSANDRA-3149, 3031)
 * Arena-based allocation for memtables (CASSANDRA-2252, 3162, 3163, 3168)
 * Default RR chance to 0.1 (CASSANDRA-3169)
 * Add RowLevel support to secondary index API (CASSANDRA-3147)
 * Make SerializingCacheProvider the default if JNA is available (CASSANDRA-3183)
 * Fix backwards compatibilty for CQL memtable properties (CASSANDRA-3190)
 * Add five-minute delay before starting compactions on a restarted server
   (CASSANDRA-3181)
 * Reduce copies done for intra-host messages (CASSANDRA-1788, 3144)
 * support of compaction strategy option for stress.java (CASSANDRA-3204)
 * make memtable throughput and column count thresholds no-ops (CASSANDRA-2449)
 * Return schema information along with the resultSet in CQL (CASSANDRA-2734)
 * Add new DecimalType (CASSANDRA-2883)
 * Fix assertion error in RowRepairResolver (CASSANDRA-3156)
 * Reduce unnecessary high buffer sizes (CASSANDRA-3171)
 * Pluggable compaction strategy (CASSANDRA-1610)
 * Add new broadcast_address config option (CASSANDRA-2491)


0.8.7
 * Kill server on wrapped OOME such as from FileChannel.map (CASSANDRA-3201)
 * Allow using quotes in "USE <keyspace>;" CLI command (CASSANDRA-3208)
 * Log message when a full repair operation completes (CASSANDRA-3207)
 * Don't allow any cache loading exceptions to halt startup (CASSANDRA-3218)
 * Fix sstableloader --ignores option (CASSANDRA-3247)
 * File descriptor limit increased in packaging (CASSANDRA-3206)
 * Log a meaningfull warning when a node receive a message for a repair session
   that doesn't exist anymore (CASSANDRA-3256)
 * Fix FD leak when internode encryption is enabled (CASSANDRA-3257)
 * FBUtilities.hexToBytes(String) to throw NumberFormatException when string
   contains non-hex characters (CASSANDRA-3231)
 * Keep SimpleSnitch proximity ordering unchanged from what the Strategy
   generates, as intended (CASSANDRA-3262)
 * remove Scrub from compactionstats when finished (CASSANDRA-3255)
 * Fix tool .bat files when CASSANDRA_HOME contains spaces (CASSANDRA-3258)
 * Force flush of status table when removing/updating token (CASSANDRA-3243)
 * Evict gossip state immediately when a token is taken over by a new IP (CASSANDRA-3259)
 * Fix bug where the failure detector can take too long to mark a host
   down (CASSANDRA-3273)
 * (Hadoop) allow wrapping ranges in queries (CASSANDRA-3137)
 * (Hadoop) check all interfaces for a match with split location
   before falling back to random replica (CASSANDRA-3211)
 * (Hadoop) Make Pig storage handle implements LoadMetadata (CASSANDRA-2777)
 * (Hadoop) Fix exception during PIG 'dump' (CASSANDRA-2810)
 * Fix stress COUNTER_GET option (CASSANDRA-3301)
 * Fix missing fields in CLI `show schema` output (CASSANDRA-3304)
 * Nodetool no longer leaks threads and closes JMX connections (CASSANDRA-3309)
 * fix truncate allowing data to be replayed post-restart (CASSANDRA-3297)
 * Move SimpleAuthority and SimpleAuthenticator to examples (CASSANDRA-2922)
 * Fix handling of tombstone by SSTableExport/Import (CASSANDRA-3357)
 * Fix transposition in cfHistograms (CASSANDRA-3222)
 * Allow using number as DC name when creating keyspace in CQL (CASSANDRA-3239)
 * Force flush of system table after updating/removing a token (CASSANDRA-3243)


0.8.6
 * revert CASSANDRA-2388
 * change TokenRange.endpoints back to listen/broadcast address to match
   pre-1777 behavior, and add TokenRange.rpc_endpoints instead (CASSANDRA-3187)
 * avoid trying to watch cassandra-topology.properties when loaded from jar
   (CASSANDRA-3138)
 * prevent users from creating keyspaces with LocalStrategy replication
   (CASSANDRA-3139)
 * fix CLI `show schema;` to output correct keyspace definition statement
   (CASSANDRA-3129)
 * CustomTThreadPoolServer to log TTransportException at DEBUG level
   (CASSANDRA-3142)
 * allow topology sort to work with non-unique rack names between 
   datacenters (CASSANDRA-3152)
 * Improve caching of same-version Messages on digest and repair paths
   (CASSANDRA-3158)
 * Randomize choice of first replica for counter increment (CASSANDRA-2890)
 * Fix using read_repair_chance instead of merge_shard_change (CASSANDRA-3202)
 * Avoid streaming data to nodes that already have it, on move as well as
   decommission (CASSANDRA-3041)
 * Fix divide by zero error in GCInspector (CASSANDRA-3164)
 * allow quoting of the ColumnFamily name in CLI `create column family`
   statement (CASSANDRA-3195)
 * Fix rolling upgrade from 0.7 to 0.8 problem (CASSANDRA-3166)
 * Accomodate missing encryption_options in IncomingTcpConnection.stream
   (CASSANDRA-3212)


0.8.5
 * fix NPE when encryption_options is unspecified (CASSANDRA-3007)
 * include column name in validation failure exceptions (CASSANDRA-2849)
 * make sure truncate clears out the commitlog so replay won't re-
   populate with truncated data (CASSANDRA-2950)
 * fix NPE when debug logging is enabled and dropped CF is present
   in a commitlog segment (CASSANDRA-3021)
 * fix cassandra.bat when CASSANDRA_HOME contains spaces (CASSANDRA-2952)
 * fix to SSTableSimpleUnsortedWriter bufferSize calculation (CASSANDRA-3027)
 * make cleanup and normal compaction able to skip empty rows
   (rows containing nothing but expired tombstones) (CASSANDRA-3039)
 * work around native memory leak in com.sun.management.GarbageCollectorMXBean
   (CASSANDRA-2868)
 * validate that column names in column_metadata are not equal to key_alias
   on create/update of the ColumnFamily and CQL 'ALTER' statement (CASSANDRA-3036)
 * return an InvalidRequestException if an indexed column is assigned
   a value larger than 64KB (CASSANDRA-3057)
 * fix of numeric-only and string column names handling in CLI "drop index" 
   (CASSANDRA-3054)
 * prune index scan resultset back to original request for lazy
   resultset expansion case (CASSANDRA-2964)
 * (Hadoop) fail jobs when Cassandra node has failed but TaskTracker
   has not (CASSANDRA-2388)
 * fix dynamic snitch ignoring nodes when read_repair_chance is zero
   (CASSANDRA-2662)
 * avoid retaining references to dropped CFS objects in 
   CompactionManager.estimatedCompactions (CASSANDRA-2708)
 * expose rpc timeouts per host in MessagingServiceMBean (CASSANDRA-2941)
 * avoid including cwd in classpath for deb and rpm packages (CASSANDRA-2881)
 * remove gossip state when a new IP takes over a token (CASSANDRA-3071)
 * allow sstable2json to work on index sstable files (CASSANDRA-3059)
 * always hint counters (CASSANDRA-3099)
 * fix log4j initialization in EmbeddedCassandraService (CASSANDRA-2857)
 * remove gossip state when a new IP takes over a token (CASSANDRA-3071)
 * work around native memory leak in com.sun.management.GarbageCollectorMXBean
    (CASSANDRA-2868)
 * fix UnavailableException with writes at CL.EACH_QUORM (CASSANDRA-3084)
 * fix parsing of the Keyspace and ColumnFamily names in numeric
   and string representations in CLI (CASSANDRA-3075)
 * fix corner cases in Range.differenceToFetch (CASSANDRA-3084)
 * fix ip address String representation in the ring cache (CASSANDRA-3044)
 * fix ring cache compatibility when mixing pre-0.8.4 nodes with post-
   in the same cluster (CASSANDRA-3023)
 * make repair report failure when a node participating dies (instead of
   hanging forever) (CASSANDRA-2433)
 * fix handling of the empty byte buffer by ReversedType (CASSANDRA-3111)
 * Add validation that Keyspace names are case-insensitively unique (CASSANDRA-3066)
 * catch invalid key_validation_class before instantiating UpdateColumnFamily (CASSANDRA-3102)
 * make Range and Bounds objects client-safe (CASSANDRA-3108)
 * optionally skip log4j configuration (CASSANDRA-3061)
 * bundle sstableloader with the debian package (CASSANDRA-3113)
 * don't try to build secondary indexes when there is none (CASSANDRA-3123)
 * improve SSTableSimpleUnsortedWriter speed for large rows (CASSANDRA-3122)
 * handle keyspace arguments correctly in nodetool snapshot (CASSANDRA-3038)
 * Fix SSTableImportTest on windows (CASSANDRA-3043)
 * expose compactionThroughputMbPerSec through JMX (CASSANDRA-3117)
 * log keyspace and CF of large rows being compacted


0.8.4
 * change TokenRing.endpoints to be a list of rpc addresses instead of 
   listen/broadcast addresses (CASSANDRA-1777)
 * include files-to-be-streamed in StreamInSession.getSources (CASSANDRA-2972)
 * use JAVA env var in cassandra-env.sh (CASSANDRA-2785, 2992)
 * avoid doing read for no-op replicate-on-write at CL=1 (CASSANDRA-2892)
 * refuse counter write for CL.ANY (CASSANDRA-2990)
 * switch back to only logging recent dropped messages (CASSANDRA-3004)
 * always deserialize RowMutation for counters (CASSANDRA-3006)
 * ignore saved replication_factor strategy_option for NTS (CASSANDRA-3011)
 * make sure pre-truncate CL segments are discarded (CASSANDRA-2950)


0.8.3
 * add ability to drop local reads/writes that are going to timeout
   (CASSANDRA-2943)
 * revamp token removal process, keep gossip states for 3 days (CASSANDRA-2496)
 * don't accept extra args for 0-arg nodetool commands (CASSANDRA-2740)
 * log unavailableexception details at debug level (CASSANDRA-2856)
 * expose data_dir though jmx (CASSANDRA-2770)
 * don't include tmp files as sstable when create cfs (CASSANDRA-2929)
 * log Java classpath on startup (CASSANDRA-2895)
 * keep gossipped version in sync with actual on migration coordinator 
   (CASSANDRA-2946)
 * use lazy initialization instead of class initialization in NodeId
   (CASSANDRA-2953)
 * check column family validity in nodetool repair (CASSANDRA-2933)
 * speedup bytes to hex conversions dramatically (CASSANDRA-2850)
 * Flush memtables on shutdown when durable writes are disabled 
   (CASSANDRA-2958)
 * improved POSIX compatibility of start scripts (CASsANDRA-2965)
 * add counter support to Hadoop InputFormat (CASSANDRA-2981)
 * fix bug where dirty commitlog segments were removed (and avoid keeping 
   segments with no post-flush activity permanently dirty) (CASSANDRA-2829)
 * fix throwing exception with batch mutation of counter super columns
   (CASSANDRA-2949)
 * ignore system tables during repair (CASSANDRA-2979)
 * throw exception when NTS is given replication_factor as an option
   (CASSANDRA-2960)
 * fix assertion error during compaction of counter CFs (CASSANDRA-2968)
 * avoid trying to create index names, when no index exists (CASSANDRA-2867)
 * don't sample the system table when choosing a bootstrap token
   (CASSANDRA-2825)
 * gossiper notifies of local state changes (CASSANDRA-2948)
 * add asynchronous and half-sync/half-async (hsha) thrift servers 
   (CASSANDRA-1405)
 * fix potential use of free'd native memory in SerializingCache 
   (CASSANDRA-2951)
 * prune index scan resultset back to original request for lazy
   resultset expansion case (CASSANDRA-2964)
 * (Hadoop) fail jobs when Cassandra node has failed but TaskTracker
    has not (CASSANDRA-2388)


0.8.2
 * CQL: 
   - include only one row per unique key for IN queries (CASSANDRA-2717)
   - respect client timestamp on full row deletions (CASSANDRA-2912)
 * improve thread-safety in StreamOutSession (CASSANDRA-2792)
 * allow deleting a row and updating indexed columns in it in the
   same mutation (CASSANDRA-2773)
 * Expose number of threads blocked on submitting memtable to flush
   in JMX (CASSANDRA-2817)
 * add ability to return "endpoints" to nodetool (CASSANDRA-2776)
 * Add support for multiple (comma-delimited) coordinator addresses
   to ColumnFamilyInputFormat (CASSANDRA-2807)
 * fix potential NPE while scheduling read repair for range slice
   (CASSANDRA-2823)
 * Fix race in SystemTable.getCurrentLocalNodeId (CASSANDRA-2824)
 * Correctly set default for replicate_on_write (CASSANDRA-2835)
 * improve nodetool compactionstats formatting (CASSANDRA-2844)
 * fix index-building status display (CASSANDRA-2853)
 * fix CLI perpetuating obsolete KsDef.replication_factor (CASSANDRA-2846)
 * improve cli treatment of multiline comments (CASSANDRA-2852)
 * handle row tombstones correctly in EchoedRow (CASSANDRA-2786)
 * add MessagingService.get[Recently]DroppedMessages and
   StorageService.getExceptionCount (CASSANDRA-2804)
 * fix possibility of spurious UnavailableException for LOCAL_QUORUM
   reads with dynamic snitch + read repair disabled (CASSANDRA-2870)
 * add ant-optional as dependence for the debian package (CASSANDRA-2164)
 * add option to specify limit for get_slice in the CLI (CASSANDRA-2646)
 * decrease HH page size (CASSANDRA-2832)
 * reset cli keyspace after dropping the current one (CASSANDRA-2763)
 * add KeyRange option to Hadoop inputformat (CASSANDRA-1125)
 * fix protocol versioning (CASSANDRA-2818, 2860)
 * support spaces in path to log4j configuration (CASSANDRA-2383)
 * avoid including inferred types in CF update (CASSANDRA-2809)
 * fix JMX bulkload call (CASSANDRA-2908)
 * fix updating KS with durable_writes=false (CASSANDRA-2907)
 * add simplified facade to SSTableWriter for bulk loading use
   (CASSANDRA-2911)
 * fix re-using index CF sstable names after drop/recreate (CASSANDRA-2872)
 * prepend CF to default index names (CASSANDRA-2903)
 * fix hint replay (CASSANDRA-2928)
 * Properly synchronize repair's merkle tree computation (CASSANDRA-2816)


0.8.1
 * CQL:
   - support for insert, delete in BATCH (CASSANDRA-2537)
   - support for IN to SELECT, UPDATE (CASSANDRA-2553)
   - timestamp support for INSERT, UPDATE, and BATCH (CASSANDRA-2555)
   - TTL support (CASSANDRA-2476)
   - counter support (CASSANDRA-2473)
   - ALTER COLUMNFAMILY (CASSANDRA-1709)
   - DROP INDEX (CASSANDRA-2617)
   - add SCHEMA/TABLE as aliases for KS/CF (CASSANDRA-2743)
   - server handles wait-for-schema-agreement (CASSANDRA-2756)
   - key alias support (CASSANDRA-2480)
 * add support for comparator parameters and a generic ReverseType
   (CASSANDRA-2355)
 * add CompositeType and DynamicCompositeType (CASSANDRA-2231)
 * optimize batches containing multiple updates to the same row
   (CASSANDRA-2583)
 * adjust hinted handoff page size to avoid OOM with large columns 
   (CASSANDRA-2652)
 * mark BRAF buffer invalid post-flush so we don't re-flush partial
   buffers again, especially on CL writes (CASSANDRA-2660)
 * add DROP INDEX support to CLI (CASSANDRA-2616)
 * don't perform HH to client-mode [storageproxy] nodes (CASSANDRA-2668)
 * Improve forceDeserialize/getCompactedRow encapsulation (CASSANDRA-2659)
 * Don't write CounterUpdateColumn to disk in tests (CASSANDRA-2650)
 * Add sstable bulk loading utility (CASSANDRA-1278)
 * avoid replaying hints to dropped columnfamilies (CASSANDRA-2685)
 * add placeholders for missing rows in range query pseudo-RR (CASSANDRA-2680)
 * remove no-op HHOM.renameHints (CASSANDRA-2693)
 * clone super columns to avoid modifying them during flush (CASSANDRA-2675)
 * allow writes to bypass the commitlog for certain keyspaces (CASSANDRA-2683)
 * avoid NPE when bypassing commitlog during memtable flush (CASSANDRA-2781)
 * Added support for making bootstrap retry if nodes flap (CASSANDRA-2644)
 * Added statusthrift to nodetool to report if thrift server is running (CASSANDRA-2722)
 * Fixed rows being cached if they do not exist (CASSANDRA-2723)
 * Support passing tableName and cfName to RowCacheProviders (CASSANDRA-2702)
 * close scrub file handles (CASSANDRA-2669)
 * throttle migration replay (CASSANDRA-2714)
 * optimize column serializer creation (CASSANDRA-2716)
 * Added support for making bootstrap retry if nodes flap (CASSANDRA-2644)
 * Added statusthrift to nodetool to report if thrift server is running
   (CASSANDRA-2722)
 * Fixed rows being cached if they do not exist (CASSANDRA-2723)
 * fix truncate/compaction race (CASSANDRA-2673)
 * workaround large resultsets causing large allocation retention
   by nio sockets (CASSANDRA-2654)
 * fix nodetool ring use with Ec2Snitch (CASSANDRA-2733)
 * fix removing columns and subcolumns that are supressed by a row or
   supercolumn tombstone during replica resolution (CASSANDRA-2590)
 * support sstable2json against snapshot sstables (CASSANDRA-2386)
 * remove active-pull schema requests (CASSANDRA-2715)
 * avoid marking entire list of sstables as actively being compacted
   in multithreaded compaction (CASSANDRA-2765)
 * seek back after deserializing a row to update cache with (CASSANDRA-2752)
 * avoid skipping rows in scrub for counter column family (CASSANDRA-2759)
 * fix ConcurrentModificationException in repair when dealing with 0.7 node
   (CASSANDRA-2767)
 * use threadsafe collections for StreamInSession (CASSANDRA-2766)
 * avoid infinite loop when creating merkle tree (CASSANDRA-2758)
 * avoids unmarking compacting sstable prematurely in cleanup (CASSANDRA-2769)
 * fix NPE when the commit log is bypassed (CASSANDRA-2718)
 * don't throw an exception in SS.isRPCServerRunning (CASSANDRA-2721)
 * make stress.jar executable (CASSANDRA-2744)
 * add daemon mode to java stress (CASSANDRA-2267)
 * expose the DC and rack of a node through JMX and nodetool ring (CASSANDRA-2531)
 * fix cache mbean getSize (CASSANDRA-2781)
 * Add Date, Float, Double, and Boolean types (CASSANDRA-2530)
 * Add startup flag to renew counter node id (CASSANDRA-2788)
 * add jamm agent to cassandra.bat (CASSANDRA-2787)
 * fix repair hanging if a neighbor has nothing to send (CASSANDRA-2797)
 * purge tombstone even if row is in only one sstable (CASSANDRA-2801)
 * Fix wrong purge of deleted cf during compaction (CASSANDRA-2786)
 * fix race that could result in Hadoop writer failing to throw an
   exception encountered after close() (CASSANDRA-2755)
 * fix scan wrongly throwing assertion error (CASSANDRA-2653)
 * Always use even distribution for merkle tree with RandomPartitionner
   (CASSANDRA-2841)
 * fix describeOwnership for OPP (CASSANDRA-2800)
 * ensure that string tokens do not contain commas (CASSANDRA-2762)


0.8.0-final
 * fix CQL grammar warning and cqlsh regression from CASSANDRA-2622
 * add ant generate-cql-html target (CASSANDRA-2526)
 * update CQL consistency levels (CASSANDRA-2566)
 * debian packaging fixes (CASSANDRA-2481, 2647)
 * fix UUIDType, IntegerType for direct buffers (CASSANDRA-2682, 2684)
 * switch to native Thrift for Hadoop map/reduce (CASSANDRA-2667)
 * fix StackOverflowError when building from eclipse (CASSANDRA-2687)
 * only provide replication_factor to strategy_options "help" for
   SimpleStrategy, OldNetworkTopologyStrategy (CASSANDRA-2678, 2713)
 * fix exception adding validators to non-string columns (CASSANDRA-2696)
 * avoid instantiating DatabaseDescriptor in JDBC (CASSANDRA-2694)
 * fix potential stack overflow during compaction (CASSANDRA-2626)
 * clone super columns to avoid modifying them during flush (CASSANDRA-2675)
 * reset underlying iterator in EchoedRow constructor (CASSANDRA-2653)


0.8.0-rc1
 * faster flushes and compaction from fixing excessively pessimistic 
   rebuffering in BRAF (CASSANDRA-2581)
 * fix returning null column values in the python cql driver (CASSANDRA-2593)
 * fix merkle tree splitting exiting early (CASSANDRA-2605)
 * snapshot_before_compaction directory name fix (CASSANDRA-2598)
 * Disable compaction throttling during bootstrap (CASSANDRA-2612) 
 * fix CQL treatment of > and < operators in range slices (CASSANDRA-2592)
 * fix potential double-application of counter updates on commitlog replay
   by moving replay position from header to sstable metadata (CASSANDRA-2419)
 * JDBC CQL driver exposes getColumn for access to timestamp
 * JDBC ResultSetMetadata properties added to AbstractType
 * r/m clustertool (CASSANDRA-2607)
 * add support for presenting row key as a column in CQL result sets 
   (CASSANDRA-2622)
 * Don't allow {LOCAL|EACH}_QUORUM unless strategy is NTS (CASSANDRA-2627)
 * validate keyspace strategy_options during CQL create (CASSANDRA-2624)
 * fix empty Result with secondary index when limit=1 (CASSANDRA-2628)
 * Fix regression where bootstrapping a node with no schema fails
   (CASSANDRA-2625)
 * Allow removing LocationInfo sstables (CASSANDRA-2632)
 * avoid attempting to replay mutations from dropped keyspaces (CASSANDRA-2631)
 * avoid using cached position of a key when GT is requested (CASSANDRA-2633)
 * fix counting bloom filter true positives (CASSANDRA-2637)
 * initialize local ep state prior to gossip startup if needed (CASSANDRA-2638)
 * fix counter increment lost after restart (CASSANDRA-2642)
 * add quote-escaping via backslash to CLI (CASSANDRA-2623)
 * fix pig example script (CASSANDRA-2487)
 * fix dynamic snitch race in adding latencies (CASSANDRA-2618)
 * Start/stop cassandra after more important services such as mdadm in
   debian packaging (CASSANDRA-2481)


0.8.0-beta2
 * fix NPE compacting index CFs (CASSANDRA-2528)
 * Remove checking all column families on startup for compaction candidates 
   (CASSANDRA-2444)
 * validate CQL create keyspace options (CASSANDRA-2525)
 * fix nodetool setcompactionthroughput (CASSANDRA-2550)
 * move	gossip heartbeat back to its own thread (CASSANDRA-2554)
 * validate cql TRUNCATE columnfamily before truncating (CASSANDRA-2570)
 * fix batch_mutate for mixed standard-counter mutations (CASSANDRA-2457)
 * disallow making schema changes to system keyspace (CASSANDRA-2563)
 * fix sending mutation messages multiple times (CASSANDRA-2557)
 * fix incorrect use of NBHM.size in ReadCallback that could cause
   reads to time out even when responses were received (CASSANDRA-2552)
 * trigger read repair correctly for LOCAL_QUORUM reads (CASSANDRA-2556)
 * Allow configuring the number of compaction thread (CASSANDRA-2558)
 * forceUserDefinedCompaction will attempt to compact what it is given
   even if the pessimistic estimate is that there is not enough disk space;
   automatic compactions will only compact 2 or more sstables (CASSANDRA-2575)
 * refuse to apply migrations with older timestamps than the current 
   schema (CASSANDRA-2536)
 * remove unframed Thrift transport option
 * include indexes in snapshots (CASSANDRA-2596)
 * improve ignoring of obsolete mutations in index maintenance (CASSANDRA-2401)
 * recognize attempt to drop just the index while leaving the column
   definition alone (CASSANDRA-2619)
  

0.8.0-beta1
 * remove Avro RPC support (CASSANDRA-926)
 * support for columns that act as incr/decr counters 
   (CASSANDRA-1072, 1937, 1944, 1936, 2101, 2093, 2288, 2105, 2384, 2236, 2342,
   2454)
 * CQL (CASSANDRA-1703, 1704, 1705, 1706, 1707, 1708, 1710, 1711, 1940, 
   2124, 2302, 2277, 2493)
 * avoid double RowMutation serialization on write path (CASSANDRA-1800)
 * make NetworkTopologyStrategy the default (CASSANDRA-1960)
 * configurable internode encryption (CASSANDRA-1567, 2152)
 * human readable column names in sstable2json output (CASSANDRA-1933)
 * change default JMX port to 7199 (CASSANDRA-2027)
 * backwards compatible internal messaging (CASSANDRA-1015)
 * atomic switch of memtables and sstables (CASSANDRA-2284)
 * add pluggable SeedProvider (CASSANDRA-1669)
 * Fix clustertool to not throw exception when calling get_endpoints (CASSANDRA-2437)
 * upgrade to thrift 0.6 (CASSANDRA-2412) 
 * repair works on a token range instead of full ring (CASSANDRA-2324)
 * purge tombstones from row cache (CASSANDRA-2305)
 * push replication_factor into strategy_options (CASSANDRA-1263)
 * give snapshots the same name on each node (CASSANDRA-1791)
 * remove "nodetool loadbalance" (CASSANDRA-2448)
 * multithreaded compaction (CASSANDRA-2191)
 * compaction throttling (CASSANDRA-2156)
 * add key type information and alias (CASSANDRA-2311, 2396)
 * cli no longer divides read_repair_chance by 100 (CASSANDRA-2458)
 * made CompactionInfo.getTaskType return an enum (CASSANDRA-2482)
 * add a server-wide cap on measured memtable memory usage and aggressively
   flush to keep under that threshold (CASSANDRA-2006)
 * add unified UUIDType (CASSANDRA-2233)
 * add off-heap row cache support (CASSANDRA-1969)


0.7.5
 * improvements/fixes to PIG driver (CASSANDRA-1618, CASSANDRA-2387,
   CASSANDRA-2465, CASSANDRA-2484)
 * validate index names (CASSANDRA-1761)
 * reduce contention on Table.flusherLock (CASSANDRA-1954)
 * try harder to detect failures during streaming, cleaning up temporary
   files more reliably (CASSANDRA-2088)
 * shut down server for OOM on a Thrift thread (CASSANDRA-2269)
 * fix tombstone handling in repair and sstable2json (CASSANDRA-2279)
 * preserve version when streaming data from old sstables (CASSANDRA-2283)
 * don't start repair if a neighboring node is marked as dead (CASSANDRA-2290)
 * purge tombstones from row cache (CASSANDRA-2305)
 * Avoid seeking when sstable2json exports the entire file (CASSANDRA-2318)
 * clear Built flag in system table when dropping an index (CASSANDRA-2320)
 * don't allow arbitrary argument for stress.java (CASSANDRA-2323)
 * validate values for index predicates in get_indexed_slice (CASSANDRA-2328)
 * queue secondary indexes for flush before the parent (CASSANDRA-2330)
 * allow job configuration to set the CL used in Hadoop jobs (CASSANDRA-2331)
 * add memtable_flush_queue_size defaulting to 4 (CASSANDRA-2333)
 * Allow overriding of initial_token, storage_port and rpc_port from system
   properties (CASSANDRA-2343)
 * fix comparator used for non-indexed secondary expressions in index scan
   (CASSANDRA-2347)
 * ensure size calculation and write phase of large-row compaction use
   the same threshold for TTL expiration (CASSANDRA-2349)
 * fix race when iterating CFs during add/drop (CASSANDRA-2350)
 * add ConsistencyLevel command to CLI (CASSANDRA-2354)
 * allow negative numbers in the cli (CASSANDRA-2358)
 * hard code serialVersionUID for tokens class (CASSANDRA-2361)
 * fix potential infinite loop in ByteBufferUtil.inputStream (CASSANDRA-2365)
 * fix encoding bugs in HintedHandoffManager, SystemTable when default
   charset is not UTF8 (CASSANDRA-2367)
 * avoids having removed node reappearing in Gossip (CASSANDRA-2371)
 * fix incorrect truncation of long to int when reading columns via block
   index (CASSANDRA-2376)
 * fix NPE during stream session (CASSANDRA-2377)
 * fix race condition that could leave orphaned data files when dropping CF or
   KS (CASSANDRA-2381)
 * fsync statistics component on write (CASSANDRA-2382)
 * fix duplicate results from CFS.scan (CASSANDRA-2406)
 * add IntegerType to CLI help (CASSANDRA-2414)
 * avoid caching token-only decoratedkeys (CASSANDRA-2416)
 * convert mmap assertion to if/throw so scrub can catch it (CASSANDRA-2417)
 * don't overwrite gc log (CASSANDR-2418)
 * invalidate row cache for streamed row to avoid inconsitencies
   (CASSANDRA-2420)
 * avoid copies in range/index scans (CASSANDRA-2425)
 * make sure we don't wipe data during cleanup if the node has not join
   the ring (CASSANDRA-2428)
 * Try harder to close files after compaction (CASSANDRA-2431)
 * re-set bootstrapped flag after move finishes (CASSANDRA-2435)
 * display validation_class in CLI 'describe keyspace' (CASSANDRA-2442)
 * make cleanup compactions cleanup the row cache (CASSANDRA-2451)
 * add column fields validation to scrub (CASSANDRA-2460)
 * use 64KB flush buffer instead of in_memory_compaction_limit (CASSANDRA-2463)
 * fix backslash substitutions in CLI (CASSANDRA-2492)
 * disable cache saving for system CFS (CASSANDRA-2502)
 * fixes for verifying destination availability under hinted conditions
   so UE can be thrown intead of timing out (CASSANDRA-2514)
 * fix update of validation class in column metadata (CASSANDRA-2512)
 * support LOCAL_QUORUM, EACH_QUORUM CLs outside of NTS (CASSANDRA-2516)
 * preserve version when streaming data from old sstables (CASSANDRA-2283)
 * fix backslash substitutions in CLI (CASSANDRA-2492)
 * count a row deletion as one operation towards memtable threshold 
   (CASSANDRA-2519)
 * support LOCAL_QUORUM, EACH_QUORUM CLs outside of NTS (CASSANDRA-2516)


0.7.4
 * add nodetool join command (CASSANDRA-2160)
 * fix secondary indexes on pre-existing or streamed data (CASSANDRA-2244)
 * initialize endpoint in gossiper earlier (CASSANDRA-2228)
 * add ability to write to Cassandra from Pig (CASSANDRA-1828)
 * add rpc_[min|max]_threads (CASSANDRA-2176)
 * add CL.TWO, CL.THREE (CASSANDRA-2013)
 * avoid exporting an un-requested row in sstable2json, when exporting 
   a key that does not exist (CASSANDRA-2168)
 * add incremental_backups option (CASSANDRA-1872)
 * add configurable row limit to Pig loadfunc (CASSANDRA-2276)
 * validate column values in batches as well as single-Column inserts
   (CASSANDRA-2259)
 * move sample schema from cassandra.yaml to schema-sample.txt,
   a cli scripts (CASSANDRA-2007)
 * avoid writing empty rows when scrubbing tombstoned rows (CASSANDRA-2296)
 * fix assertion error in range and index scans for CL < ALL
   (CASSANDRA-2282)
 * fix commitlog replay when flush position refers to data that didn't
   get synced before server died (CASSANDRA-2285)
 * fix fd leak in sstable2json with non-mmap'd i/o (CASSANDRA-2304)
 * reduce memory use during streaming of multiple sstables (CASSANDRA-2301)
 * purge tombstoned rows from cache after GCGraceSeconds (CASSANDRA-2305)
 * allow zero replicas in a NTS datacenter (CASSANDRA-1924)
 * make range queries respect snitch for local replicas (CASSANDRA-2286)
 * fix HH delivery when column index is larger than 2GB (CASSANDRA-2297)
 * make 2ary indexes use parent CF flush thresholds during initial build
   (CASSANDRA-2294)
 * update memtable_throughput to be a long (CASSANDRA-2158)


0.7.3
 * Keep endpoint state until aVeryLongTime (CASSANDRA-2115)
 * lower-latency read repair (CASSANDRA-2069)
 * add hinted_handoff_throttle_delay_in_ms option (CASSANDRA-2161)
 * fixes for cache save/load (CASSANDRA-2172, -2174)
 * Handle whole-row deletions in CFOutputFormat (CASSANDRA-2014)
 * Make memtable_flush_writers flush in parallel (CASSANDRA-2178)
 * Add compaction_preheat_key_cache option (CASSANDRA-2175)
 * refactor stress.py to have only one copy of the format string 
   used for creating row keys (CASSANDRA-2108)
 * validate index names for \w+ (CASSANDRA-2196)
 * Fix Cassandra cli to respect timeout if schema does not settle 
   (CASSANDRA-2187)
 * fix for compaction and cleanup writing old-format data into new-version 
   sstable (CASSANDRA-2211, -2216)
 * add nodetool scrub (CASSANDRA-2217, -2240)
 * fix sstable2json large-row pagination (CASSANDRA-2188)
 * fix EOFing on requests for the last bytes in a file (CASSANDRA-2213)
 * fix BufferedRandomAccessFile bugs (CASSANDRA-2218, -2241)
 * check for memtable flush_after_mins exceeded every 10s (CASSANDRA-2183)
 * fix cache saving on Windows (CASSANDRA-2207)
 * add validateSchemaAgreement call + synchronization to schema
   modification operations (CASSANDRA-2222)
 * fix for reversed slice queries on large rows (CASSANDRA-2212)
 * fat clients were writing local data (CASSANDRA-2223)
 * set DEFAULT_MEMTABLE_LIFETIME_IN_MINS to 24h
 * improve detection and cleanup of partially-written sstables 
   (CASSANDRA-2206)
 * fix supercolumn de/serialization when subcolumn comparator is different
   from supercolumn's (CASSANDRA-2104)
 * fix starting up on Windows when CASSANDRA_HOME contains whitespace
   (CASSANDRA-2237)
 * add [get|set][row|key]cacheSavePeriod to JMX (CASSANDRA-2100)
 * fix Hadoop ColumnFamilyOutputFormat dropping of mutations
   when batch fills up (CASSANDRA-2255)
 * move file deletions off of scheduledtasks executor (CASSANDRA-2253)


0.7.2
 * copy DecoratedKey.key when inserting into caches to avoid retaining
   a reference to the underlying buffer (CASSANDRA-2102)
 * format subcolumn names with subcomparator (CASSANDRA-2136)
 * fix column bloom filter deserialization (CASSANDRA-2165)


0.7.1
 * refactor MessageDigest creation code. (CASSANDRA-2107)
 * buffer network stack to avoid inefficient small TCP messages while avoiding
   the nagle/delayed ack problem (CASSANDRA-1896)
 * check log4j configuration for changes every 10s (CASSANDRA-1525, 1907)
 * more-efficient cross-DC replication (CASSANDRA-1530, -2051, -2138)
 * avoid polluting page cache with commitlog or sstable writes
   and seq scan operations (CASSANDRA-1470)
 * add RMI authentication options to nodetool (CASSANDRA-1921)
 * make snitches configurable at runtime (CASSANDRA-1374)
 * retry hadoop split requests on connection failure (CASSANDRA-1927)
 * implement describeOwnership for BOP, COPP (CASSANDRA-1928)
 * make read repair behave as expected for ConsistencyLevel > ONE
   (CASSANDRA-982, 2038)
 * distributed test harness (CASSANDRA-1859, 1964)
 * reduce flush lock contention (CASSANDRA-1930)
 * optimize supercolumn deserialization (CASSANDRA-1891)
 * fix CFMetaData.apply to only compare objects of the same class 
   (CASSANDRA-1962)
 * allow specifying specific SSTables to compact from JMX (CASSANDRA-1963)
 * fix race condition in MessagingService.targets (CASSANDRA-1959, 2094, 2081)
 * refuse to open sstables from a future version (CASSANDRA-1935)
 * zero-copy reads (CASSANDRA-1714)
 * fix copy bounds for word Text in wordcount demo (CASSANDRA-1993)
 * fixes for contrib/javautils (CASSANDRA-1979)
 * check more frequently for memtable expiration (CASSANDRA-2000)
 * fix writing SSTable column count statistics (CASSANDRA-1976)
 * fix streaming of multiple CFs during bootstrap (CASSANDRA-1992)
 * explicitly set JVM GC new generation size with -Xmn (CASSANDRA-1968)
 * add short options for CLI flags (CASSANDRA-1565)
 * make keyspace argument to "describe keyspace" in CLI optional
   when authenticated to keyspace already (CASSANDRA-2029)
 * added option to specify -Dcassandra.join_ring=false on startup
   to allow "warm spare" nodes or performing JMX maintenance before
   joining the ring (CASSANDRA-526)
 * log migrations at INFO (CASSANDRA-2028)
 * add CLI verbose option in file mode (CASSANDRA-2030)
 * add single-line "--" comments to CLI (CASSANDRA-2032)
 * message serialization tests (CASSANDRA-1923)
 * switch from ivy to maven-ant-tasks (CASSANDRA-2017)
 * CLI attempts to block for new schema to propagate (CASSANDRA-2044)
 * fix potential overflow in nodetool cfstats (CASSANDRA-2057)
 * add JVM shutdownhook to sync commitlog (CASSANDRA-1919)
 * allow nodes to be up without being part of  normal traffic (CASSANDRA-1951)
 * fix CLI "show keyspaces" with null options on NTS (CASSANDRA-2049)
 * fix possible ByteBuffer race conditions (CASSANDRA-2066)
 * reduce garbage generated by MessagingService to prevent load spikes
   (CASSANDRA-2058)
 * fix math in RandomPartitioner.describeOwnership (CASSANDRA-2071)
 * fix deletion of sstable non-data components (CASSANDRA-2059)
 * avoid blocking gossip while deleting handoff hints (CASSANDRA-2073)
 * ignore messages from newer versions, keep track of nodes in gossip 
   regardless of version (CASSANDRA-1970)
 * cache writing moved to CompactionManager to reduce i/o contention and
   updated to use non-cache-polluting writes (CASSANDRA-2053)
 * page through large rows when exporting to JSON (CASSANDRA-2041)
 * add flush_largest_memtables_at and reduce_cache_sizes_at options
   (CASSANDRA-2142)
 * add cli 'describe cluster' command (CASSANDRA-2127)
 * add cli support for setting username/password at 'connect' command 
   (CASSANDRA-2111)
 * add -D option to Stress.java to allow reading hosts from a file 
   (CASSANDRA-2149)
 * bound hints CF throughput between 32M and 256M (CASSANDRA-2148)
 * continue starting when invalid saved cache entries are encountered
   (CASSANDRA-2076)
 * add max_hint_window_in_ms option (CASSANDRA-1459)


0.7.0-final
 * fix offsets to ByteBuffer.get (CASSANDRA-1939)


0.7.0-rc4
 * fix cli crash after backgrounding (CASSANDRA-1875)
 * count timeouts in storageproxy latencies, and include latency 
   histograms in StorageProxyMBean (CASSANDRA-1893)
 * fix CLI get recognition of supercolumns (CASSANDRA-1899)
 * enable keepalive on intra-cluster sockets (CASSANDRA-1766)
 * count timeouts towards dynamicsnitch latencies (CASSANDRA-1905)
 * Expose index-building status in JMX + cli schema description
   (CASSANDRA-1871)
 * allow [LOCAL|EACH]_QUORUM to be used with non-NetworkTopology 
   replication Strategies
 * increased amount of index locks for faster commitlog replay
 * collect secondary index tombstones immediately (CASSANDRA-1914)
 * revert commitlog changes from #1780 (CASSANDRA-1917)
 * change RandomPartitioner min token to -1 to avoid collision w/
   tokens on actual nodes (CASSANDRA-1901)
 * examine the right nibble when validating TimeUUID (CASSANDRA-1910)
 * include secondary indexes in cleanup (CASSANDRA-1916)
 * CFS.scrubDataDirectories should also cleanup invalid secondary indexes
   (CASSANDRA-1904)
 * ability to disable/enable gossip on nodes to force them down
   (CASSANDRA-1108)


0.7.0-rc3
 * expose getNaturalEndpoints in StorageServiceMBean taking byte[]
   key; RMI cannot serialize ByteBuffer (CASSANDRA-1833)
 * infer org.apache.cassandra.locator for replication strategy classes
   when not otherwise specified
 * validation that generates less garbage (CASSANDRA-1814)
 * add TTL support to CLI (CASSANDRA-1838)
 * cli defaults to bytestype for subcomparator when creating
   column families (CASSANDRA-1835)
 * unregister index MBeans when index is dropped (CASSANDRA-1843)
 * make ByteBufferUtil.clone thread-safe (CASSANDRA-1847)
 * change exception for read requests during bootstrap from 
   InvalidRequest to Unavailable (CASSANDRA-1862)
 * respect row-level tombstones post-flush in range scans
   (CASSANDRA-1837)
 * ReadResponseResolver check digests against each other (CASSANDRA-1830)
 * return InvalidRequest when remove of subcolumn without supercolumn
   is requested (CASSANDRA-1866)
 * flush before repair (CASSANDRA-1748)
 * SSTableExport validates key order (CASSANDRA-1884)
 * large row support for SSTableExport (CASSANDRA-1867)
 * Re-cache hot keys post-compaction without hitting disk (CASSANDRA-1878)
 * manage read repair in coordinator instead of data source, to
   provide latency information to dynamic snitch (CASSANDRA-1873)


0.7.0-rc2
 * fix live-column-count of slice ranges including tombstoned supercolumn 
   with live subcolumn (CASSANDRA-1591)
 * rename o.a.c.internal.AntientropyStage -> AntiEntropyStage,
   o.a.c.request.Request_responseStage -> RequestResponseStage,
   o.a.c.internal.Internal_responseStage -> InternalResponseStage
 * add AbstractType.fromString (CASSANDRA-1767)
 * require index_type to be present when specifying index_name
   on ColumnDef (CASSANDRA-1759)
 * fix add/remove index bugs in CFMetadata (CASSANDRA-1768)
 * rebuild Strategy during system_update_keyspace (CASSANDRA-1762)
 * cli updates prompt to ... in continuation lines (CASSANDRA-1770)
 * support multiple Mutations per key in hadoop ColumnFamilyOutputFormat
   (CASSANDRA-1774)
 * improvements to Debian init script (CASSANDRA-1772)
 * use local classloader to check for version.properties (CASSANDRA-1778)
 * Validate that column names in column_metadata are valid for the
   defined comparator, and decode properly in cli (CASSANDRA-1773)
 * use cross-platform newlines in cli (CASSANDRA-1786)
 * add ExpiringColumn support to sstable import/export (CASSANDRA-1754)
 * add flush for each append to periodic commitlog mode; added
   periodic_without_flush option to disable this (CASSANDRA-1780)
 * close file handle used for post-flush truncate (CASSANDRA-1790)
 * various code cleanup (CASSANDRA-1793, -1794, -1795)
 * fix range queries against wrapped range (CASSANDRA-1781)
 * fix consistencylevel calculations for NetworkTopologyStrategy
   (CASSANDRA-1804)
 * cli support index type enum names (CASSANDRA-1810)
 * improved validation of column_metadata (CASSANDRA-1813)
 * reads at ConsistencyLevel > 1 throw UnavailableException
   immediately if insufficient live nodes exist (CASSANDRA-1803)
 * copy bytebuffers for local writes to avoid retaining the entire
   Thrift frame (CASSANDRA-1801)
 * fix NPE adding index to column w/o prior metadata (CASSANDRA-1764)
 * reduce fat client timeout (CASSANDRA-1730)
 * fix botched merge of CASSANDRA-1316


0.7.0-rc1
 * fix compaction and flush races with schema updates (CASSANDRA-1715)
 * add clustertool, config-converter, sstablekeys, and schematool 
   Windows .bat files (CASSANDRA-1723)
 * reject range queries received during bootstrap (CASSANDRA-1739)
 * fix wrapping-range queries on non-minimum token (CASSANDRA-1700)
 * add nodetool cfhistogram (CASSANDRA-1698)
 * limit repaired ranges to what the nodes have in common (CASSANDRA-1674)
 * index scan treats missing columns as not matching secondary
   expressions (CASSANDRA-1745)
 * Fix misuse of DataOutputBuffer.getData in AntiEntropyService
   (CASSANDRA-1729)
 * detect and warn when obsolete version of JNA is present (CASSANDRA-1760)
 * reduce fat client timeout (CASSANDRA-1730)
 * cleanup smallest CFs first to increase free temp space for larger ones
   (CASSANDRA-1811)
 * Update windows .bat files to work outside of main Cassandra
   directory (CASSANDRA-1713)
 * fix read repair regression from 0.6.7 (CASSANDRA-1727)
 * more-efficient read repair (CASSANDRA-1719)
 * fix hinted handoff replay (CASSANDRA-1656)
 * log type of dropped messages (CASSANDRA-1677)
 * upgrade to SLF4J 1.6.1
 * fix ByteBuffer bug in ExpiringColumn.updateDigest (CASSANDRA-1679)
 * fix IntegerType.getString (CASSANDRA-1681)
 * make -Djava.net.preferIPv4Stack=true the default (CASSANDRA-628)
 * add INTERNAL_RESPONSE verb to differentiate from responses related
   to client requests (CASSANDRA-1685)
 * log tpstats when dropping messages (CASSANDRA-1660)
 * include unreachable nodes in describeSchemaVersions (CASSANDRA-1678)
 * Avoid dropping messages off the client request path (CASSANDRA-1676)
 * fix jna errno reporting (CASSANDRA-1694)
 * add friendlier error for UnknownHostException on startup (CASSANDRA-1697)
 * include jna dependency in RPM package (CASSANDRA-1690)
 * add --skip-keys option to stress.py (CASSANDRA-1696)
 * improve cli handling of non-string keys and column names 
   (CASSANDRA-1701, -1693)
 * r/m extra subcomparator line in cli keyspaces output (CASSANDRA-1712)
 * add read repair chance to cli "show keyspaces"
 * upgrade to ConcurrentLinkedHashMap 1.1 (CASSANDRA-975)
 * fix index scan routing (CASSANDRA-1722)
 * fix tombstoning of supercolumns in range queries (CASSANDRA-1734)
 * clear endpoint cache after updating keyspace metadata (CASSANDRA-1741)
 * fix wrapping-range queries on non-minimum token (CASSANDRA-1700)
 * truncate includes secondary indexes (CASSANDRA-1747)
 * retain reference to PendingFile sstables (CASSANDRA-1749)
 * fix sstableimport regression (CASSANDRA-1753)
 * fix for bootstrap when no non-system tables are defined (CASSANDRA-1732)
 * handle replica unavailability in index scan (CASSANDRA-1755)
 * fix service initialization order deadlock (CASSANDRA-1756)
 * multi-line cli commands (CASSANDRA-1742)
 * fix race between snapshot and compaction (CASSANDRA-1736)
 * add listEndpointsPendingHints, deleteHintsForEndpoint JMX methods 
   (CASSANDRA-1551)


0.7.0-beta3
 * add strategy options to describe_keyspace output (CASSANDRA-1560)
 * log warning when using randomly generated token (CASSANDRA-1552)
 * re-organize JMX into .db, .net, .internal, .request (CASSANDRA-1217)
 * allow nodes to change IPs between restarts (CASSANDRA-1518)
 * remember ring state between restarts by default (CASSANDRA-1518)
 * flush index built flag so we can read it before log replay (CASSANDRA-1541)
 * lock row cache updates to prevent race condition (CASSANDRA-1293)
 * remove assertion causing rare (and harmless) error messages in
   commitlog (CASSANDRA-1330)
 * fix moving nodes with no keyspaces defined (CASSANDRA-1574)
 * fix unbootstrap when no data is present in a transfer range (CASSANDRA-1573)
 * take advantage of AVRO-495 to simplify our avro IDL (CASSANDRA-1436)
 * extend authorization hierarchy to column family (CASSANDRA-1554)
 * deletion support in secondary indexes (CASSANDRA-1571)
 * meaningful error message for invalid replication strategy class 
   (CASSANDRA-1566)
 * allow keyspace creation with RF > N (CASSANDRA-1428)
 * improve cli error handling (CASSANDRA-1580)
 * add cache save/load ability (CASSANDRA-1417, 1606, 1647)
 * add StorageService.getDrainProgress (CASSANDRA-1588)
 * Disallow bootstrap to an in-use token (CASSANDRA-1561)
 * Allow dynamic secondary index creation and destruction (CASSANDRA-1532)
 * log auto-guessed memtable thresholds (CASSANDRA-1595)
 * add ColumnDef support to cli (CASSANDRA-1583)
 * reduce index sample time by 75% (CASSANDRA-1572)
 * add cli support for column, strategy metadata (CASSANDRA-1578, 1612)
 * add cli support for schema modification (CASSANDRA-1584)
 * delete temp files on failed compactions (CASSANDRA-1596)
 * avoid blocking for dead nodes during removetoken (CASSANDRA-1605)
 * remove ConsistencyLevel.ZERO (CASSANDRA-1607)
 * expose in-progress compaction type in jmx (CASSANDRA-1586)
 * removed IClock & related classes from internals (CASSANDRA-1502)
 * fix removing tokens from SystemTable on decommission and removetoken
   (CASSANDRA-1609)
 * include CF metadata in cli 'show keyspaces' (CASSANDRA-1613)
 * switch from Properties to HashMap in PropertyFileSnitch to
   avoid synchronization bottleneck (CASSANDRA-1481)
 * PropertyFileSnitch configuration file renamed to 
   cassandra-topology.properties
 * add cli support for get_range_slices (CASSANDRA-1088, CASSANDRA-1619)
 * Make memtable flush thresholds per-CF instead of global 
   (CASSANDRA-1007, 1637)
 * add cli support for binary data without CfDef hints (CASSANDRA-1603)
 * fix building SSTable statistics post-stream (CASSANDRA-1620)
 * fix potential infinite loop in 2ary index queries (CASSANDRA-1623)
 * allow creating NTS keyspaces with no replicas configured (CASSANDRA-1626)
 * add jmx histogram of sstables accessed per read (CASSANDRA-1624)
 * remove system_rename_column_family and system_rename_keyspace from the
   client API until races can be fixed (CASSANDRA-1630, CASSANDRA-1585)
 * add cli sanity tests (CASSANDRA-1582)
 * update GC settings in cassandra.bat (CASSANDRA-1636)
 * cli support for index queries (CASSANDRA-1635)
 * cli support for updating schema memtable settings (CASSANDRA-1634)
 * cli --file option (CASSANDRA-1616)
 * reduce automatically chosen memtable sizes by 50% (CASSANDRA-1641)
 * move endpoint cache from snitch to strategy (CASSANDRA-1643)
 * fix commitlog recovery deleting the newly-created segment as well as
   the old ones (CASSANDRA-1644)
 * upgrade to Thrift 0.5 (CASSANDRA-1367)
 * renamed CL.DCQUORUM to LOCAL_QUORUM and DCQUORUMSYNC to EACH_QUORUM
 * cli truncate support (CASSANDRA-1653)
 * update GC settings in cassandra.bat (CASSANDRA-1636)
 * avoid logging when a node's ip/token is gossipped back to it (CASSANDRA-1666)


0.7-beta2
 * always use UTF-8 for hint keys (CASSANDRA-1439)
 * remove cassandra.yaml dependency from Hadoop and Pig (CASSADRA-1322)
 * expose CfDef metadata in describe_keyspaces (CASSANDRA-1363)
 * restore use of mmap_index_only option (CASSANDRA-1241)
 * dropping a keyspace with no column families generated an error 
   (CASSANDRA-1378)
 * rename RackAwareStrategy to OldNetworkTopologyStrategy, RackUnawareStrategy 
   to SimpleStrategy, DatacenterShardStrategy to NetworkTopologyStrategy,
   AbstractRackAwareSnitch to AbstractNetworkTopologySnitch (CASSANDRA-1392)
 * merge StorageProxy.mutate, mutateBlocking (CASSANDRA-1396)
 * faster UUIDType, LongType comparisons (CASSANDRA-1386, 1393)
 * fix setting read_repair_chance from CLI addColumnFamily (CASSANDRA-1399)
 * fix updates to indexed columns (CASSANDRA-1373)
 * fix race condition leaving to FileNotFoundException (CASSANDRA-1382)
 * fix sharded lock hash on index write path (CASSANDRA-1402)
 * add support for GT/E, LT/E in subordinate index clauses (CASSANDRA-1401)
 * cfId counter got out of sync when CFs were added (CASSANDRA-1403)
 * less chatty schema updates (CASSANDRA-1389)
 * rename column family mbeans. 'type' will now include either 
   'IndexColumnFamilies' or 'ColumnFamilies' depending on the CFS type.
   (CASSANDRA-1385)
 * disallow invalid keyspace and column family names. This includes name that
   matches a '^\w+' regex. (CASSANDRA-1377)
 * use JNA, if present, to take snapshots (CASSANDRA-1371)
 * truncate hints if starting 0.7 for the first time (CASSANDRA-1414)
 * fix FD leak in single-row slicepredicate queries (CASSANDRA-1416)
 * allow index expressions against columns that are not part of the 
   SlicePredicate (CASSANDRA-1410)
 * config-converter properly handles snitches and framed support 
   (CASSANDRA-1420)
 * remove keyspace argument from multiget_count (CASSANDRA-1422)
 * allow specifying cassandra.yaml location as (local or remote) URL
   (CASSANDRA-1126)
 * fix using DynamicEndpointSnitch with NetworkTopologyStrategy
   (CASSANDRA-1429)
 * Add CfDef.default_validation_class (CASSANDRA-891)
 * fix EstimatedHistogram.max (CASSANDRA-1413)
 * quorum read optimization (CASSANDRA-1622)
 * handle zero-length (or missing) rows during HH paging (CASSANDRA-1432)
 * include secondary indexes during schema migrations (CASSANDRA-1406)
 * fix commitlog header race during schema change (CASSANDRA-1435)
 * fix ColumnFamilyStoreMBeanIterator to use new type name (CASSANDRA-1433)
 * correct filename generated by xml->yaml converter (CASSANDRA-1419)
 * add CMSInitiatingOccupancyFraction=75 and UseCMSInitiatingOccupancyOnly
   to default JVM options
 * decrease jvm heap for cassandra-cli (CASSANDRA-1446)
 * ability to modify keyspaces and column family definitions on a live cluster
   (CASSANDRA-1285)
 * support for Hadoop Streaming [non-jvm map/reduce via stdin/out]
   (CASSANDRA-1368)
 * Move persistent sstable stats from the system table to an sstable component
   (CASSANDRA-1430)
 * remove failed bootstrap attempt from pending ranges when gossip times
   it out after 1h (CASSANDRA-1463)
 * eager-create tcp connections to other cluster members (CASSANDRA-1465)
 * enumerate stages and derive stage from message type instead of 
   transmitting separately (CASSANDRA-1465)
 * apply reversed flag during collation from different data sources
   (CASSANDRA-1450)
 * make failure to remove commitlog segment non-fatal (CASSANDRA-1348)
 * correct ordering of drain operations so CL.recover is no longer 
   necessary (CASSANDRA-1408)
 * removed keyspace from describe_splits method (CASSANDRA-1425)
 * rename check_schema_agreement to describe_schema_versions
   (CASSANDRA-1478)
 * fix QUORUM calculation for RF > 3 (CASSANDRA-1487)
 * remove tombstones during non-major compactions when bloom filter
   verifies that row does not exist in other sstables (CASSANDRA-1074)
 * nodes that coordinated a loadbalance in the past could not be seen by
   newly added nodes (CASSANDRA-1467)
 * exposed endpoint states (gossip details) via jmx (CASSANDRA-1467)
 * ensure that compacted sstables are not included when new readers are
   instantiated (CASSANDRA-1477)
 * by default, calculate heap size and memtable thresholds at runtime (CASSANDRA-1469)
 * fix races dealing with adding/dropping keyspaces and column families in
   rapid succession (CASSANDRA-1477)
 * clean up of Streaming system (CASSANDRA-1503, 1504, 1506)
 * add options to configure Thrift socket keepalive and buffer sizes (CASSANDRA-1426)
 * make contrib CassandraServiceDataCleaner recursive (CASSANDRA-1509)
 * min, max compaction threshold are configurable and persistent 
   per-ColumnFamily (CASSANDRA-1468)
 * fix replaying the last mutation in a commitlog unnecessarily 
   (CASSANDRA-1512)
 * invoke getDefaultUncaughtExceptionHandler from DTPE with the original
   exception rather than the ExecutionException wrapper (CASSANDRA-1226)
 * remove Clock from the Thrift (and Avro) API (CASSANDRA-1501)
 * Close intra-node sockets when connection is broken (CASSANDRA-1528)
 * RPM packaging spec file (CASSANDRA-786)
 * weighted request scheduler (CASSANDRA-1485)
 * treat expired columns as deleted (CASSANDRA-1539)
 * make IndexInterval configurable (CASSANDRA-1488)
 * add describe_snitch to Thrift API (CASSANDRA-1490)
 * MD5 authenticator compares plain text submitted password with MD5'd
   saved property, instead of vice versa (CASSANDRA-1447)
 * JMX MessagingService pending and completed counts (CASSANDRA-1533)
 * fix race condition processing repair responses (CASSANDRA-1511)
 * make repair blocking (CASSANDRA-1511)
 * create EndpointSnitchInfo and MBean to expose rack and DC (CASSANDRA-1491)
 * added option to contrib/word_count to output results back to Cassandra
   (CASSANDRA-1342)
 * rewrite Hadoop ColumnFamilyRecordWriter to pool connections, retry to
   multiple Cassandra nodes, and smooth impact on the Cassandra cluster
   by using smaller batch sizes (CASSANDRA-1434)
 * fix setting gc_grace_seconds via CLI (CASSANDRA-1549)
 * support TTL'd index values (CASSANDRA-1536)
 * make removetoken work like decommission (CASSANDRA-1216)
 * make cli comparator-aware and improve quote rules (CASSANDRA-1523,-1524)
 * make nodetool compact and cleanup blocking (CASSANDRA-1449)
 * add memtable, cache information to GCInspector logs (CASSANDRA-1558)
 * enable/disable HintedHandoff via JMX (CASSANDRA-1550)
 * Ignore stray files in the commit log directory (CASSANDRA-1547)
 * Disallow bootstrap to an in-use token (CASSANDRA-1561)


0.7-beta1
 * sstable versioning (CASSANDRA-389)
 * switched to slf4j logging (CASSANDRA-625)
 * add (optional) expiration time for column (CASSANDRA-699)
 * access levels for authentication/authorization (CASSANDRA-900)
 * add ReadRepairChance to CF definition (CASSANDRA-930)
 * fix heisenbug in system tests, especially common on OS X (CASSANDRA-944)
 * convert to byte[] keys internally and all public APIs (CASSANDRA-767)
 * ability to alter schema definitions on a live cluster (CASSANDRA-44)
 * renamed configuration file to cassandra.xml, and log4j.properties to
   log4j-server.properties, which must now be loaded from
   the classpath (which is how our scripts in bin/ have always done it)
   (CASSANDRA-971)
 * change get_count to require a SlicePredicate. create multi_get_count
   (CASSANDRA-744)
 * re-organized endpointsnitch implementations and added SimpleSnitch
   (CASSANDRA-994)
 * Added preload_row_cache option (CASSANDRA-946)
 * add CRC to commitlog header (CASSANDRA-999)
 * removed deprecated batch_insert and get_range_slice methods (CASSANDRA-1065)
 * add truncate thrift method (CASSANDRA-531)
 * http mini-interface using mx4j (CASSANDRA-1068)
 * optimize away copy of sliced row on memtable read path (CASSANDRA-1046)
 * replace constant-size 2GB mmaped segments and special casing for index 
   entries spanning segment boundaries, with SegmentedFile that computes 
   segments that always contain entire entries/rows (CASSANDRA-1117)
 * avoid reading large rows into memory during compaction (CASSANDRA-16)
 * added hadoop OutputFormat (CASSANDRA-1101)
 * efficient Streaming (no more anticompaction) (CASSANDRA-579)
 * split commitlog header into separate file and add size checksum to
   mutations (CASSANDRA-1179)
 * avoid allocating a new byte[] for each mutation on replay (CASSANDRA-1219)
 * revise HH schema to be per-endpoint (CASSANDRA-1142)
 * add joining/leaving status to nodetool ring (CASSANDRA-1115)
 * allow multiple repair sessions per node (CASSANDRA-1190)
 * optimize away MessagingService for local range queries (CASSANDRA-1261)
 * make framed transport the default so malformed requests can't OOM the 
   server (CASSANDRA-475)
 * significantly faster reads from row cache (CASSANDRA-1267)
 * take advantage of row cache during range queries (CASSANDRA-1302)
 * make GCGraceSeconds a per-ColumnFamily value (CASSANDRA-1276)
 * keep persistent row size and column count statistics (CASSANDRA-1155)
 * add IntegerType (CASSANDRA-1282)
 * page within a single row during hinted handoff (CASSANDRA-1327)
 * push DatacenterShardStrategy configuration into keyspace definition,
   eliminating datacenter.properties. (CASSANDRA-1066)
 * optimize forward slices starting with '' and single-index-block name 
   queries by skipping the column index (CASSANDRA-1338)
 * streaming refactor (CASSANDRA-1189)
 * faster comparison for UUID types (CASSANDRA-1043)
 * secondary index support (CASSANDRA-749 and subtasks)
 * make compaction buckets deterministic (CASSANDRA-1265)


0.6.6
 * Allow using DynamicEndpointSnitch with RackAwareStrategy (CASSANDRA-1429)
 * remove the remaining vestiges of the unfinished DatacenterShardStrategy 
   (replaced by NetworkTopologyStrategy in 0.7)
   

0.6.5
 * fix key ordering in range query results with RandomPartitioner
   and ConsistencyLevel > ONE (CASSANDRA-1145)
 * fix for range query starting with the wrong token range (CASSANDRA-1042)
 * page within a single row during hinted handoff (CASSANDRA-1327)
 * fix compilation on non-sun JDKs (CASSANDRA-1061)
 * remove String.trim() call on row keys in batch mutations (CASSANDRA-1235)
 * Log summary of dropped messages instead of spamming log (CASSANDRA-1284)
 * add dynamic endpoint snitch (CASSANDRA-981)
 * fix streaming for keyspaces with hyphens in their name (CASSANDRA-1377)
 * fix errors in hard-coded bloom filter optKPerBucket by computing it
   algorithmically (CASSANDRA-1220
 * remove message deserialization stage, and uncap read/write stages
   so slow reads/writes don't block gossip processing (CASSANDRA-1358)
 * add jmx port configuration to Debian package (CASSANDRA-1202)
 * use mlockall via JNA, if present, to prevent Linux from swapping
   out parts of the JVM (CASSANDRA-1214)


0.6.4
 * avoid queuing multiple hint deliveries for the same endpoint
   (CASSANDRA-1229)
 * better performance for and stricter checking of UTF8 column names
   (CASSANDRA-1232)
 * extend option to lower compaction priority to hinted handoff
   as well (CASSANDRA-1260)
 * log errors in gossip instead of re-throwing (CASSANDRA-1289)
 * avoid aborting commitlog replay prematurely if a flushed-but-
   not-removed commitlog segment is encountered (CASSANDRA-1297)
 * fix duplicate rows being read during mapreduce (CASSANDRA-1142)
 * failure detection wasn't closing command sockets (CASSANDRA-1221)
 * cassandra-cli.bat works on windows (CASSANDRA-1236)
 * pre-emptively drop requests that cannot be processed within RPCTimeout
   (CASSANDRA-685)
 * add ack to Binary write verb and update CassandraBulkLoader
   to wait for acks for each row (CASSANDRA-1093)
 * added describe_partitioner Thrift method (CASSANDRA-1047)
 * Hadoop jobs no longer require the Cassandra storage-conf.xml
   (CASSANDRA-1280, CASSANDRA-1047)
 * log thread pool stats when GC is excessive (CASSANDRA-1275)
 * remove gossip message size limit (CASSANDRA-1138)
 * parallelize local and remote reads during multiget, and respect snitch 
   when determining whether to do local read for CL.ONE (CASSANDRA-1317)
 * fix read repair to use requested consistency level on digest mismatch,
   rather than assuming QUORUM (CASSANDRA-1316)
 * process digest mismatch re-reads in parallel (CASSANDRA-1323)
 * switch hints CF comparator to BytesType (CASSANDRA-1274)


0.6.3
 * retry to make streaming connections up to 8 times. (CASSANDRA-1019)
 * reject describe_ring() calls on invalid keyspaces (CASSANDRA-1111)
 * fix cache size calculation for size of 100% (CASSANDRA-1129)
 * fix cache capacity only being recalculated once (CASSANDRA-1129)
 * remove hourly scan of all hints on the off chance that the gossiper
   missed a status change; instead, expose deliverHintsToEndpoint to JMX
   so it can be done manually, if necessary (CASSANDRA-1141)
 * don't reject reads at CL.ALL (CASSANDRA-1152)
 * reject deletions to supercolumns in CFs containing only standard
   columns (CASSANDRA-1139)
 * avoid preserving login information after client disconnects
   (CASSANDRA-1057)
 * prefer sun jdk to openjdk in debian init script (CASSANDRA-1174)
 * detect partioner config changes between restarts and fail fast 
   (CASSANDRA-1146)
 * use generation time to resolve node token reassignment disagreements
   (CASSANDRA-1118)
 * restructure the startup ordering of Gossiper and MessageService to avoid
   timing anomalies (CASSANDRA-1160)
 * detect incomplete commit log hearders (CASSANDRA-1119)
 * force anti-entropy service to stream files on the stream stage to avoid
   sending streams out of order (CASSANDRA-1169)
 * remove inactive stream managers after AES streams files (CASSANDRA-1169)
 * allow removing entire row through batch_mutate Deletion (CASSANDRA-1027)
 * add JMX metrics for row-level bloom filter false positives (CASSANDRA-1212)
 * added a redhat init script to contrib (CASSANDRA-1201)
 * use midpoint when bootstrapping a new machine into range with not
   much data yet instead of random token (CASSANDRA-1112)
 * kill server on OOM in executor stage as well as Thrift (CASSANDRA-1226)
 * remove opportunistic repairs, when two machines with overlapping replica
   responsibilities happen to finish major compactions of the same CF near
   the same time.  repairs are now fully manual (CASSANDRA-1190)
 * add ability to lower compaction priority (default is no change from 0.6.2)
   (CASSANDRA-1181)


0.6.2
 * fix contrib/word_count build. (CASSANDRA-992)
 * split CommitLogExecutorService into BatchCommitLogExecutorService and 
   PeriodicCommitLogExecutorService (CASSANDRA-1014)
 * add latency histograms to CFSMBean (CASSANDRA-1024)
 * make resolving timestamp ties deterministic by using value bytes
   as a tiebreaker (CASSANDRA-1039)
 * Add option to turn off Hinted Handoff (CASSANDRA-894)
 * fix windows startup (CASSANDRA-948)
 * make concurrent_reads, concurrent_writes configurable at runtime via JMX
   (CASSANDRA-1060)
 * disable GCInspector on non-Sun JVMs (CASSANDRA-1061)
 * fix tombstone handling in sstable rows with no other data (CASSANDRA-1063)
 * fix size of row in spanned index entries (CASSANDRA-1056)
 * install json2sstable, sstable2json, and sstablekeys to Debian package
 * StreamingService.StreamDestinations wouldn't empty itself after streaming
   finished (CASSANDRA-1076)
 * added Collections.shuffle(splits) before returning the splits in 
   ColumnFamilyInputFormat (CASSANDRA-1096)
 * do not recalculate cache capacity post-compaction if it's been manually 
   modified (CASSANDRA-1079)
 * better defaults for flush sorter + writer executor queue sizes
   (CASSANDRA-1100)
 * windows scripts for SSTableImport/Export (CASSANDRA-1051)
 * windows script for nodetool (CASSANDRA-1113)
 * expose PhiConvictThreshold (CASSANDRA-1053)
 * make repair of RF==1 a no-op (CASSANDRA-1090)
 * improve default JVM GC options (CASSANDRA-1014)
 * fix SlicePredicate serialization inside Hadoop jobs (CASSANDRA-1049)
 * close Thrift sockets in Hadoop ColumnFamilyRecordReader (CASSANDRA-1081)


0.6.1
 * fix NPE in sstable2json when no excluded keys are given (CASSANDRA-934)
 * keep the replica set constant throughout the read repair process
   (CASSANDRA-937)
 * allow querying getAllRanges with empty token list (CASSANDRA-933)
 * fix command line arguments inversion in clustertool (CASSANDRA-942)
 * fix race condition that could trigger a false-positive assertion
   during post-flush discard of old commitlog segments (CASSANDRA-936)
 * fix neighbor calculation for anti-entropy repair (CASSANDRA-924)
 * perform repair even for small entropy differences (CASSANDRA-924)
 * Use hostnames in CFInputFormat to allow Hadoop's naive string-based
   locality comparisons to work (CASSANDRA-955)
 * cache read-only BufferedRandomAccessFile length to avoid
   3 system calls per invocation (CASSANDRA-950)
 * nodes with IPv6 (and no IPv4) addresses could not join cluster
   (CASSANDRA-969)
 * Retrieve the correct number of undeleted columns, if any, from
   a supercolumn in a row that had been deleted previously (CASSANDRA-920)
 * fix index scans that cross the 2GB mmap boundaries for both mmap
   and standard i/o modes (CASSANDRA-866)
 * expose drain via nodetool (CASSANDRA-978)


0.6.0-RC1
 * JMX drain to flush memtables and run through commit log (CASSANDRA-880)
 * Bootstrapping can skip ranges under the right conditions (CASSANDRA-902)
 * fix merging row versions in range_slice for CL > ONE (CASSANDRA-884)
 * default write ConsistencyLeven chaned from ZERO to ONE
 * fix for index entries spanning mmap buffer boundaries (CASSANDRA-857)
 * use lexical comparison if time part of TimeUUIDs are the same 
   (CASSANDRA-907)
 * bound read, mutation, and response stages to fix possible OOM
   during log replay (CASSANDRA-885)
 * Use microseconds-since-epoch (UTC) in cli, instead of milliseconds
 * Treat batch_mutate Deletion with null supercolumn as "apply this predicate 
   to top level supercolumns" (CASSANDRA-834)
 * Streaming destination nodes do not update their JMX status (CASSANDRA-916)
 * Fix internal RPC timeout calculation (CASSANDRA-911)
 * Added Pig loadfunc to contrib/pig (CASSANDRA-910)


0.6.0-beta3
 * fix compaction bucketing bug (CASSANDRA-814)
 * update windows batch file (CASSANDRA-824)
 * deprecate KeysCachedFraction configuration directive in favor
   of KeysCached; move to unified-per-CF key cache (CASSANDRA-801)
 * add invalidateRowCache to ColumnFamilyStoreMBean (CASSANDRA-761)
 * send Handoff hints to natural locations to reduce load on
   remaining nodes in a failure scenario (CASSANDRA-822)
 * Add RowWarningThresholdInMB configuration option to warn before very 
   large rows get big enough to threaten node stability, and -x option to
   be able to remove them with sstable2json if the warning is unheeded
   until it's too late (CASSANDRA-843)
 * Add logging of GC activity (CASSANDRA-813)
 * fix ConcurrentModificationException in commitlog discard (CASSANDRA-853)
 * Fix hardcoded row count in Hadoop RecordReader (CASSANDRA-837)
 * Add a jmx status to the streaming service and change several DEBUG
   messages to INFO (CASSANDRA-845)
 * fix classpath in cassandra-cli.bat for Windows (CASSANDRA-858)
 * allow re-specifying host, port to cassandra-cli if invalid ones
   are first tried (CASSANDRA-867)
 * fix race condition handling rpc timeout in the coordinator
   (CASSANDRA-864)
 * Remove CalloutLocation and StagingFileDirectory from storage-conf files 
   since those settings are no longer used (CASSANDRA-878)
 * Parse a long from RowWarningThresholdInMB instead of an int (CASSANDRA-882)
 * Remove obsolete ControlPort code from DatabaseDescriptor (CASSANDRA-886)
 * move skipBytes side effect out of assert (CASSANDRA-899)
 * add "double getLoad" to StorageServiceMBean (CASSANDRA-898)
 * track row stats per CF at compaction time (CASSANDRA-870)
 * disallow CommitLogDirectory matching a DataFileDirectory (CASSANDRA-888)
 * default key cache size is 200k entries, changed from 10% (CASSANDRA-863)
 * add -Dcassandra-foreground=yes to cassandra.bat
 * exit if cluster name is changed unexpectedly (CASSANDRA-769)


0.6.0-beta1/beta2
 * add batch_mutate thrift command, deprecating batch_insert (CASSANDRA-336)
 * remove get_key_range Thrift API, deprecated in 0.5 (CASSANDRA-710)
 * add optional login() Thrift call for authentication (CASSANDRA-547)
 * support fat clients using gossiper and StorageProxy to perform
   replication in-process [jvm-only] (CASSANDRA-535)
 * support mmapped I/O for reads, on by default on 64bit JVMs 
   (CASSANDRA-408, CASSANDRA-669)
 * improve insert concurrency, particularly during Hinted Handoff
   (CASSANDRA-658)
 * faster network code (CASSANDRA-675)
 * stress.py moved to contrib (CASSANDRA-635)
 * row caching [must be explicitly enabled per-CF in config] (CASSANDRA-678)
 * present a useful measure of compaction progress in JMX (CASSANDRA-599)
 * add bin/sstablekeys (CASSNADRA-679)
 * add ConsistencyLevel.ANY (CASSANDRA-687)
 * make removetoken remove nodes from gossip entirely (CASSANDRA-644)
 * add ability to set cache sizes at runtime (CASSANDRA-708)
 * report latency and cache hit rate statistics with lifetime totals
   instead of average over the last minute (CASSANDRA-702)
 * support get_range_slice for RandomPartitioner (CASSANDRA-745)
 * per-keyspace replication factory and replication strategy (CASSANDRA-620)
 * track latency in microseconds (CASSANDRA-733)
 * add describe_ Thrift methods, deprecating get_string_property and 
   get_string_list_property
 * jmx interface for tracking operation mode and streams in general.
   (CASSANDRA-709)
 * keep memtables in sorted order to improve range query performance
   (CASSANDRA-799)
 * use while loop instead of recursion when trimming sstables compaction list 
   to avoid blowing stack in pathological cases (CASSANDRA-804)
 * basic Hadoop map/reduce support (CASSANDRA-342)


0.5.1
 * ensure all files for an sstable are streamed to the same directory.
   (CASSANDRA-716)
 * more accurate load estimate for bootstrapping (CASSANDRA-762)
 * tolerate dead or unavailable bootstrap target on write (CASSANDRA-731)
 * allow larger numbers of keys (> 140M) in a sstable bloom filter
   (CASSANDRA-790)
 * include jvm argument improvements from CASSANDRA-504 in debian package
 * change streaming chunk size to 32MB to accomodate Windows XP limitations
   (was 64MB) (CASSANDRA-795)
 * fix get_range_slice returning results in the wrong order (CASSANDRA-781)
 

0.5.0 final
 * avoid attempting to delete temporary bootstrap files twice (CASSANDRA-681)
 * fix bogus NaN in nodeprobe cfstats output (CASSANDRA-646)
 * provide a policy for dealing with single thread executors w/ a full queue
   (CASSANDRA-694)
 * optimize inner read in MessagingService, vastly improving multiple-node
   performance (CASSANDRA-675)
 * wait for table flush before streaming data back to a bootstrapping node.
   (CASSANDRA-696)
 * keep track of bootstrapping sources by table so that bootstrapping doesn't 
   give the indication of finishing early (CASSANDRA-673)


0.5.0 RC3
 * commit the correct version of the patch for CASSANDRA-663


0.5.0 RC2 (unreleased)
 * fix bugs in converting get_range_slice results to Thrift 
   (CASSANDRA-647, CASSANDRA-649)
 * expose java.util.concurrent.TimeoutException in StorageProxy methods
   (CASSANDRA-600)
 * TcpConnectionManager was holding on to disconnected connections, 
   giving the false indication they were being used. (CASSANDRA-651)
 * Remove duplicated write. (CASSANDRA-662)
 * Abort bootstrap if IP is already in the token ring (CASSANDRA-663)
 * increase default commitlog sync period, and wait for last sync to 
   finish before submitting another (CASSANDRA-668)


0.5.0 RC1
 * Fix potential NPE in get_range_slice (CASSANDRA-623)
 * add CRC32 to commitlog entries (CASSANDRA-605)
 * fix data streaming on windows (CASSANDRA-630)
 * GC compacted sstables after cleanup and compaction (CASSANDRA-621)
 * Speed up anti-entropy validation (CASSANDRA-629)
 * Fix anti-entropy assertion error (CASSANDRA-639)
 * Fix pending range conflicts when bootstapping or moving
   multiple nodes at once (CASSANDRA-603)
 * Handle obsolete gossip related to node movement in the case where
   one or more nodes is down when the movement occurs (CASSANDRA-572)
 * Include dead nodes in gossip to avoid a variety of problems
   and fix HH to removed nodes (CASSANDRA-634)
 * return an InvalidRequestException for mal-formed SlicePredicates
   (CASSANDRA-643)
 * fix bug determining closest neighbor for use in multiple datacenters
   (CASSANDRA-648)
 * Vast improvements in anticompaction speed (CASSANDRA-607)
 * Speed up log replay and writes by avoiding redundant serializations
   (CASSANDRA-652)


0.5.0 beta 2
 * Bootstrap improvements (several tickets)
 * add nodeprobe repair anti-entropy feature (CASSANDRA-193, CASSANDRA-520)
 * fix possibility of partition when many nodes restart at once
   in clusters with multiple seeds (CASSANDRA-150)
 * fix NPE in get_range_slice when no data is found (CASSANDRA-578)
 * fix potential NPE in hinted handoff (CASSANDRA-585)
 * fix cleanup of local "system" keyspace (CASSANDRA-576)
 * improve computation of cluster load balance (CASSANDRA-554)
 * added super column read/write, column count, and column/row delete to
   cassandra-cli (CASSANDRA-567, CASSANDRA-594)
 * fix returning live subcolumns of deleted supercolumns (CASSANDRA-583)
 * respect JAVA_HOME in bin/ scripts (several tickets)
 * add StorageService.initClient for fat clients on the JVM (CASSANDRA-535)
   (see contrib/client_only for an example of use)
 * make consistency_level functional in get_range_slice (CASSANDRA-568)
 * optimize key deserialization for RandomPartitioner (CASSANDRA-581)
 * avoid GCing tombstones except on major compaction (CASSANDRA-604)
 * increase failure conviction threshold, resulting in less nodes
   incorrectly (and temporarily) marked as down (CASSANDRA-610)
 * respect memtable thresholds during log replay (CASSANDRA-609)
 * support ConsistencyLevel.ALL on read (CASSANDRA-584)
 * add nodeprobe removetoken command (CASSANDRA-564)


0.5.0 beta
 * Allow multiple simultaneous flushes, improving flush throughput 
   on multicore systems (CASSANDRA-401)
 * Split up locks to improve write and read throughput on multicore systems
   (CASSANDRA-444, CASSANDRA-414)
 * More efficient use of memory during compaction (CASSANDRA-436)
 * autobootstrap option: when enabled, all non-seed nodes will attempt
   to bootstrap when started, until bootstrap successfully
   completes. -b option is removed.  (CASSANDRA-438)
 * Unless a token is manually specified in the configuration xml,
   a bootstraping node will use a token that gives it half the
   keys from the most-heavily-loaded node in the cluster,
   instead of generating a random token. 
   (CASSANDRA-385, CASSANDRA-517)
 * Miscellaneous bootstrap fixes (several tickets)
 * Ability to change a node's token even after it has data on it
   (CASSANDRA-541)
 * Ability to decommission a live node from the ring (CASSANDRA-435)
 * Semi-automatic loadbalancing via nodeprobe (CASSANDRA-192)
 * Add ability to set compaction thresholds at runtime via
   JMX / nodeprobe.  (CASSANDRA-465)
 * Add "comment" field to ColumnFamily definition. (CASSANDRA-481)
 * Additional JMX metrics (CASSANDRA-482)
 * JSON based export and import tools (several tickets)
 * Hinted Handoff fixes (several tickets)
 * Add key cache to improve read performance (CASSANDRA-423)
 * Simplified construction of custom ReplicationStrategy classes
   (CASSANDRA-497)
 * Graphical application (Swing) for ring integrity verification and 
   visualization was added to contrib (CASSANDRA-252)
 * Add DCQUORUM, DCQUORUMSYNC consistency levels and corresponding
   ReplicationStrategy / EndpointSnitch classes.  Experimental.
   (CASSANDRA-492)
 * Web client interface added to contrib (CASSANDRA-457)
 * More-efficient flush for Random, CollatedOPP partitioners 
   for normal writes (CASSANDRA-446) and bulk load (CASSANDRA-420)
 * Add MemtableFlushAfterMinutes, a global replacement for the old 
   per-CF FlushPeriodInMinutes setting (CASSANDRA-463)
 * optimizations to slice reading (CASSANDRA-350) and supercolumn
   queries (CASSANDRA-510)
 * force binding to given listenaddress for nodes with multiple
   interfaces (CASSANDRA-546)
 * stress.py benchmarking tool improvements (several tickets)
 * optimized replica placement code (CASSANDRA-525)
 * faster log replay on restart (CASSANDRA-539, CASSANDRA-540)
 * optimized local-node writes (CASSANDRA-558)
 * added get_range_slice, deprecating get_key_range (CASSANDRA-344)
 * expose TimedOutException to thrift (CASSANDRA-563)
 

0.4.2
 * Add validation disallowing null keys (CASSANDRA-486)
 * Fix race conditions in TCPConnectionManager (CASSANDRA-487)
 * Fix using non-utf8-aware comparison as a sanity check.
   (CASSANDRA-493)
 * Improve default garbage collector options (CASSANDRA-504)
 * Add "nodeprobe flush" (CASSANDRA-505)
 * remove NotFoundException from get_slice throws list (CASSANDRA-518)
 * fix get (not get_slice) of entire supercolumn (CASSANDRA-508)
 * fix null token during bootstrap (CASSANDRA-501)


0.4.1
 * Fix FlushPeriod columnfamily configuration regression
   (CASSANDRA-455)
 * Fix long column name support (CASSANDRA-460)
 * Fix for serializing a row that only contains tombstones
   (CASSANDRA-458)
 * Fix for discarding unneeded commitlog segments (CASSANDRA-459)
 * Add SnapshotBeforeCompaction configuration option (CASSANDRA-426)
 * Fix compaction abort under insufficient disk space (CASSANDRA-473)
 * Fix reading subcolumn slice from tombstoned CF (CASSANDRA-484)
 * Fix race condition in RVH causing occasional NPE (CASSANDRA-478)


0.4.0
 * fix get_key_range problems when a node is down (CASSANDRA-440)
   and add UnavailableException to more Thrift methods
 * Add example EndPointSnitch contrib code (several tickets)


0.4.0 RC2
 * fix SSTable generation clash during compaction (CASSANDRA-418)
 * reject method calls with null parameters (CASSANDRA-308)
 * properly order ranges in nodeprobe output (CASSANDRA-421)
 * fix logging of certain errors on executor threads (CASSANDRA-425)


0.4.0 RC1
 * Bootstrap feature is live; use -b on startup (several tickets)
 * Added multiget api (CASSANDRA-70)
 * fix Deadlock with SelectorManager.doProcess and TcpConnection.write
   (CASSANDRA-392)
 * remove key cache b/c of concurrency bugs in third-party
   CLHM library (CASSANDRA-405)
 * update non-major compaction logic to use two threshold values
   (CASSANDRA-407)
 * add periodic / batch commitlog sync modes (several tickets)
 * inline BatchMutation into batch_insert params (CASSANDRA-403)
 * allow setting the logging level at runtime via mbean (CASSANDRA-402)
 * change default comparator to BytesType (CASSANDRA-400)
 * add forwards-compatible ConsistencyLevel parameter to get_key_range
   (CASSANDRA-322)
 * r/m special case of blocking for local destination when writing with 
   ConsistencyLevel.ZERO (CASSANDRA-399)
 * Fixes to make BinaryMemtable [bulk load interface] useful (CASSANDRA-337);
   see contrib/bmt_example for an example of using it.
 * More JMX properties added (several tickets)
 * Thrift changes (several tickets)
    - Merged _super get methods with the normal ones; return values
      are now of ColumnOrSuperColumn.
    - Similarly, merged batch_insert_super into batch_insert.



0.4.0 beta
 * On-disk data format has changed to allow billions of keys/rows per
   node instead of only millions
 * Multi-keyspace support
 * Scan all sstables for all queries to avoid situations where
   different types of operation on the same ColumnFamily could
   disagree on what data was present
 * Snapshot support via JMX
 * Thrift API has changed a _lot_:
    - removed time-sorted CFs; instead, user-defined comparators
      may be defined on the column names, which are now byte arrays.
      Default comparators are provided for UTF8, Bytes, Ascii, Long (i64),
      and UUID types.
    - removed colon-delimited strings in thrift api in favor of explicit
      structs such as ColumnPath, ColumnParent, etc.  Also normalized
      thrift struct and argument naming.
    - Added columnFamily argument to get_key_range.
    - Change signature of get_slice to accept starting and ending
      columns as well as an offset.  (This allows use of indexes.)
      Added "ascending" flag to allow reasonably-efficient reverse
      scans as well.  Removed get_slice_by_range as redundant.
    - get_key_range operates on one CF at a time
    - changed `block` boolean on insert methods to ConsistencyLevel enum,
      with options of NONE, ONE, QUORUM, and ALL.
    - added similar consistency_level parameter to read methods
    - column-name-set slice with no names given now returns zero columns
      instead of all of them.  ("all" can run your server out of memory.
      use a range-based slice with a high max column count instead.)
 * Removed the web interface. Node information can now be obtained by 
   using the newly introduced nodeprobe utility.
 * More JMX stats
 * Remove magic values from internals (e.g. special key to indicate
   when to flush memtables)
 * Rename configuration "table" to "keyspace"
 * Moved to crash-only design; no more shutdown (just kill the process)
 * Lots of bug fixes

Full list of issues resolved in 0.4 is at https://issues.apache.org/jira/secure/IssueNavigator.jspa?reset=true&&pid=12310865&fixfor=12313862&resolution=1&sorter/field=issuekey&sorter/order=DESC


0.3.0 RC3
 * Fix potential deadlock under load in TCPConnection.
   (CASSANDRA-220)


0.3.0 RC2
 * Fix possible data loss when server is stopped after replaying
   log but before new inserts force memtable flush.
   (CASSANDRA-204)
 * Added BUGS file


0.3.0 RC1
 * Range queries on keys, including user-defined key collation
 * Remove support
 * Workarounds for a weird bug in JDK select/register that seems
   particularly common on VM environments. Cassandra should deploy
   fine on EC2 now
 * Much improved infrastructure: the beginnings of a decent test suite
   ("ant test" for unit tests; "nosetests" for system tests), code
   coverage reporting, etc.
 * Expanded node status reporting via JMX
 * Improved error reporting/logging on both server and client
 * Reduced memory footprint in default configuration
 * Combined blocking and non-blocking versions of insert APIs
 * Added FlushPeriodInMinutes configuration parameter to force
   flushing of infrequently-updated ColumnFamilies<|MERGE_RESOLUTION|>--- conflicted
+++ resolved
@@ -1,4 +1,3 @@
-<<<<<<< HEAD
 3.0.13
  * Fix CONTAINS filtering for null collections (CASSANDRA-13246)
  * Applying: Use a unique metric reservoir per test run when using Cassandra-wide metrics residing in MBeans (CASSANDRA-13216)
@@ -6,10 +5,7 @@
  * Slice.isEmpty() returns false for some empty slices (CASSANDRA-13305)
  * Add formatted row output to assertEmpty in CQL Tester (CASSANDRA-13238)
 Merged from 2.2:
-=======
-2.2.10
  * Don't anti-compact repaired data to avoid inconsistencies (CASSANDRA-13153)
->>>>>>> 06316df5
  * Wrong logger name in AnticompactionTask (CASSANDRA-13343)
  * Commitlog replay may fail if last mutation is within 4 bytes of end of segment (CASSANDRA-13282)
  * Fix queries updating multiple time the same list (CASSANDRA-13130)
