--- conflicted
+++ resolved
@@ -18,11 +18,8 @@
  * purge tombstones from row cache (CASSANDRA-2305)
  * push replication_factor into strategy_options (CASSANDRA-1263)
  * give snapshots the same name on each node (CASSANDRA-1791)
-<<<<<<< HEAD
  * add key type information and alias (CASSANDRA-2311, 2396)
-=======
  * multithreaded compaction (CASSANDRA-2191)
->>>>>>> beac419b
 
 
 0.7.5
