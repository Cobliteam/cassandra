<?xml version="1.0" encoding="UTF-8" standalone="no"?>
<!--
 ~ Licensed to the Apache Software Foundation (ASF) under one
 ~ or more contributor license agreements.  See the NOTICE file
 ~ distributed with this work for additional information
 ~ regarding copyright ownership.  The ASF licenses this file
 ~ to you under the Apache License, Version 2.0 (the
 ~ "License"); you may not use this file except in compliance
 ~ with the License.  You may obtain a copy of the License at
 ~
 ~    http://www.apache.org/licenses/LICENSE-2.0
 ~
 ~ Unless required by applicable law or agreed to in writing,
 ~ software distributed under the License is distributed on an
 ~ "AS IS" BASIS, WITHOUT WARRANTIES OR CONDITIONS OF ANY
 ~ KIND, either express or implied.  See the License for the
 ~ specific language governing permissions and limitations
 ~ under the License.
 -->
<project basedir="." default="jar" name="apache-cassandra"
         xmlns:artifact="antlib:org.apache.maven.artifact.ant">
    <property environment="env"/>
    <property file="build.properties" />
    <property file="build.properties.default" />
    <property name="debuglevel" value="source,lines,vars"/>

    <!-- default version and SCM information -->
    <property name="base.version" value="2.1.1"/>
    <property name="scm.connection" value="scm:git://git.apache.org/cassandra.git"/>
    <property name="scm.developerConnection" value="scm:git://git.apache.org/cassandra.git"/>
    <property name="scm.url" value="http://git-wip-us.apache.org/repos/asf?p=cassandra.git;a=tree"/>

    <!-- directory details -->
    <property name="basedir" value="."/>
    <property name="build.src" value="${basedir}/src"/>
    <property name="build.src.java" value="${basedir}/src/java"/>
    <property name="build.src.resources" value="${basedir}/src/resources"/>
    <property name="build.src.gen-java" value="${basedir}/src/gen-java"/>
    <property name="build.lib" value="${basedir}/lib"/>
    <property name="build.tools.lib" value="${basedir}/tools/lib"/>
    <property name="build.dir" value="${basedir}/build"/>
    <property name="build.dir.lib" value="${basedir}/build/lib"/>
    <property name="build.test.dir" value="${build.dir}/test"/>
    <property name="build.classes" value="${build.dir}/classes"/>
    <property name="build.classes.main" value="${build.classes}/main" />
    <property name="build.classes.thrift" value="${build.classes}/thrift" />
    <property name="javadoc.dir" value="${build.dir}/javadoc"/>
    <property name="javadoc.jars.dir" value="${build.dir}/javadocs"/>
    <property name="interface.dir" value="${basedir}/interface"/>
    <property name="interface.thrift.dir" value="${interface.dir}/thrift"/>
    <property name="interface.thrift.gen-java" value="${interface.thrift.dir}/gen-java"/>
    <property name="test.dir" value="${basedir}/test"/>
    <property name="test.resources" value="${test.dir}/resources"/>
    <property name="test.lib" value="${build.dir}/test/lib"/>
    <property name="test.classes" value="${build.dir}/test/classes"/>
    <property name="test.conf" value="${test.dir}/conf"/>
    <property name="test.data" value="${test.dir}/data"/>
    <property name="test.name" value="*Test"/>
    <property name="test.methods" value=""/>
    <property name="test.runners" value="1"/>
    <property name="test.unit.src" value="${test.dir}/unit"/>
    <property name="test.long.src" value="${test.dir}/long"/>
    <property name="test.pig.src" value="${test.dir}/pig"/>
    <property name="dist.dir" value="${build.dir}/dist"/>
	
	<property name="source.version" value="1.7"/>
	<property name="target.version" value="1.7"/>
	
    <condition property="version" value="${base.version}">
      <isset property="release"/>
    </condition>
    <property name="version" value="${base.version}-SNAPSHOT"/>
    <property name="version.properties.dir"
              value="${build.src.resources}/org/apache/cassandra/config/" />
    <property name="final.name" value="${ant.project.name}-${version}"/>
 
    <!-- details of what version of Maven ANT Tasks to fetch -->
    <property name="maven-ant-tasks.version" value="2.1.3" />
    <property name="maven-ant-tasks.local" value="${user.home}/.m2/repository/org/apache/maven/maven-ant-tasks"/>
    <property name="maven-ant-tasks.url"
              value="http://repo2.maven.org/maven2/org/apache/maven/maven-ant-tasks" />
    <!-- details of how and which Maven repository we publish to -->
    <property name="maven.version" value="3.0.3" />
    <condition property="maven-repository-url" value="https://repository.apache.org/service/local/staging/deploy/maven2">
      <isset property="release"/>
    </condition>
    <condition property="maven-repository-id" value="apache.releases.https">
      <isset property="release"/>
    </condition>
    <property name="maven-repository-url" value="https://repository.apache.org/content/repositories/snapshots"/>
    <property name="maven-repository-id" value="apache.snapshots.https"/>

    <property name="test.timeout" value="60000" />
    <property name="test.long.timeout" value="600000" />

    <!-- default for cql tests. Can be override by -Dcassandra.test.use_prepared=false -->
    <property name="cassandra.test.use_prepared" value="true" />

    <!-- http://cobertura.sourceforge.net/ -->
    <property name="cobertura.version" value="2.0.3"/>
    <property name="cobertura.build.dir" value="${build.dir}/cobertura"/>
    <property name="cobertura.report.dir" value="${cobertura.build.dir}/report"/>
    <property name="cobertura.classes.dir" value="${cobertura.build.dir}/classes"/>
    <property name="cobertura.datafile" value="${cobertura.build.dir}/cobertura.ser"/>

    <condition property="maven-ant-tasks.jar.exists">
      <available file="${build.dir}/maven-ant-tasks-${maven-ant-tasks.version}.jar" />
    </condition>

    <condition property="maven-ant-tasks.jar.local">
      <available file="${maven-ant-tasks.local}/${maven-ant-tasks.version}/maven-ant-tasks-${maven-ant-tasks.version}.jar" />
    </condition>

    <condition property="is.source.artifact">
      <available file="${build.src.java}" type="dir" />
    </condition>

    <tstamp>
      <format property="YEAR" pattern="yyyy"/>
    </tstamp>

    <!--
         Add all the dependencies.
    -->
    <path id="maven-ant-tasks.classpath" path="${build.dir}/maven-ant-tasks-${maven-ant-tasks.version}.jar" />
    <path id="cassandra.classpath">
        <pathelement location="${cobertura.classes.dir}"/>
        <pathelement location="${build.classes.main}" />
        <pathelement location="${build.classes.thrift}" />
        <fileset dir="${build.lib}">
          <include name="**/*.jar" />
          <exclude name="**/*-sources.jar"/>
        </fileset>
        <fileset dir="${build.dir.lib}">
          <include name="**/*.jar" />
          <exclude name="**/*-sources.jar"/>
        </fileset>
    </path>
	
	<path id="cobertura.classpath">
		<pathelement location="${cobertura.classes.dir}"/>
	</path>

  <macrodef name="create-javadoc">
    <attribute name="destdir"/>
    <element name="filesets"/>
    <sequential>
      <javadoc destdir="@{destdir}" author="true" version="true" use="true"
        windowtitle="${ant.project.name} API" classpathref="cassandra.classpath"
        bottom="Copyright &amp;copy; ${YEAR} The Apache Software Foundation"
        useexternalfile="yes"
        maxmemory="256m">
        <filesets/>
      </javadoc>
    </sequential>
  </macrodef>

    <!--
        Setup the output directories.
    -->
    <target name="init">
        <fail unless="is.source.artifact"
            message="Not a source artifact, stopping here." />
        <mkdir dir="${build.classes.main}"/>
        <mkdir dir="${build.classes.thrift}"/>
        <mkdir dir="${test.lib}"/>
        <mkdir dir="${test.classes}"/>
        <mkdir dir="${build.src.gen-java}"/>
        <mkdir dir="${build.dir.lib}"/>
    </target>

    <target name="clean" description="Remove all locally created artifacts">
        <delete dir="${build.test.dir}" />
        <delete dir="${build.classes}" />
        <delete dir="${cobertura.classes.dir}" />
        <delete dir="${build.src.gen-java}" />
        <delete dir="${version.properties.dir}" />
    </target>
    <target depends="clean" name="cleanall"/>

    <target name="realclean" depends="clean" description="Remove the entire build directory and all downloaded artifacts">
        <delete dir="${build.dir}" />
    </target>

    <!--
       This generates the CLI grammar files from Cli.g
    -->
    <target name="check-gen-cli-grammar">
        <uptodate property="cliUpToDate"
                srcfile="${build.src.java}/org/apache/cassandra/cli/Cli.g"
                targetfile="${build.src.gen-java}/org/apache/cassandra/cli/Cli.tokens"/>
    </target>

    <target name="gen-cli-grammar" depends="check-gen-cli-grammar" unless="cliUpToDate">
      <echo>Building Grammar ${build.src.java}/org/apache/cassandra/cli/Cli.g  ....</echo>
      <java classname="org.antlr.Tool"
            classpath="${build.lib}/antlr-3.2.jar"
            fork="true"
            failonerror="true">
         <jvmarg value="-Xmx512M" />
         <arg value="${build.src.java}/org/apache/cassandra/cli/Cli.g" />
         <arg value="-fo" />
         <arg value="${build.src.gen-java}/org/apache/cassandra/cli/" />
      </java>
    </target>

    <!--
       This generates the CQL grammar files from Cql.g
    -->
    <target name="check-gen-cql2-grammar">
        <uptodate property="cql2current"
                srcfile="${build.src.java}/org/apache/cassandra/cql/Cql.g"
                targetfile="${build.src.gen-java}/org/apache/cassandra/cql/Cql.tokens"/>
    </target>
    <target name="check-gen-cql3-grammar">
        <uptodate property="cql3current"
                srcfile="${build.src.java}/org/apache/cassandra/cql3/Cql.g"
                targetfile="${build.src.gen-java}/org/apache/cassandra/cql3/Cql.tokens"/>
    </target>
 
    <target name="gen-cql2-grammar" depends="check-gen-cql2-grammar" unless="cql2current">
      <echo>Building Grammar ${build.src.java}/org/apache/cassandra/cql/Cql.g  ...</echo>
      <java classname="org.antlr.Tool"
            classpath="${build.lib}/antlr-3.2.jar"
            fork="true"
            failonerror="true">
         <jvmarg value="-Xmx512M" />
         <arg value="${build.src.java}/org/apache/cassandra/cql/Cql.g" />
         <arg value="-fo" />
         <arg value="${build.src.gen-java}/org/apache/cassandra/cql/" />
      </java>
    </target>
    <target name="gen-cql3-grammar" depends="check-gen-cql3-grammar" unless="cql3current">
      <echo>Building Grammar ${build.src.java}/org/apache/cassandra/cql3/Cql.g  ...</echo>
      <java classname="org.antlr.Tool"
            classpath="${build.lib}/antlr-3.2.jar"
            fork="true"
            failonerror="true">
         <jvmarg value="-Xmx512M" />
         <arg value="-Xconversiontimeout" />
         <arg value="10000" />
         <arg value="${build.src.java}/org/apache/cassandra/cql3/Cql.g" />
         <arg value="-fo" />
         <arg value="${build.src.gen-java}/org/apache/cassandra/cql3/" />
      </java>
    </target>

    <target name="generate-cql-html" depends="maven-ant-tasks-init" description="Generate HTML from textile source">
        <artifact:dependencies pathId="wikitext.classpath">
            <dependency groupId="com.datastax.wikitext" artifactId="wikitext-core-ant" version="1.3"/>
            <dependency groupId="org.fusesource.wikitext" artifactId="textile-core" version="1.3"/>
        </artifact:dependencies>
        <taskdef classpathref="wikitext.classpath" resource="wikitexttasks.properties" />
        <wikitext-to-html markupLanguage="Textile">
            <fileset dir="${basedir}">
                <include name="doc/cql/*.textile"/>
            </fileset>
            <fileset dir="${basedir}">
                <include name="doc/cql3/*.textile"/>
            </fileset>
        </wikitext-to-html>
    </target>

    <!--
       Fetch Maven Ant Tasks and Cassandra's dependencies
       These targets are intentionally free of dependencies so that they
       can be run stand-alone from a binary release artifact.
    -->
    <target name="maven-ant-tasks-localrepo" unless="maven-ant-tasks.jar.exists" if="maven-ant-tasks.jar.local"
            depends="init" description="Fetch Maven ANT Tasks from Maven Local Repository">
      <copy file="${maven-ant-tasks.local}/${maven-ant-tasks.version}/maven-ant-tasks-${maven-ant-tasks.version}.jar"
           tofile="${build.dir}/maven-ant-tasks-${maven-ant-tasks.version}.jar"/>
      <property name="maven-ant-tasks.jar.exists" value="true"/>
    </target>

    <target name="maven-ant-tasks-download" depends="init,maven-ant-tasks-localrepo" unless="maven-ant-tasks.jar.exists"
            description="Fetch Maven ANT Tasks from Maven Central Repositroy">
      <echo>Downloading Maven ANT Tasks...</echo>
      <get src="${maven-ant-tasks.url}/${maven-ant-tasks.version}/maven-ant-tasks-${maven-ant-tasks.version}.jar"
           dest="${build.dir}/maven-ant-tasks-${maven-ant-tasks.version}.jar" usetimestamp="true" />
    </target>

    <target name="maven-ant-tasks-init" depends="init,maven-ant-tasks-download" unless="maven-ant-tasks.initialized"
            description="Initialize Maven ANT Tasks">
      <typedef uri="antlib:org.apache.maven.artifact.ant" classpathref="maven-ant-tasks.classpath" />

      <!-- define the remote repositories we use -->
      <artifact:remoteRepository id="central"   url="${artifact.remoteRepository.central}"/>
      <artifact:remoteRepository id="java.net2" url="${artifact.remoteRepository.java.net2}"/>
      <artifact:remoteRepository id="apache"    url="${artifact.remoteRepository.apache}"/>

      <macrodef name="install">
        <attribute name="pomFile"/>
        <attribute name="file"/>
        <attribute name="classifier" default=""/>
        <attribute name="packaging" default="jar"/>
        <sequential>
          <artifact:mvn mavenVersion="${maven.version}" fork="true" failonerror="true">
            <arg value="org.apache.maven.plugins:maven-install-plugin:2.3.1:install-file" />
            <arg value="-DpomFile=@{pomFile}" />
            <arg value="-Dfile=@{file}" />
            <arg value="-Dclassifier=@{classifier}" />
            <arg value="-Dpackaging=@{packaging}" />
          </artifact:mvn>
        </sequential>
      </macrodef>

      <macrodef name="deploy">
        <attribute name="pomFile"/>
        <attribute name="file"/>
        <attribute name="classifier" default=""/>
        <attribute name="packaging" default="jar"/>
        <sequential>
          <artifact:mvn mavenVersion="${maven.version}" fork="true" failonerror="true">
            <jvmarg value="-Xmx512m"/>
            <arg value="org.apache.maven.plugins:maven-gpg-plugin:1.4:sign-and-deploy-file" />
            <arg value="-DretryFailedDeploymentCount=5" />
            <arg value="-Durl=${maven-repository-url}" />
            <arg value="-DrepositoryId=${maven-repository-id}" />
            <arg value="-DpomFile=@{pomFile}" />
            <arg value="-Dfile=@{file}" />
            <arg value="-Dclassifier=@{classifier}" />
            <arg value="-Dpackaging=@{packaging}" />
            <arg value="-Papache-release" />
          </artifact:mvn>
        </sequential>
      </macrodef>

      <property name="maven-ant-tasks.initialized" value="true"/>
    </target>

    <!-- this task defines the dependencies that will be fetched by Maven ANT Tasks
         the dependencies are re-used for publishing artifacts to Maven Central
         in order to keep everything consistent -->
    <target name="maven-declare-dependencies" depends="maven-ant-tasks-init"
            description="Define dependencies and dependency versions">
      <!-- The parent pom defines the versions of all dependencies -->
      <artifact:pom id="parent-pom"
                    groupId="org.apache.cassandra"
                    artifactId="cassandra-parent"
                    packaging="pom"
                    version="${version}"
                    url="http://cassandra.apache.org"
                    name="Apache Cassandra"
                    inceptionYear="2009"
                    description="The Apache Cassandra Project develops a highly scalable second-generation distributed database, bringing together Dynamo's fully distributed design and Bigtable's ColumnFamily-based data model.">
        <license name="The Apache Software License, Version 2.0" url="http://www.apache.org/licenses/LICENSE-2.0.txt"/>
        <scm connection="${scm.connection}" developerConnection="${scm.developerConnection}" url="${scm.url}"/>
        <dependencyManagement>
          <dependency groupId="org.xerial.snappy" artifactId="snappy-java" version="1.0.5"/>
          <dependency groupId="net.jpountz.lz4" artifactId="lz4" version="1.2.0"/>
          <dependency groupId="com.ning" artifactId="compress-lzf" version="0.8.4"/>
          <dependency groupId="com.google.guava" artifactId="guava" version="16.0"/>
          <dependency groupId="commons-cli" artifactId="commons-cli" version="1.1"/>
          <dependency groupId="commons-codec" artifactId="commons-codec" version="1.2"/>
          <dependency groupId="org.apache.commons" artifactId="commons-lang3" version="3.1"/>
          <dependency groupId="org.apache.commons" artifactId="commons-math3" version="3.2"/>
          <dependency groupId="com.googlecode.concurrentlinkedhashmap" artifactId="concurrentlinkedhashmap-lru" version="1.3"/>
          <dependency groupId="org.antlr" artifactId="antlr" version="3.2"/>
          <dependency groupId="org.slf4j" artifactId="slf4j-api" version="1.7.2"/>
          <dependency groupId="ch.qos.logback" artifactId="logback-core" version="1.1.2"/>
          <dependency groupId="ch.qos.logback" artifactId="logback-classic" version="1.1.2"/>
          <dependency groupId="org.codehaus.jackson" artifactId="jackson-core-asl" version="1.9.2"/>
          <dependency groupId="org.codehaus.jackson" artifactId="jackson-mapper-asl" version="1.9.2"/>
          <dependency groupId="jline" artifactId="jline" version="1.0">
            <exclusion groupId="junit" artifactId="junit"/>
          </dependency>
          <dependency groupId="com.googlecode.json-simple" artifactId="json-simple" version="1.1"/>
<<<<<<< HEAD
          <dependency groupId="com.boundary" artifactId="high-scale-lib" version="1.0.6"/>
          <dependency groupId="com.github.jbellis" artifactId="jamm" version="0.2.6"/>
          <dependency groupId="com.thinkaurelius.thrift" artifactId="thrift-server" version="0.3.6">
	      	<exclusion groupId="org.slf4j" artifactId="slf4j-log4j12"/>
          </dependency>
=======
          <dependency groupId="com.github.stephenc.high-scale-lib" artifactId="high-scale-lib" version="1.1.2"/>
          <dependency groupId="com.github.stephenc" artifactId="jamm" version="0.2.5"/>
	   <dependency groupId="com.thinkaurelius.thrift" artifactId="thrift-server" version="0.3.7"/>
>>>>>>> e6f307f4
          <dependency groupId="org.yaml" artifactId="snakeyaml" version="1.11"/>
          <dependency groupId="org.apache.thrift" artifactId="libthrift" version="0.9.1"/>

          <dependency groupId="junit" artifactId="junit" version="4.6" />
          <dependency groupId="commons-logging" artifactId="commons-logging" version="1.1.1"/>
          <dependency groupId="org.apache.rat" artifactId="apache-rat" version="0.10">
             <exclusion groupId="commons-lang" artifactId="commons-lang"/>
          </dependency>
          <dependency groupId="org.apache.hadoop" artifactId="hadoop-core" version="1.0.3">
          	<exclusion groupId="org.mortbay.jetty" artifactId="servlet-api"/>
          </dependency>
          <dependency groupId="org.apache.hadoop" artifactId="hadoop-minicluster" version="1.0.3"/>
          <dependency groupId="org.apache.pig" artifactId="pig" version="0.12.1"/>
          <dependency groupId="net.java.dev.jna" artifactId="jna" version="4.0.0"/>

          <dependency groupId="net.sourceforge.cobertura" artifactId="cobertura" version="${cobertura.version}">
            <exclusion groupId="xerces" artifactId="xercesImpl"/>
          </dependency>

          <dependency groupId="org.apache.cassandra" artifactId="cassandra-all" version="${version}" />
          <dependency groupId="org.apache.cassandra" artifactId="cassandra-thrift" version="${version}" />
          <dependency groupId="com.yammer.metrics" artifactId="metrics-core" version="2.2.0" />
          <dependency groupId="com.addthis.metrics" artifactId="reporter-config" version="2.1.0" />
          <dependency groupId="org.mindrot" artifactId="jbcrypt" version="0.3m" />
          <dependency groupId="io.airlift" artifactId="airline" version="0.6" />
          <dependency groupId="io.netty" artifactId="netty-all" version="4.0.20.Final" />
          <dependency groupId="com.google.code.findbugs" artifactId="jsr305" version="2.0.2" />
          <dependency groupId="com.clearspring.analytics" artifactId="stream" version="2.5.2" />
          <dependency groupId="com.datastax.cassandra" artifactId="cassandra-driver-core" version="2.0.5" />
          <dependency groupId="net.sf.supercsv" artifactId="super-csv" version="2.1.0" />
	  <dependency groupId="net.ju-n.compile-command-annotations" artifactId="compile-command-annotations" version="1.2.0" />
        </dependencyManagement>
        <developer id="alakshman" name="Avinash Lakshman"/>
        <developer id="aleksey" name="Aleksey Yeschenko"/>
        <developer id="amorton" name="Aaron Morton"/>
        <developer id="benedict" name="Benedict Elliott Smith"/>
        <developer id="brandonwilliams" name="Brandon Williams"/>
        <developer id="dbrosius" name="David Brosius"/>
        <developer id="eevans" name="Eric Evans"/>
        <developer id="gdusbabek" name="Gary Dusbabek"/>
        <developer id="goffinet" name="Chris Goffinet"/>
        <developer id="jaakko" name="Laine Jaakko Olavi"/>
        <developer id="jake" name="T Jake Luciani"/>
        <developer id="jasonbrown" name="Jason Brown"/>
        <developer id="jbellis" name="Jonathan Ellis"/>
        <developer id="jmckenzie" name="Josh McKenzie"/>
        <developer id="johan" name="Johan Oskarsson"/>
        <developer id="junrao" name="Jun Rao"/>
        <developer id="marcuse" name="Marcus Eriksson"/>
        <developer id="mishail" name="Mikhail Stepura"/>
        <developer id="pmalik" name="Prashant Malik"/>
        <developer id="scode" name="Peter Schuller"/>
        <developer id="slebresne" name="Sylvain Lebresne"/>
        <developer id="tylerhobbs" name="Tyler Hobbs"/>
        <developer id="vijay" name="Vijay Parthasarathy"/>
        <developer id="xedin" name="Pavel Yaskevich"/>
        <developer id="yukim" name="Yuki Morishita"/>
      </artifact:pom>

      <!-- each dependency set then defines the subset of the dependencies for that dependency set -->
      <artifact:pom id="build-deps-pom"
                    artifactId="cassandra-build-deps">
        <parent groupId="org.apache.cassandra"
                artifactId="cassandra-parent"
                version="${version}"/>
        <dependency groupId="junit" artifactId="junit"/>
        <dependency groupId="commons-logging" artifactId="commons-logging"/>
        <dependency groupId="org.apache.rat" artifactId="apache-rat"/>
        <dependency groupId="org.apache.hadoop" artifactId="hadoop-core"/>
      	<dependency groupId="org.apache.hadoop" artifactId="hadoop-minicluster"/>
        <dependency groupId="org.apache.pig" artifactId="pig"/>
      	<dependency groupId="com.google.code.findbugs" artifactId="jsr305"/>
        <dependency groupId="com.datastax.cassandra" artifactId="cassandra-driver-core"/>
	<dependency groupId="net.ju-n.compile-command-annotations" artifactId="compile-command-annotations"/>
      </artifact:pom>

      <artifact:pom id="coverage-deps-pom"
                    artifactId="cassandra-coverage-deps">
        <parent groupId="org.apache.cassandra"
                artifactId="cassandra-parent"
                version="${version}"/>
        <dependency groupId="net.sourceforge.cobertura" artifactId="cobertura"/>
      </artifact:pom>

      <artifact:pom id="test-deps-pom"
                    artifactId="cassandra-test-deps">
        <parent groupId="org.apache.cassandra"
                artifactId="cassandra-parent"
                version="${version}"/>
        <!-- do NOT remove this, it breaks pig-test -->
        <dependency groupId="org.slf4j" artifactId="slf4j-log4j12" version="1.7.2"/>
        <dependency groupId="joda-time" artifactId="joda-time" version="2.3" />
      </artifact:pom>

      <!-- now the pom's for artifacts being deployed to Maven Central -->

      <artifact:pom id="all-pom"
                    artifactId="cassandra-all"
                    url="http://cassandra.apache.org"
                    name="Apache Cassandra">
        <parent groupId="org.apache.cassandra"
                artifactId="cassandra-parent"
                version="${version}"/>
        <scm connection="${scm.connection}" developerConnection="${scm.developerConnection}" url="${scm.url}"/>
        <dependency groupId="org.xerial.snappy" artifactId="snappy-java"/>
        <dependency groupId="net.jpountz.lz4" artifactId="lz4"/>
        <dependency groupId="com.ning" artifactId="compress-lzf"/>
        <dependency groupId="com.google.guava" artifactId="guava"/>
        <dependency groupId="commons-cli" artifactId="commons-cli"/>
        <dependency groupId="commons-codec" artifactId="commons-codec"/>
        <dependency groupId="org.apache.commons" artifactId="commons-lang3"/>
        <dependency groupId="org.apache.commons" artifactId="commons-math3"/>
        <dependency groupId="com.googlecode.concurrentlinkedhashmap" artifactId="concurrentlinkedhashmap-lru"/>
        <dependency groupId="org.antlr" artifactId="antlr"/>
        <dependency groupId="org.slf4j" artifactId="slf4j-api"/>
        <dependency groupId="org.codehaus.jackson" artifactId="jackson-core-asl"/>
        <dependency groupId="org.codehaus.jackson" artifactId="jackson-mapper-asl"/>
        <dependency groupId="jline" artifactId="jline"/>
        <dependency groupId="com.googlecode.json-simple" artifactId="json-simple"/>
        <dependency groupId="com.boundary" artifactId="high-scale-lib"/>
        <dependency groupId="org.yaml" artifactId="snakeyaml"/>
        <dependency groupId="org.mindrot" artifactId="jbcrypt"/>
        <dependency groupId="com.yammer.metrics" artifactId="metrics-core"/>
        <dependency groupId="com.addthis.metrics" artifactId="reporter-config"/>
<<<<<<< HEAD
        <dependency groupId="com.thinkaurelius.thrift" artifactId="thrift-server" version="0.3.6"/>
        <dependency groupId="com.clearspring.analytics" artifactId="stream" version="2.5.2" />
=======
        <dependency groupId="com.thinkaurelius.thrift" artifactId="thrift-server" version="0.3.7"/>
>>>>>>> e6f307f4
        <dependency groupId="net.sf.supercsv" artifactId="super-csv" version="2.1.0" />

        <dependency groupId="ch.qos.logback" artifactId="logback-core"/>
        <dependency groupId="ch.qos.logback" artifactId="logback-classic"/>

        <dependency groupId="org.apache.thrift" artifactId="libthrift"/>
        <dependency groupId="org.apache.cassandra" artifactId="cassandra-thrift"/>
        
        <!-- don't need hadoop classes to run, but if you use the hadoop stuff -->
        <dependency groupId="org.apache.hadoop" artifactId="hadoop-core" optional="true"/>
        <dependency groupId="org.apache.hadoop" artifactId="hadoop-minicluster" optional="true"/>
        <dependency groupId="org.apache.pig" artifactId="pig" optional="true"/>
      	<dependency groupId="com.datastax.cassandra" artifactId="cassandra-driver-core" optional="true"/>

        <!-- don't need jna to run, but nice to have -->
        <dependency groupId="net.java.dev.jna" artifactId="jna" version="4.0.0"/>
        
        <!-- don't need jamm unless running a server in which case it needs to be a -javagent to be used anyway -->
        <dependency groupId="com.github.jbellis" artifactId="jamm"/>
        <dependency groupId="io.netty" artifactId="netty-all"/>
      </artifact:pom>
      <artifact:pom id="thrift-pom"
                    artifactId="cassandra-thrift"
                    url="http://cassandra.apache.org"
                    name="Apache Cassandra">
        <parent groupId="org.apache.cassandra"
                artifactId="cassandra-parent"
                version="${version}"/>
        <scm connection="${scm.connection}" developerConnection="${scm.developerConnection}" url="${scm.url}"/>
        <dependency groupId="org.apache.commons" artifactId="commons-lang3"/>
        <dependency groupId="org.slf4j" artifactId="slf4j-api"/>
        <dependency groupId="org.apache.thrift" artifactId="libthrift"/>
      </artifact:pom>
      <artifact:pom id="clientutil-pom"
                    artifactId="cassandra-clientutil"
                    url="http://cassandra.apache.org"
                    name="Apache Cassandra">
        <parent groupId="org.apache.cassandra"
                artifactId="cassandra-parent"
                version="${version}"/>
        <scm connection="${scm.connection}" developerConnection="${scm.developerConnection}" url="${scm.url}"/>
  <dependency groupId="com.google.guava" artifactId="guava"/>
      </artifact:pom>
      
      <artifact:pom id="dist-pom"
                    artifactId="apache-cassandra"
                    packaging="pom"
                    url="http://cassandra.apache.org"
                    name="Apache Cassandra">
        <parent groupId="org.apache.cassandra"
                artifactId="cassandra-parent"
                version="${version}"/>
        <scm connection="${scm.connection}" developerConnection="${scm.developerConnection}" url="${scm.url}"/>
      </artifact:pom>
    </target>

    <target name="maven-ant-tasks-retrieve-build" depends="maven-declare-dependencies" unless="without.maven">
      <artifact:dependencies pomRefId="build-deps-pom"
                             filesetId="build-dependency-jars" 
                             sourcesFilesetId="build-dependency-sources" 
                             cacheDependencyRefs="true" 
                             dependencyRefsBuildFile="${build.dir}/build-dependencies.xml">
          <remoteRepository refid="central"/>
          <remoteRepository refid="apache"/>
          <remoteRepository refid="java.net2"/>
      </artifact:dependencies>
      <artifact:dependencies pomRefId="coverage-deps-pom"
                             pathId="cobertura.classpath">
          <remoteRepository refid="central"/>
      </artifact:dependencies>

      <copy todir="${build.dir.lib}/jars">
          <fileset refid="build-dependency-jars"/>
          <mapper type="flatten"/>
      </copy>
      <copy todir="${build.dir.lib}/sources">
          <fileset refid="build-dependency-sources"/>
          <mapper type="flatten"/>
      </copy>
    </target>

    <target name="maven-ant-tasks-retrieve-test" depends="maven-ant-tasks-init">
      <artifact:dependencies pomRefId="test-deps-pom"
                             filesetId="test-dependency-jars"
                             sourcesFilesetId="test-dependency-sources" 
                             cacheDependencyRefs="true" 
                             dependencyRefsBuildFile="${build.dir}/test-dependencies.xml">
        <remoteRepository refid="apache"/>
        <remoteRepository refid="central"/>
        <remoteRepository refid="oauth"/>
      </artifact:dependencies>
      <copy todir="${test.lib}/jars">
        <fileset refid="test-dependency-jars"/>
        <mapper type="flatten"/>
      </copy>
      <copy todir="${test.lib}/sources">
        <fileset refid="test-dependency-sources"/>
        <mapper type="flatten"/>
      </copy>
    </target>

    <target name="maven-ant-tasks-retrieve-pig-test" depends="maven-ant-tasks-init">
      <artifact:dependencies pomRefId="test-deps-pom"
                             filesetId="test-dependency-jars"
                             sourcesFilesetId="test-dependency-sources"
                             cacheDependencyRefs="true"
                             dependencyRefsBuildFile="${build.dir}/test-dependencies.xml">
        <remoteRepository refid="apache"/>
        <remoteRepository refid="central"/>
        <remoteRepository refid="java.net2"/>
      </artifact:dependencies>
      <copy todir="${build.dir.lib}/jars">
        <fileset refid="test-dependency-jars"/>
        <mapper type="flatten"/>
      </copy>
      <copy todir="${build.dir.lib}/sources">
        <fileset refid="test-dependency-sources"/>
        <mapper type="flatten"/>
      </copy>
    </target>

    <!--
       Generate thrift code.  We have targets to build java because
       Cassandra depends on it, and python because that is what the system
       tests run.
    -->
    <target name="check-gen-thrift-java">
      <uptodate property="thriftUpToDate" srcfile="${interface.dir}/cassandra.thrift"
            targetfile="${interface.thrift.gen-java}/org/apache/cassandra/thrift/Cassandra.java" />
    </target>
    <target name="gen-thrift-java" unless="thriftUpToDate" depends="check-gen-thrift-java"
            description="Generate Thrift Java artifacts">
      <echo>Generating Thrift Java code from ${basedir}/interface/cassandra.thrift...</echo>
      <exec executable="thrift" dir="${basedir}/interface" failonerror="true">
        <arg line="--gen java:hashcode" />
        <arg line="-o ${interface.thrift.dir}" />
        <arg line="cassandra.thrift" />
      </exec>
      <antcall target="write-java-license-headers" />
    </target>

    <target name="_write-java-license-headers" depends="rat-init">
      <java classname="org.apache.rat.Report" fork="true"
            output="${build.dir}/rat-report.log">
        <classpath refid="rat.classpath" />
        <arg value="-a" />
        <arg value="--force" />
        <arg value="interface/thrift" />
      </java>
    </target>

    <target name="write-java-license-headers" unless="without.rat" description="Add missing java license headers">
      <antcall target="_write-java-license-headers" />
    </target>

    <target name="gen-thrift-py" description="Generate Thrift Python artifacts">
      <echo>Generating Thrift Python code from ${basedir}/interface/cassandra.thrift...</echo>
      <exec executable="thrift" dir="${basedir}/interface" failonerror="true">
        <arg line="--gen py" />
        <arg line="-o ${interface.thrift.dir}" />
        <arg line="cassandra.thrift" />
      </exec>
      <exec executable="thrift" dir="${basedir}/interface" failonerror="true">
        <arg line="--gen py:twisted" />
        <arg line="-o ${interface.thrift.dir}" />
        <arg line="cassandra.thrift" />
      </exec>
    </target>

    <!-- create properties file with C version -->
    <target name="createVersionPropFile">
      <taskdef name="propertyfile" classname="org.apache.tools.ant.taskdefs.optional.PropertyFile"/>
      <mkdir dir="${version.properties.dir}"/>
      <propertyfile file="${version.properties.dir}/version.properties">
        <entry key="CassandraVersion" value="${version}"/>
      </propertyfile>
    </target>

    <target name="test-run" depends="build"
            description="Run in test mode.  Not for production use!">
      <java classname="org.apache.cassandra.service.CassandraDaemon" fork="true">
        <classpath>
          <path refid="cassandra.classpath"/>  
          <pathelement location="${test.conf}"/>
        </classpath>
        <jvmarg value="-Dstorage-config=${test.conf}"/>
        <jvmarg value="-javaagent:${basedir}/lib/jamm-0.2.6.jar" />
        <jvmarg value="-ea"/>
      </java>
    </target>

    <!--
        The build target builds all the .class files
    -->
    <target name="build"
        depends="maven-ant-tasks-retrieve-build,build-project" description="Compile Cassandra classes"/>
    <target name="codecoverage" depends="cobertura-instrument,test,cobertura-report" description="Create code coverage report"/>

    <target depends="init,gen-cli-grammar,gen-cql2-grammar,gen-cql3-grammar"
            name="build-project">
        <echo message="${ant.project.name}: ${ant.file}"/>
        <!-- Order matters! -->
        <javac fork="true"
               debug="true" debuglevel="${debuglevel}"
               destdir="${build.classes.thrift}" includeantruntime="false" source="${source.version}" target="${target.version}"
               memorymaximumsize="512M">
            <src path="${interface.thrift.dir}/gen-java"/>
            <classpath refid="cassandra.classpath"/>
        </javac>
        <javac fork="true"
               debug="true" debuglevel="${debuglevel}"
               destdir="${build.classes.main}" includeantruntime="false" source="${source.version}" target="${target.version}"
               memorymaximumsize="512M">
            <src path="${build.src.java}"/>
            <src path="${build.src.gen-java}"/>
            <classpath refid="cassandra.classpath"/>
            <compilerarg value="-XDignore.symbol.file"/>
        </javac>
        <antcall target="createVersionPropFile"/>
        <copy todir="${build.classes.main}">
            <fileset dir="${build.src.resources}" />
        </copy>
	<copy todir="${basedir}/conf" file="${build.classes.main}/META-INF/hotspot_compiler"/>
    </target>

    <!-- Stress build file -->
    <property name="stress.build.src" value="${basedir}/tools/stress/src" />
    <property name="stress.build.classes" value="${build.classes}/stress" />
	<property name="stress.manifest" value="${stress.build.classes}/MANIFEST.MF" />
    <path id="cassandra.classes">
        <pathelement location="${basedir}/build/classes/main" />
        <pathelement location="${basedir}/build/classes/thrift" />
    </path>
    <target name="stress-build" depends="build" description="build stress tool">
    	<mkdir dir="${stress.build.classes}" />
        <javac debug="true" debuglevel="${debuglevel}" destdir="${stress.build.classes}" includeantruntime="true" source="${source.version}" target="${target.version}">
            <src path="${stress.build.src}" />
            <classpath>
                <path refid="cassandra.classes" />
                <path>
                    <fileset dir="${build.lib}">
                        <include name="**/*.jar" />
                    </fileset>
                    <fileset dir="${build.tools.lib}">
                        <include name="**/*.jar" />
                    </fileset>
                </path>
            </classpath>
        </javac>
    </target>

	<target name="_write-poms" depends="maven-declare-dependencies">
	    <artifact:writepom pomRefId="parent-pom" file="${build.dir}/${final.name}-parent.pom"/>
	    <artifact:writepom pomRefId="thrift-pom"
	                       file="${build.dir}/${ant.project.name}-thrift-${version}.pom"/>
	    <artifact:writepom pomRefId="all-pom" file="${build.dir}/${final.name}.pom"/>
	    <artifact:writepom pomRefId="clientutil-pom"
	    	               file="${build.dir}/${ant.project.name}-clientutil-${version}.pom"/>
	</target>

	<target name="write-poms" unless="without.maven">
	    <antcall target="_write-poms" />
	</target>
	
    <!--
        The jar target makes cassandra.jar output.
    -->
    <target name="jar"
            depends="build, build-test, stress-build, write-poms"
            description="Assemble Cassandra JAR files">
      <mkdir dir="${build.classes.main}/META-INF" />
      <mkdir dir="${build.classes.thrift}/META-INF" />
      <copy file="LICENSE.txt"
            tofile="${build.classes.main}/META-INF/LICENSE.txt"/>
      <copy file="LICENSE.txt"
            tofile="${build.classes.thrift}/META-INF/LICENSE.txt"/>
      <copy file="NOTICE.txt"
            tofile="${build.classes.main}/META-INF/NOTICE.txt"/>
      <copy file="NOTICE.txt"
            tofile="${build.classes.thrift}/META-INF/NOTICE.txt"/>

      <!-- Thrift Jar -->
      <jar jarfile="${build.dir}/${ant.project.name}-thrift-${version}.jar"
           basedir="${build.classes.thrift}">
        <fileset dir="${build.classes.main}">
          <include name="org/apache/cassandra/thrift/ITransportFactory*.class" />
          <include name="org/apache/cassandra/thrift/TFramedTransportFactory*.class" />
        </fileset>
        <manifest>
          <attribute name="Implementation-Title" value="Cassandra"/>
          <attribute name="Implementation-Version" value="${version}"/>
          <attribute name="Implementation-Vendor" value="Apache"/>
        </manifest>
      </jar>

      <!-- Main Jar -->
      <jar jarfile="${build.dir}/${final.name}.jar">
        <fileset dir="${build.classes.main}">
          <exclude name="org/apache/cassandra/thrift/ITransportFactory*.class" />
          <exclude name="org/apache/cassandra/thrift/TFramedTransportFactory*.class" />
        </fileset>
        <manifest>
        <!-- <section name="org/apache/cassandra/infrastructure"> -->
          <attribute name="Implementation-Title" value="Cassandra"/>
          <attribute name="Implementation-Version" value="${version}"/>
          <attribute name="Implementation-Vendor" value="Apache"/>
          <attribute name="Premain-Class"
                     value="org.apache.cassandra.infrastructure.continuations.CAgent"/>
          <attribute name="Class-Path"
                     value="${ant.project.name}-clientutil-${version}.jar ${ant.project.name}-thrift-${version}.jar" />
        <!-- </section> -->
        </manifest>
      </jar>

      <!-- Clientutil Jar -->
      <!-- TODO: write maven pom here -->
      <jar jarfile="${build.dir}/${ant.project.name}-clientutil-${version}.jar">
        <fileset dir="${build.classes.main}">
          <include name="org/apache/cassandra/serializers/*" />
          <include name="org/apache/cassandra/utils/ByteBufferUtil*.class" />
          <include name="org/apache/cassandra/utils/Hex.class" />
          <include name="org/apache/cassandra/utils/UUIDGen*.class" />
          <include name="org/apache/cassandra/utils/FBUtilities*.class" />
          <include name="org/apache/cassandra/exceptions/*.class" />
          <include name="org/apache/cassandra/utils/CloseableIterator.class" />
        </fileset>
        <manifest>
          <attribute name="Implementation-Title" value="Cassandra"/>
          <attribute name="Implementation-Version" value="${version}"/>
          <attribute name="Implementation-Vendor" value="Apache"/>
        </manifest>
      </jar>

      <!-- Stress jar -->
      <manifest file="${stress.manifest}">
        <attribute name="Built-By" value="Pavel Yaskevich"/>
        <attribute name="Main-Class" value="org.apache.cassandra.stress.Stress"/>
      </manifest>
      <mkdir dir="${stress.build.classes}/META-INF" />
      <mkdir dir="${build.dir}/tools/lib/" />
      <jar destfile="${build.dir}/tools/lib/stress.jar" manifest="${stress.manifest}">
        <fileset dir="${stress.build.classes}"/>
      </jar>
    </target>

    <!--
        The javadoc-jar target makes cassandra-javadoc.jar output required for publishing to Maven central repository.
    -->
    <target name="javadoc-jar" description="Assemble Cassandra JavaDoc JAR file">
      <mkdir dir="${javadoc.jars.dir}"/>
      <create-javadoc destdir="${javadoc.jars.dir}/thrift">
        <filesets>
          <fileset dir="${interface.thrift.dir}/gen-java" defaultexcludes="yes">
            <include name="org/apache/**/*.java"/>
          </fileset>
        </filesets>
      </create-javadoc>
      <jar jarfile="${build.dir}/${ant.project.name}-thrift-${version}-javadoc.jar"
           basedir="${javadoc.jars.dir}/thrift"/>

      <create-javadoc destdir="${javadoc.jars.dir}/main">
        <filesets>
          <fileset dir="${build.src.java}" defaultexcludes="yes">
            <include name="org/apache/**/*.java"/>
          </fileset>
          <fileset dir="${build.src.gen-java}" defaultexcludes="yes">
            <include name="org/apache/**/*.java"/>
          </fileset>
        </filesets>
      </create-javadoc>
      <jar jarfile="${build.dir}/${final.name}-javadoc.jar"
           basedir="${javadoc.jars.dir}/main"/>

      <create-javadoc destdir="${javadoc.jars.dir}/clientutil">
        <filesets>
          <fileset dir="${build.src.java}" defaultexcludes="yes">
            <include name="org/apache/cassandra/serializers/*" />
            <include name="org/apache/cassandra/utils/ByteBufferUtil*.java" />
            <include name="org/apache/cassandra/utils/Hex.java" />
            <include name="org/apache/cassandra/utils/UUIDGen*.java" />
          </fileset>
        </filesets>
      </create-javadoc>
      <jar jarfile="${build.dir}/${ant.project.name}-clientutil-${version}-javadoc.jar"
           basedir="${javadoc.jars.dir}/clientutil"/>
      <!-- javadoc task always rebuilds so might as well remove the generated docs to prevent 
           being pulled into the distribution by accident -->
      <delete quiet="true" dir="${javadoc.jars.dir}"/>
    </target>

    <!--
        The sources-jar target makes cassandra-sources.jar output required for publishing to Maven central repository.
    -->
    <target name="sources-jar" depends="init" description="Assemble Cassandra Sources JAR file">
      <jar jarfile="${build.dir}/${ant.project.name}-thrift-${version}-sources.jar">
        <fileset dir="${interface.thrift.dir}/gen-java" defaultexcludes="yes">
          <include name="org/apache/**/*.java"/>
        </fileset>
      </jar>
      <jar jarfile="${build.dir}/${final.name}-sources.jar">
        <fileset dir="${build.src.java}" defaultexcludes="yes">
          <include name="org/apache/**/*.java"/>
        </fileset>
        <fileset dir="${build.src.gen-java}" defaultexcludes="yes">
          <include name="org/apache/**/*.java"/>
        </fileset>
      </jar>
      <jar jarfile="${build.dir}/${ant.project.name}-clientutil-${version}-sources.jar">
        <fileset dir="${build.src.java}" defaultexcludes="yes">
          <include name="org/apache/cassandra/serializers/*" />
          <include name="org/apache/cassandra/utils/ByteBufferUtil*.java" />
          <include name="org/apache/cassandra/utils/Hex.java" />
          <include name="org/apache/cassandra/utils/UUIDGen*.java" />
        </fileset>
      </jar>
    </target>

    <!-- creates release tarballs -->
    <target name="artifacts" depends="jar,javadoc"
            description="Create Cassandra release artifacts">
      <mkdir dir="${dist.dir}"/>
      <!-- fix the control linefeed so that builds on windows works on linux -->
      <fixcrlf srcdir="bin" includes="**/*" excludes="**/*.bat, **/*.ps1" eol="lf" eof="remove" />
      <fixcrlf srcdir="conf" includes="**/*" excludes="**/*.bat, **/*.ps1" eol="lf" eof="remove" />
      <fixcrlf srcdir="tools/bin" includes="**/*" excludes="**/*.bat, **/*.ps1" eol="lf" eof="remove" />
      <copy todir="${dist.dir}/lib">
        <fileset dir="${build.lib}"/>
        <fileset dir="${build.dir}">
          <include name="${final.name}.jar" />
          <include name="${ant.project.name}-thrift-${version}.jar" />
          <include name="${ant.project.name}-clientutil-${version}.jar" />
        </fileset>
      </copy>
      <copy todir="${dist.dir}/javadoc">
        <fileset dir="${javadoc.dir}"/>
      </copy>
      <copy todir="${dist.dir}/bin">
        <fileset dir="bin"/>
      </copy>
      <copy todir="${dist.dir}/conf">
        <fileset dir="conf"/>
      </copy>
      <copy todir="${dist.dir}/interface">
        <fileset dir="interface">
          <include name="**/*.thrift" />
        </fileset>
      </copy>
      <copy todir="${dist.dir}/pylib">
        <fileset dir="pylib">
          <include name="**" />
          <exclude name="**/*.pyc" />
        </fileset>
      </copy>
      <copy todir="${dist.dir}/">
        <fileset dir="${basedir}">
          <include name="*.txt" />
        </fileset>
      </copy>
      <copy todir="${dist.dir}/tools/bin">
        <fileset dir="${basedir}/tools/bin"/>
      </copy>
      <copy todir="${dist.dir}/tools/">
        <fileset dir="${basedir}/tools/">
            <include name="*.yaml"/>
	</fileset>
      </copy>
      <copy todir="${dist.dir}/tools/lib">
        <fileset dir="${build.dir}/tools/lib/">
            <include name="*.jar" />
        </fileset>
        <fileset dir="${build.tools.lib}">
            <include name="*.jar" />
        </fileset>
      </copy>
      <artifact:writepom pomRefId="dist-pom" 
            file="${build.dir}/${final.name}-dist.pom"/>
      <tar compression="gzip" longfile="gnu"
        destfile="${build.dir}/${final.name}-bin.tar.gz">

        <!-- Everything but bin/ (default mode) -->
        <tarfileset dir="${dist.dir}" prefix="${final.name}">
          <include name="**"/>
          <exclude name="bin/*" />
        </tarfileset>
        <!-- Shell includes in bin/ (default mode) -->
        <tarfileset dir="${dist.dir}" prefix="${final.name}">
          <include name="bin/*.in.sh" />
        </tarfileset>
        <!-- Executable scripts in bin/ -->
        <tarfileset dir="${dist.dir}" prefix="${final.name}" mode="755">
          <include name="bin/*"/>
          <include name="tools/bin/*"/>
          <not>
                <filename name="bin/*.in.sh" />
          </not>
        </tarfileset>
      </tar>

      <tar compression="gzip" longfile="gnu"
           destfile="${build.dir}/${final.name}-src.tar.gz">

        <tarfileset dir="${basedir}"
                    prefix="${final.name}-src">
          <include name="**"/>
          <exclude name="build/**" />
          <exclude name="src/gen-java/**" />
          <exclude name=".git/**" />
          <exclude name="bin/*" /> <!-- handled separately below -->
          <!-- exclude Eclipse files -->
          <exclude name=".project" />
          <exclude name=".classpath" />
          <exclude name=".settings/**" />
          <exclude name=".externalToolBuilders/**" />
        </tarfileset>

        <!-- Shell includes and batch files in bin/ -->
        <tarfileset dir="${basedir}" prefix="${final.name}-src">
          <include name="bin/*.in.sh" />
          <include name="bin/*.bat" />
        </tarfileset>
        <!-- Everything else (assumed to be scripts), is executable -->
        <tarfileset dir="${basedir}" prefix="${final.name}-src" mode="755">
          <include name="bin/*"/>
          <exclude name="bin/*.in.sh" />
          <exclude name="bin/*.bat" />
        </tarfileset>
      </tar>
    </target>

    <target name="release" depends="artifacts,rat-init"
            description="Create and QC release artifacts">
      <checksum forceOverwrite="yes" todir="${build.dir}" fileext=".md5"
                algorithm="MD5">
        <fileset dir="${build.dir}">
          <include name="*.tar.gz" />
        </fileset>
      </checksum>
      <checksum forceOverwrite="yes" todir="${build.dir}" fileext=".sha"
                algorithm="SHA">
        <fileset dir="${build.dir}">
          <include name="*.tar.gz" />
        </fileset>
      </checksum>

      <rat:report xmlns:rat="antlib:org.apache.rat.anttasks"
                  reportFile="${build.dir}/${final.name}-bin.rat.txt">
        <tarfileset>
          <gzipresource>
            <file file="${build.dir}/${final.name}-bin.tar.gz" />
          </gzipresource>
        </tarfileset>
      </rat:report>

      <rat:report xmlns:rat="antlib:org.apache.rat.anttasks"
                  reportFile="${build.dir}/${final.name}-src.rat.txt">
        <tarfileset>
          <gzipresource>
            <file file="${build.dir}/${final.name}-src.tar.gz" />
          </gzipresource>
        </tarfileset>
      </rat:report>
    </target>

  <target name="build-test" depends="build" description="Compile test classes">
    <javac
     debug="true"
     debuglevel="${debuglevel}"
     destdir="${test.classes}"
     includeantruntime="false"
     source="${source.version}" 
     target="${target.version}">
      <classpath>
        <path refid="cassandra.classpath"/>
      </classpath>
      <src path="${test.unit.src}"/>
      <src path="${test.long.src}"/>
      <src path="${test.pig.src}"/>
    </javac>

    <!-- Non-java resources needed by the test suite -->
    <copy todir="${test.classes}">
      <fileset dir="${test.resources}"/>
    </copy>
  </target>

  <macrodef name="testmacro">
    <attribute name="suitename" />
    <attribute name="inputdir" />
    <attribute name="timeout" default="${test.timeout}" />
    <attribute name="forkmode" default="perTest"/>
    <element name="optjvmargs" implicit="true" optional="true" />
    <attribute name="filter" default="**/${test.name}.java"/>
    <attribute name="exclude" default="" />
    <attribute name="filelist" default="" />
    <attribute name="poffset" default="0"/>
    <sequential>
      <echo message="running @{suitename} tests"/>
      <mkdir dir="${build.test.dir}/cassandra"/>
      <mkdir dir="${build.test.dir}/output"/>
      <junit fork="on" forkmode="@{forkmode}" failureproperty="testfailed" maxmemory="1024m" timeout="@{timeout}">
        <sysproperty key="net.sourceforge.cobertura.datafile" file="${cobertura.datafile}"/>
        <formatter type="xml" usefile="true"/>
        <formatter type="brief" usefile="false"/>
        <jvmarg value="-Dstorage-config=${test.conf}"/>
        <jvmarg value="-Djava.awt.headless=true"/>
        <jvmarg value="-javaagent:${basedir}/lib/jamm-0.2.6.jar" />
        <jvmarg value="-ea"/>
        <jvmarg value="-Xss256k"/>
        <jvmarg value="-Dcassandra.memtable_row_overhead_computation_step=100"/>
        <jvmarg value="-Dcassandra.test.use_prepared=${cassandra.test.use_prepared}"/>
	<jvmarg value="-Dcassandra.test.offsetseed=@{poffset}"/>        
	<optjvmargs/>
        <classpath>
          <path refid="cassandra.classpath" />
          <pathelement location="${test.classes}"/>
          <path refid="cobertura.classpath"/>
          <pathelement location="${test.conf}"/>
          <fileset dir="${test.lib}">
            <include name="**/*.jar" />
          </fileset>
        </classpath>
        <batchtest todir="${build.test.dir}/output">
            <fileset dir="@{inputdir}" includes="@{filter}" excludes="@{exclude}"/>
            <filelist dir="@{inputdir}" files="@{filelist}"/>
        </batchtest>
      </junit>
      <fail message="Some @{suitename} test(s) failed.">
        <condition>
            <and>
            <isset property="testfailed"/>
            <not>
              <isset property="ant.test.failure.ignore"/>
            </not>
          </and>
        </condition>
      </fail>
    </sequential>
  </macrodef>

  <!--
    This test target is a bit different.  It's purpose is to exercise the
    clientutil jar in order to expose any new dependencies.  For that
    reason we use the classes from the jar, and a carefully constructed
    classpath which only contains what we expect users to need.
  -->
  <target name="test-clientutil-jar" depends="build-test,jar" description="Test clientutil jar">
    <junit>
      <test name="org.apache.cassandra.serializers.ClientUtilsTest" />
      <formatter type="brief" usefile="false" />
      <classpath>
        <pathelement location="${test.classes}" />
        <pathelement location="${build.dir}/${ant.project.name}-clientutil-${version}.jar" />
        <pathelement location="${build.dir}/${ant.project.name}-thrift-${version}.jar" />
        <pathelement location="${build.lib}/libthrift-0.9.0.jar" />
        <pathelement location="${build.lib}/slf4j-api-1.7.2.jar" />
        <pathelement location="${build.lib}/logback-core-1.1.2.jar" />
        <pathelement location="${build.lib}/logback-classic-1.1.2.jar" />
        <pathelement location="${build.lib}/jackson-core-asl-1.9.2.jar" />
        <pathelement location="${build.lib}/jackson-mapper-asl-1.9.2.jar" />
        <fileset dir="${build.dir.lib}">
          <include name="**/junit*.jar" />
        </fileset>
      </classpath>
    </junit>
  </target>

  <target name="testold" depends="build-test" description="Execute unit tests">
    <testmacro suitename="unit" inputdir="${test.unit.src}" exclude="**/pig/*.java" timeout="${test.timeout}">
      <jvmarg value="-Dlegacy-sstable-root=${test.data}/legacy-sstables"/>
      <jvmarg value="-Dcorrupt-sstable-root=${test.data}/corrupt-sstables"/>
      <jvmarg value="-Dmigration-sstable-root=${test.data}/migration-sstables"/>
      <jvmarg value="-Dcassandra.ring_delay_ms=1000"/>
      <jvmarg value="-Dcassandra.tolerate_sstable_size=true"/>
    </testmacro>
    <fileset dir="${test.unit.src}">
        <exclude name="**/pig/*.java" />
    </fileset>
  </target>
  
  <target name="testlist">
    <testmacro suitename="${testlist.name}" inputdir="${test.unit.src}" filelist="${test.file.list}" poffset="${testlist.offset}" exclude="**/*.java" timeout="${test.timeout}">
      <jvmarg value="-Dlegacy-sstable-root=${test.data}/legacy-sstables"/>
      <jvmarg value="-Dcorrupt-sstable-root=${test.data}/corrupt-sstables"/>
      <jvmarg value="-Dmigration-sstable-root=${test.data}/migration-sstables"/>
      <jvmarg value="-Dcassandra.ring_delay_ms=1000"/>
      <jvmarg value="-Dcassandra.tolerate_sstable_size=true"/>
      <jvmarg value="-Dcassandra.config.loader=org.apache.cassandra.OffsetAwareConfigurationLoader"/>
    </testmacro>
  </target>

  <target name="testsome" depends="build-test" description="Execute specific unit tests" >
    <testmacro suitename="unit" inputdir="${test.unit.src}" exclude="**/pig/*.java" timeout="${test.timeout}">
      <test name="${test.name}" methods="${test.methods}"/>
      <jvmarg value="-Dlegacy-sstable-root=${test.data}/legacy-sstables"/>
      <jvmarg value="-Dcorrupt-sstable-root=${test.data}/corrupt-sstables"/>
      <jvmarg value="-Dmigration-sstable-root=${test.data}/migration-sstables"/>
      <jvmarg value="-Dcassandra.ring_delay_ms=1000"/>
      <jvmarg value="-Dcassandra.tolerate_sstable_size=true"/>
    </testmacro>
  </target>
    
  <target name="test-compression" depends="build-test" description="Execute unit tests with sstable compression enabled">
      <testmacro suitename="unit" inputdir="${test.unit.src}" exclude="**/pig/*.java" timeout="${test.timeout}">
      <jvmarg value="-Dlegacy-sstable-root=${test.data}/legacy-sstables"/>
      <jvmarg value="-Dcorrupt-sstable-root=${test.data}/corrupt-sstables"/>
      <jvmarg value="-Dmigration-sstable-root=${test.data}/migration-sstables"/>
      <jvmarg value="-Dcassandra.test.compression=true"/>
      <jvmarg value="-Dcassandra.ring_delay_ms=1000"/>
      <jvmarg value="-Dcassandra.tolerate_sstable_size=true"/>
    </testmacro>
    <fileset dir="${test.unit.src}">
        <exclude name="**/pig/*.java" />
    </fileset>
  </target>

  <target name="msg-ser-gen-test" depends="build-test" description="Generates message serializations">
    <testmacro suitename="unit" inputdir="${test.unit.src}" 
        timeout="${test.timeout}" filter="**/SerializationsTest.java">
      <jvmarg value="-Dcassandra.test-serialization-writes=True"/>
    </testmacro>
  </target>
  
  <target name="msg-ser-test" depends="build-test" description="Tests message serializations">
      <testmacro suitename="unit" inputdir="${test.unit.src}" timeout="${test.timeout}"
               filter="**/SerializationsTest.java"/>
  </target>
  
  <target name="msg-ser-test-7" depends="build-test" description="Generates message serializations">
    <testmacro suitename="unit" inputdir="${test.unit.src}" 
        timeout="${test.timeout}" filter="**/SerializationsTest.java">
      <jvmarg value="-Dcassandra.version=0.7"/>
    </testmacro>
  </target>

  <target name="msg-ser-test-10" depends="build-test" description="Tests message serializations on 1.0 messages">
    <testmacro suitename="unit" inputdir="${test.unit.src}" 
        timeout="${test.timeout}" filter="**/SerializationsTest.java">
      <jvmarg value="-Dcassandra.version=1.0"/>
    </testmacro>
  </target>

  <target name="long-test" depends="build-test" description="Execute functional tests">
    <testmacro suitename="long" inputdir="${test.long.src}"
               timeout="${test.long.timeout}">
      <jvmarg value="-Dcassandra.ring_delay_ms=1000"/>
      <jvmarg value="-Dcassandra.tolerate_sstable_size=true"/>
    </testmacro>
  </target>

  <target name="cql-test" depends="build-test" description="Execute CQL tests">
    <sequential>
      <echo message="running CQL tests"/>
      <mkdir dir="${build.test.dir}/cassandra"/>
      <mkdir dir="${build.test.dir}/output"/>
      <junit fork="on" forkmode="once" failureproperty="testfailed" maxmemory="1024m" timeout="${test.timeout}">
        <formatter type="brief" usefile="false"/>
        <jvmarg value="-Dstorage-config=${test.conf}"/>
        <jvmarg value="-Djava.awt.headless=true"/>
        <jvmarg value="-javaagent:${basedir}/lib/jamm-0.2.6.jar" />
        <jvmarg value="-ea"/>
        <jvmarg value="-Xss256k"/>
        <jvmarg value="-Dcassandra.memtable_row_overhead_computation_step=100"/>
        <jvmarg value="-Dcassandra.test.use_prepared=${cassandra.test.use_prepared}"/>
        <classpath>
          <path refid="cassandra.classpath" />
          <pathelement location="${test.classes}"/>
          <path refid="cobertura.classpath"/>
          <pathelement location="${test.conf}"/>
          <fileset dir="${test.lib}">
            <include name="**/*.jar" />
          </fileset>
        </classpath>
        <batchtest todir="${build.test.dir}/output">
            <fileset dir="${test.unit.src}" includes="**/cql3/*Test.java">
                <contains text="CQLTester" casesensitive="yes"/>
            </fileset>
        </batchtest>
      </junit>
      <fail message="Some CQL test(s) failed.">
        <condition>
            <and>
            <isset property="testfailed"/>
            <not>
              <isset property="ant.test.failure.ignore"/>
            </not>
          </and>
        </condition>
      </fail>
    </sequential>
  </target>

  <target name="cql-test-some" depends="build-test" description="Execute specific CQL tests" >
    <sequential>
      <echo message="running ${test.methods} tests from ${test.name}"/>
      <mkdir dir="${build.test.dir}/cassandra"/>
      <mkdir dir="${build.test.dir}/output"/>
      <junit fork="on" forkmode="once" failureproperty="testfailed" maxmemory="1024m" timeout="${test.timeout}">
        <sysproperty key="net.sourceforge.cobertura.datafile" file="${cobertura.datafile}"/>
        <formatter type="brief" usefile="false"/>
        <jvmarg value="-Dstorage-config=${test.conf}"/>
        <jvmarg value="-Djava.awt.headless=true"/>
        <jvmarg value="-javaagent:${basedir}/lib/jamm-0.2.6.jar" />
        <jvmarg value="-ea"/>
        <jvmarg value="-Xss256k"/>
        <jvmarg value="-Dcassandra.test.use_prepared=${cassandra.test.use_prepared}"/>
        <jvmarg value="-Dcassandra.memtable_row_overhead_computation_step=100"/>
        <classpath>
          <path refid="cassandra.classpath" />
          <pathelement location="${test.classes}"/>
          <path refid="cobertura.classpath"/>
          <pathelement location="${test.conf}"/>
          <fileset dir="${test.lib}">
            <include name="**/*.jar" />
          </fileset>
        </classpath>
        <test name="org.apache.cassandra.cql3.${test.name}" methods="${test.methods}" todir="${build.test.dir}/output"/>
      </junit>
    </sequential>
  </target>

  <target name="pig-test" depends="build-test,maven-ant-tasks-retrieve-pig-test" description="Excute Pig tests">
    <testmacro suitename="pig" inputdir="${test.pig.src}" 
               timeout="1200000">
    </testmacro>
  </target>

  <target name="test-all" 
          depends="test,long-test,test-compression,pig-test,test-clientutil-jar" 
          description="Run all tests" />

  <!-- instruments the classes to later create code coverage reports -->
  <target name="cobertura-instrument" depends="build,build-test">
    <taskdef resource="tasks.properties">
      <classpath refid="cobertura.classpath"/>
      <classpath refid="cassandra.classpath"/>
    </taskdef>

    <delete file="${cobertura.datafile}"/>

    <cobertura-instrument todir="${cobertura.classes.dir}" datafile="${cobertura.datafile}">
      <ignore regex="ch.qos.logback.*"/>

      <fileset dir="${build.classes.main}">
        <include name="**/*.class"/>
        <exclude name="**/*Test.class"/>
        <exclude name="**/*TestCase.class"/>
        <exclude name="**/test/*.class"/>
        <!-- cobertura modifies the serialVersionUID of classes. Some of our unit tests rely on backward
        wire compatability of these classes.  It was easier to exlude them from instrumentation than to
        force their serialVersionUIDs. -->
        <exclude name="**/*Token.class"/>
        <exclude name="${cobertura.excludes}"/>
      </fileset>

    </cobertura-instrument>
  </target>

  <!-- create both html and xml code coverage reports -->
  <target name="cobertura-report">
    <cobertura-report format="html" destdir="${cobertura.report.dir}" srcdir="${build.src.java}"
      datafile="${cobertura.datafile}"/>
    <cobertura-report format="xml" destdir="${cobertura.report.dir}" srcdir="${build.src.java}"
      datafile="${cobertura.datafile}"/>
  </target>

  <!--
    License audit tool
  -->
  <target name="rat-init" depends="maven-ant-tasks-init">
    <artifact:dependencies pathId="rat.classpath">
      <dependency groupId="org.apache.rat" artifactId="apache-rat-tasks" version="0.6" />
    </artifact:dependencies>
    <typedef uri="antlib:org.apache.rat.anttasks" classpathref="rat.classpath"/>
  </target>

  <target name="rat-check" depends="rat-init">
    <rat:report xmlns:rat="antlib:org.apache.rat.anttasks"  
                reportFile="${build.dir}/rat-report.log">
      <fileset dir="."  excludesfile=".rat-excludes" />
    </rat:report>
    <condition property="rat.passed">
      <isfileselected file="${build.dir}/rat-report.log">
        <containsregexp expression="^0 Unknown Licenses"/>
      </isfileselected>
    </condition>
    <fail unless="rat.passed">Unknown licenses: See build/rat-report.log.</fail>
  </target>

  <target name="rat-write" depends="rat-init">
    <echo>RAT: invoking addLicense to write missing headers</echo>
    <java classname="org.apache.rat.Report" fork="true"
          output="${build.dir}/rat-report.log">
      <classpath refid="rat.classpath" />
      <arg value="-a" />
      <arg value="--force" />
      <arg value="." />
    </java>
  </target>

  <target name="javadoc" depends="init" description="Create javadoc">
    <create-javadoc destdir="${javadoc.dir}">
      <filesets>
      <fileset dir="${build.src.java}" defaultexcludes="yes">
        <include name="org/apache/**/*.java"/>
      </fileset>
      <fileset dir="${interface.thrift.gen-java}" defaultexcludes="yes">
        <include name="org/apache/**/*.java"/>
      </fileset>
      </filesets>
    </create-javadoc>
   </target>

  <!-- Split test classes into n buckets and run across processes -->
  <target name="test" depends="build-test" description="Parallel Test Runner">
    <path id="all-test-classes-path">
      <fileset dir="${test.unit.src}" excludes="**/pig/*.java" includes="**/${test.name}.java" />   
    </path>
    <property name="all-test-classes" refid="all-test-classes-path"/>
    <script language="javascript"> <![CDATA[
	var Integer = java.lang.Integer;
	sep = project.getProperty("path.separator");
	all = project.getProperty("all-test-classes").split(sep);
	dir = project.getProperty("test.unit.src");

	numRunners = parseInt(project.getProperty("test.runners"));  	
	
	buckets = new Array(numRunners);
	for (i = 0; i < all.length; i++) {
	    bucketNum = i % numRunners;
	    if (buckets[bucketNum] == undefined) 
		buckets[bucketNum] = "";
	    else
		buckets[bucketNum] += ",";
	
	    buckets[bucketNum] += all[i];
	}


	var p = project.createTask('parallel');
	p.setThreadCount(numRunners);

  	for (i = 0; i < buckets.length; i++) {

	    if (buckets[i] == undefined) continue;

	    task = project.createTask( 'antcall' );

	    task.setTarget("testlist");
	    param = task.createParam();
	    param.setName("test.file.list");
	    param.setValue("" + buckets[i]);

	    param = task.createParam();
	    param.setName("testlist.name");
	    param.setValue("test bucket "+i);	  

	    param = task.createParam();
	    param.setName("testlist.offset");
	    param.setValue("" + i);

	    p.addTask(task); 
  	}
	
	p.perform();
	  			    
]]> </script>
  </target>

  <!-- Generate Eclipse project description files -->
  <target name="generate-eclipse-files" depends="build" description="Generate eclipse files">
    <echo file=".project"><![CDATA[<?xml version="1.0" encoding="UTF-8"?>
<projectDescription>
  <name>${eclipse.project.name}</name>
  <comment></comment>
  <projects>
  </projects>
  <buildSpec>
    <buildCommand>
      <name>org.eclipse.jdt.core.javabuilder</name>
    </buildCommand>
  </buildSpec>
  <natures>
    <nature>org.eclipse.jdt.core.javanature</nature>
  </natures>
</projectDescription>]]>
    </echo>
	<echo file=".classpath"><![CDATA[<?xml version="1.0" encoding="UTF-8"?>
<classpath>
  <classpathentry kind="src" path="src/java"/>
  <classpathentry kind="src" path="src/resources"/>
  <classpathentry kind="src" path="src/gen-java"/>
  <classpathentry kind="src" path="interface/thrift/gen-java"/>
  <classpathentry kind="src" path="test/unit"/>
  <classpathentry kind="src" path="test/long"/>
  <classpathentry kind="src" path="test/pig"/>
  <classpathentry kind="src" path="tools/stress/src"/>
  <classpathentry kind="con" path="org.eclipse.jdt.launching.JRE_CONTAINER"/>
  <classpathentry kind="output" path="build/classes/main"/>
  <classpathentry kind="lib" path="build/classes/thrift"/>
  <classpathentry kind="lib" path="build/test/classes"/>
  <classpathentry kind="lib" path="test/conf"/>
]]>
	</echo>	  
  	<path id="eclipse-project-libs-path">
  	 <fileset dir="lib">
  	    <include name="**/*.jar" />
     </fileset>
 	 <fileset dir="build/lib/jars">
  	    <include name="**/*.jar" />
  	 </fileset>
  	 <fileset dir="tools/lib">
  	     <include name="**/*.jar" />
  	 </fileset>
  	</path>
  	<property name="eclipse-project-libs" refid="eclipse-project-libs-path"/>
  	<script language="javascript"> <![CDATA[
  		var File = java.io.File;
  		jars = project.getProperty("eclipse-project-libs").split(project.getProperty("path.separator"));
  		
  		cp = "";
  	    for (i=0; i< jars.length; i++) {
  	       cp += ' <classpathentry kind="lib" path="'+jars[i]+'"/>\n';
  		}
  		
  		cp += '</classpath>';
  	    
  		echo = project.createTask("echo");
  	    echo.setMessage(cp);
  		echo.setFile(new File(".classpath"));
  		echo.setAppend(true);
  	    echo.perform();	     
  	]]> </script>
    <mkdir dir=".settings" />
  </target>

  <pathconvert property="eclipse.project.name">
    <path path="${basedir}" />
    <regexpmapper from="^.*/([^/]+)$$" to="\1" handledirsep="yes" />
  </pathconvert>

  <!-- Clean Eclipse project description files -->
  <target name="clean-eclipse-files">
    <delete file=".project" />
    <delete file=".classpath" />
    <delete dir=".settings" />
  	<delete dir=".externalToolBuilders" />
  	<delete dir="build/eclipse-classes" />
  </target>

  <!-- Publish artifacts to Maven repositories -->
  <target name="mvn-install"
          depends="maven-declare-dependencies,artifacts,jar,sources-jar,javadoc-jar"
          description="Installs the artifacts in the Maven Local Repository">
          
    <!-- the parent -->
    <install pomFile="${build.dir}/${final.name}-parent.pom"
             file="${build.dir}/${final.name}-parent.pom"
             packaging="pom"/>

    <!-- the distribution -->
    <install pomFile="${build.dir}/${final.name}-dist.pom"
             file="${build.dir}/${final.name}-dist.pom"
             packaging="pom"/>
    <install pomFile="${build.dir}/${final.name}-dist.pom"
             file="${build.dir}/${final.name}-bin.tar.gz"
             packaging="tar.gz"
             classifier="bin"/>
    <install pomFile="${build.dir}/${final.name}-dist.pom"
             file="${build.dir}/${final.name}-src.tar.gz"
             packaging="tar.gz"
             classifier="src"/>
          
    <!-- the cassandra-thrift jar -->  
    <install pomFile="${build.dir}/${ant.project.name}-thrift-${version}.pom"
             file="${build.dir}/${ant.project.name}-thrift-${version}.jar"/>
    <install pomFile="${build.dir}/${ant.project.name}-thrift-${version}.pom"
             file="${build.dir}/${ant.project.name}-thrift-${version}-sources.jar"
             classifier="sources"/>
    <install pomFile="${build.dir}/${ant.project.name}-thrift-${version}.pom"
             file="${build.dir}/${ant.project.name}-thrift-${version}-javadoc.jar"
             classifier="javadoc"/>

    <!-- the cassandra-clientutil jar -->  
    <install pomFile="${build.dir}/${ant.project.name}-clientutil-${version}.pom"
             file="${build.dir}/${ant.project.name}-clientutil-${version}.jar"/>
    <install pomFile="${build.dir}/${ant.project.name}-clientutil-${version}.pom"
             file="${build.dir}/${ant.project.name}-clientutil-${version}-sources.jar"
             classifier="sources"/>
    <install pomFile="${build.dir}/${ant.project.name}-clientutil-${version}.pom"
             file="${build.dir}/${ant.project.name}-clientutil-${version}-javadoc.jar"
             classifier="javadoc"/>

    <!-- the cassandra-all jar -->
    <install pomFile="${build.dir}/${final.name}.pom"
             file="${build.dir}/${final.name}.jar"/>
    <install pomFile="${build.dir}/${final.name}.pom"
             file="${build.dir}/${final.name}-sources.jar"
             classifier="sources"/>
    <install pomFile="${build.dir}/${final.name}.pom"
             file="${build.dir}/${final.name}-javadoc.jar"
             classifier="javadoc"/>
  </target>

  <target name="publish"
          depends="mvn-install"
          if="release"
          description="Publishes the artifacts to the Maven repository">
          
    <!-- the parent -->
    <deploy pomFile="${build.dir}/${final.name}-parent.pom"
            file="${build.dir}/${final.name}-parent.pom"
            packaging="pom"/>

    <!-- the distribution -->
    <deploy pomFile="${build.dir}/${final.name}-dist.pom"
            file="${build.dir}/${final.name}-dist.pom"
            packaging="pom"/>
    <deploy pomFile="${build.dir}/${final.name}-dist.pom"
            file="${build.dir}/${final.name}-bin.tar.gz"
            packaging="tar.gz"
            classifier="bin"/>
    <deploy pomFile="${build.dir}/${final.name}-dist.pom"
            file="${build.dir}/${final.name}-src.tar.gz"
            packaging="tar.gz"
            classifier="src"/>
          
    <!-- the cassandra-thrift jar -->  
    <deploy pomFile="${build.dir}/${ant.project.name}-thrift-${version}.pom"
            file="${build.dir}/${ant.project.name}-thrift-${version}.jar"/>
    <deploy pomFile="${build.dir}/${ant.project.name}-thrift-${version}.pom"
            file="${build.dir}/${ant.project.name}-thrift-${version}-sources.jar"
            classifier="sources"/>
    <deploy pomFile="${build.dir}/${ant.project.name}-thrift-${version}.pom"
            file="${build.dir}/${ant.project.name}-thrift-${version}-javadoc.jar"
            classifier="javadoc"/>

    <!-- the cassandra-clientutil jar -->  
    <deploy pomFile="${build.dir}/${ant.project.name}-clientutil-${version}.pom"
            file="${build.dir}/${ant.project.name}-clientutil-${version}.jar"/>
    <deploy pomFile="${build.dir}/${ant.project.name}-clientutil-${version}.pom"
             file="${build.dir}/${ant.project.name}-clientutil-${version}-sources.jar"
             classifier="sources"/>
    <deploy pomFile="${build.dir}/${ant.project.name}-clientutil-${version}.pom"
             file="${build.dir}/${ant.project.name}-clientutil-${version}-javadoc.jar"
             classifier="javadoc"/>
    <!-- the cassandra-all jar -->
    <deploy pomFile="${build.dir}/${final.name}.pom"
            file="${build.dir}/${final.name}.jar"/>
    <deploy pomFile="${build.dir}/${final.name}.pom"
            file="${build.dir}/${final.name}-sources.jar"
            classifier="sources"/>
    <deploy pomFile="${build.dir}/${final.name}.pom"
            file="${build.dir}/${final.name}-javadoc.jar"
            classifier="javadoc"/>
  </target>
</project><|MERGE_RESOLUTION|>--- conflicted
+++ resolved
@@ -366,17 +366,11 @@
             <exclusion groupId="junit" artifactId="junit"/>
           </dependency>
           <dependency groupId="com.googlecode.json-simple" artifactId="json-simple" version="1.1"/>
-<<<<<<< HEAD
           <dependency groupId="com.boundary" artifactId="high-scale-lib" version="1.0.6"/>
           <dependency groupId="com.github.jbellis" artifactId="jamm" version="0.2.6"/>
-          <dependency groupId="com.thinkaurelius.thrift" artifactId="thrift-server" version="0.3.6">
+          <dependency groupId="com.thinkaurelius.thrift" artifactId="thrift-server" version="0.3.7">
 	      	<exclusion groupId="org.slf4j" artifactId="slf4j-log4j12"/>
           </dependency>
-=======
-          <dependency groupId="com.github.stephenc.high-scale-lib" artifactId="high-scale-lib" version="1.1.2"/>
-          <dependency groupId="com.github.stephenc" artifactId="jamm" version="0.2.5"/>
-	   <dependency groupId="com.thinkaurelius.thrift" artifactId="thrift-server" version="0.3.7"/>
->>>>>>> e6f307f4
           <dependency groupId="org.yaml" artifactId="snakeyaml" version="1.11"/>
           <dependency groupId="org.apache.thrift" artifactId="libthrift" version="0.9.1"/>
 
@@ -501,12 +495,8 @@
         <dependency groupId="org.mindrot" artifactId="jbcrypt"/>
         <dependency groupId="com.yammer.metrics" artifactId="metrics-core"/>
         <dependency groupId="com.addthis.metrics" artifactId="reporter-config"/>
-<<<<<<< HEAD
-        <dependency groupId="com.thinkaurelius.thrift" artifactId="thrift-server" version="0.3.6"/>
+        <dependency groupId="com.thinkaurelius.thrift" artifactId="thrift-server" version="0.3.7"/>
         <dependency groupId="com.clearspring.analytics" artifactId="stream" version="2.5.2" />
-=======
-        <dependency groupId="com.thinkaurelius.thrift" artifactId="thrift-server" version="0.3.7"/>
->>>>>>> e6f307f4
         <dependency groupId="net.sf.supercsv" artifactId="super-csv" version="2.1.0" />
 
         <dependency groupId="ch.qos.logback" artifactId="logback-core"/>
