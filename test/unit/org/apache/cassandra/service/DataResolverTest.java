/*
 * Licensed to the Apache Software Foundation (ASF) under one
 * or more contributor license agreements.  See the NOTICE file
 * distributed with this work for additional information
 * regarding copyright ownership.  The ASF licenses this file
 * to you under the Apache License, Version 2.0 (the
 * "License"); you may not use this file except in compliance
 * with the License.  You may obtain a copy of the License at
 *
 *   http://www.apache.org/licenses/LICENSE-2.0
 *
 * Unless required by applicable law or agreed to in writing,
 * software distributed under the License is distributed on an
 * "AS IS" BASIS, WITHOUT WARRANTIES OR CONDITIONS OF ANY
 * KIND, either express or implied.  See the License for the
 * specific language governing permissions and limitations
 * under the License.
 */
package org.apache.cassandra.service;

import java.net.InetAddress;
import java.net.UnknownHostException;
import java.nio.ByteBuffer;
import java.util.*;

import com.google.common.collect.Iterators;
import com.google.common.collect.Sets;
import org.junit.*;

import org.apache.cassandra.SchemaLoader;
import org.apache.cassandra.Util;
import org.apache.cassandra.config.CFMetaData;
import org.apache.cassandra.config.ColumnDefinition;
import org.apache.cassandra.config.DatabaseDescriptor;
import org.apache.cassandra.cql3.ColumnIdentifier;
import org.apache.cassandra.db.*;
import org.apache.cassandra.db.marshal.ByteType;
import org.apache.cassandra.db.marshal.IntegerType;
import org.apache.cassandra.db.marshal.MapType;
import org.apache.cassandra.db.rows.*;
import org.apache.cassandra.db.marshal.AsciiType;
import org.apache.cassandra.db.marshal.BytesType;
import org.apache.cassandra.db.partitions.*;
import org.apache.cassandra.exceptions.ConfigurationException;
import org.apache.cassandra.net.*;
import org.apache.cassandra.schema.KeyspaceParams;
import org.apache.cassandra.utils.ByteBufferUtil;
import org.apache.cassandra.utils.FBUtilities;

import static org.apache.cassandra.Util.assertClustering;
import static org.apache.cassandra.Util.assertColumn;
import static org.apache.cassandra.Util.assertColumns;
import static org.junit.Assert.assertEquals;
import static org.junit.Assert.assertFalse;
import static org.junit.Assert.assertNotNull;
import static org.junit.Assert.assertTrue;
import static org.apache.cassandra.db.ClusteringBound.Kind;

public class DataResolverTest
{
    public static final String KEYSPACE1 = "DataResolverTest";
    public static final String CF_STANDARD = "Standard1";
    public static final String CF_COLLECTION = "Collection1";

    // counter to generate the last byte of the respondent's address in a ReadResponse message
    private int addressSuffix = 10;

    private DecoratedKey dk;
    private Keyspace ks;
    private ColumnFamilyStore cfs;
    private ColumnFamilyStore cfs2;
    private CFMetaData cfm;
    private CFMetaData cfm2;
    private ColumnDefinition m;
    private int nowInSec;
    private ReadCommand command;
    private MessageRecorder messageRecorder;


    @BeforeClass
    public static void defineSchema() throws ConfigurationException
    {
        DatabaseDescriptor.daemonInitialization();
        CFMetaData cfMetadata = CFMetaData.Builder.create(KEYSPACE1, CF_STANDARD)
                                                  .addPartitionKey("key", BytesType.instance)
                                                  .addClusteringColumn("col1", AsciiType.instance)
                                                  .addRegularColumn("c1", AsciiType.instance)
                                                  .addRegularColumn("c2", AsciiType.instance)
                                                  .addRegularColumn("one", AsciiType.instance)
                                                  .addRegularColumn("two", AsciiType.instance)
                                                  .build();

        CFMetaData cfMetaData2 = CFMetaData.Builder.create(KEYSPACE1, CF_COLLECTION)
                                                   .addPartitionKey("k", ByteType.instance)
                                                   .addRegularColumn("m", MapType.getInstance(IntegerType.instance, IntegerType.instance, true))
                                                   .build();
        SchemaLoader.prepareServer();
        SchemaLoader.createKeyspace(KEYSPACE1,
                                    KeyspaceParams.simple(1),
                                    cfMetadata, cfMetaData2);
    }

    @Before
    public void setup()
    {
        dk = Util.dk("key1");
        ks = Keyspace.open(KEYSPACE1);
        cfs = ks.getColumnFamilyStore(CF_STANDARD);
        cfm = cfs.metadata;
        cfs2 = ks.getColumnFamilyStore(CF_COLLECTION);
        cfm2 = cfs2.metadata;
        m = cfm2.getColumnDefinition(new ColumnIdentifier("m", false));

        nowInSec = FBUtilities.nowInSeconds();
        command = Util.cmd(cfs, dk).withNowInSeconds(nowInSec).build();
    }

    @Before
    public void injectMessageSink()
    {
        // install an IMessageSink to capture all messages
        // so we can inspect them during tests
        messageRecorder = new MessageRecorder();
        MessagingService.instance().addMessageSink(messageRecorder);
    }

    @After
    public void removeMessageSink()
    {
        // should be unnecessary, but good housekeeping
        MessagingService.instance().clearMessageSinks();
    }

    /**
     * Checks that the provided data resolver has the expected number of repair futures created.
     * This method also "release" those future by faking replica responses to those repair, which is necessary or
     * every test would timeout when closing the result of resolver.resolve(), since it waits on those futures.
     */
    private void assertRepairFuture(DataResolver resolver, int expectedRepairs)
    {
        assertEquals(expectedRepairs, resolver.repairResults.size());

        // Signal all future. We pass a completely fake response message, but it doesn't matter as we just want
        // AsyncOneResponse to signal success, and it only cares about a non-null MessageIn (it collects the payload).
        for (AsyncOneResponse<?> future : resolver.repairResults)
            future.response(MessageIn.create(null, null, null, null, -1));
    }

    @Test
    public void testResolveNewerSingleRow() throws UnknownHostException
    {
        DataResolver resolver = new DataResolver(ks, command, ConsistencyLevel.ALL, 2, System.nanoTime());
        InetAddress peer1 = peer();
        resolver.preprocess(readResponseMessage(peer1, iter(new RowUpdateBuilder(cfm, nowInSec, 0L, dk).clustering("1")
                                                                                                       .add("c1", "v1")
                                                                                                       .buildUpdate())));
        InetAddress peer2 = peer();
        resolver.preprocess(readResponseMessage(peer2, iter(new RowUpdateBuilder(cfm, nowInSec, 1L, dk).clustering("1")
                                                                                                       .add("c1", "v2")
                                                                                                       .buildUpdate())));

        try(PartitionIterator data = resolver.resolve())
        {
            try (RowIterator rows = Iterators.getOnlyElement(data))
            {
                Row row = Iterators.getOnlyElement(rows);
                assertColumns(row, "c1");
                assertColumn(cfm, row, "c1", "v2", 1);
            }
            assertRepairFuture(resolver, 1);
        }

        assertEquals(1, messageRecorder.sent.size());
        // peer 1 just needs to repair with the row from peer 2
        MessageOut msg = getSentMessage(peer1);
        assertRepairMetadata(msg);
        assertRepairContainsNoDeletions(msg);
        assertRepairContainsColumn(msg, "1", "c1", "v2", 1);
    }

    @Test
    public void testResolveDisjointSingleRow()
    {
        DataResolver resolver = new DataResolver(ks, command, ConsistencyLevel.ALL, 2, System.nanoTime());
        InetAddress peer1 = peer();
        resolver.preprocess(readResponseMessage(peer1, iter(new RowUpdateBuilder(cfm, nowInSec, 0L, dk).clustering("1")
                                                                                                       .add("c1", "v1")
                                                                                                       .buildUpdate())));

        InetAddress peer2 = peer();
        resolver.preprocess(readResponseMessage(peer2, iter(new RowUpdateBuilder(cfm, nowInSec, 1L, dk).clustering("1")
                                                                                                       .add("c2", "v2")
                                                                                                       .buildUpdate())));

        try(PartitionIterator data = resolver.resolve())
        {
            try (RowIterator rows = Iterators.getOnlyElement(data))
            {
                Row row = Iterators.getOnlyElement(rows);
                assertColumns(row, "c1", "c2");
                assertColumn(cfm, row, "c1", "v1", 0);
                assertColumn(cfm, row, "c2", "v2", 1);
            }
            assertRepairFuture(resolver, 2);
        }

        assertEquals(2, messageRecorder.sent.size());
        // each peer needs to repair with each other's column
        MessageOut msg = getSentMessage(peer1);
        assertRepairMetadata(msg);
        assertRepairContainsColumn(msg, "1", "c2", "v2", 1);

        msg = getSentMessage(peer2);
        assertRepairMetadata(msg);
        assertRepairContainsColumn(msg, "1", "c1", "v1", 0);
    }

    @Test
    public void testResolveDisjointMultipleRows() throws UnknownHostException
    {

        DataResolver resolver = new DataResolver(ks, command, ConsistencyLevel.ALL, 2, System.nanoTime());
        InetAddress peer1 = peer();
        resolver.preprocess(readResponseMessage(peer1, iter(new RowUpdateBuilder(cfm, nowInSec, 0L, dk).clustering("1")
                                                                                                       .add("c1", "v1")
                                                                                                       .buildUpdate())));
        InetAddress peer2 = peer();
        resolver.preprocess(readResponseMessage(peer2, iter(new RowUpdateBuilder(cfm, nowInSec, 1L, dk).clustering("2")
                                                                                                       .add("c2", "v2")
                                                                                                       .buildUpdate())));

        try (PartitionIterator data = resolver.resolve())
        {
            try (RowIterator rows = data.next())
            {
                // We expect the resolved superset to contain both rows
                Row row = rows.next();
                assertClustering(cfm, row, "1");
                assertColumns(row, "c1");
                assertColumn(cfm, row, "c1", "v1", 0);

                row = rows.next();
                assertClustering(cfm, row, "2");
                assertColumns(row, "c2");
                assertColumn(cfm, row, "c2", "v2", 1);

                assertFalse(rows.hasNext());
                assertFalse(data.hasNext());
            }
            assertRepairFuture(resolver, 2);
        }

        assertEquals(2, messageRecorder.sent.size());
        // each peer needs to repair the row from the other
        MessageOut msg = getSentMessage(peer1);
        assertRepairMetadata(msg);
        assertRepairContainsNoDeletions(msg);
        assertRepairContainsColumn(msg, "2", "c2", "v2", 1);

        msg = getSentMessage(peer2);
        assertRepairMetadata(msg);
        assertRepairContainsNoDeletions(msg);
        assertRepairContainsColumn(msg, "1", "c1", "v1", 0);
    }

    @Test
    public void testResolveDisjointMultipleRowsWithRangeTombstones()
    {
        DataResolver resolver = new DataResolver(ks, command, ConsistencyLevel.ALL, 4, System.nanoTime());

        RangeTombstone tombstone1 = tombstone("1", "11", 1, nowInSec);
        RangeTombstone tombstone2 = tombstone("3", "31", 1, nowInSec);
        PartitionUpdate update = new RowUpdateBuilder(cfm, nowInSec, 1L, dk).addRangeTombstone(tombstone1)
                                                                                  .addRangeTombstone(tombstone2)
                                                                                  .buildUpdate();

        InetAddress peer1 = peer();
        UnfilteredPartitionIterator iter1 = iter(new RowUpdateBuilder(cfm, nowInSec, 1L, dk).addRangeTombstone(tombstone1)
                                                                                  .addRangeTombstone(tombstone2)
                                                                                  .buildUpdate());
        resolver.preprocess(readResponseMessage(peer1, iter1));
        // not covered by any range tombstone
        InetAddress peer2 = peer();
        UnfilteredPartitionIterator iter2 = iter(new RowUpdateBuilder(cfm, nowInSec, 0L, dk).clustering("0")
                                                                                  .add("c1", "v0")
                                                                                  .buildUpdate());
        resolver.preprocess(readResponseMessage(peer2, iter2));
        // covered by a range tombstone
        InetAddress peer3 = peer();
        UnfilteredPartitionIterator iter3 = iter(new RowUpdateBuilder(cfm, nowInSec, 0L, dk).clustering("10")
                                                                                  .add("c2", "v1")
                                                                                  .buildUpdate());
        resolver.preprocess(readResponseMessage(peer3, iter3));
        // range covered by rt, but newer
        InetAddress peer4 = peer();
        UnfilteredPartitionIterator iter4 = iter(new RowUpdateBuilder(cfm, nowInSec, 2L, dk).clustering("3")
                                                                                  .add("one", "A")
                                                                                  .buildUpdate());
        resolver.preprocess(readResponseMessage(peer4, iter4));
        try (PartitionIterator data = resolver.resolve())
        {
            try (RowIterator rows = data.next())
            {
                Row row = rows.next();
                assertClustering(cfm, row, "0");
                assertColumns(row, "c1");
                assertColumn(cfm, row, "c1", "v0", 0);

                row = rows.next();
                assertClustering(cfm, row, "3");
                assertColumns(row, "one");
                assertColumn(cfm, row, "one", "A", 2);

                assertFalse(rows.hasNext());
            }
            assertRepairFuture(resolver, 4);
        }

        assertEquals(4, messageRecorder.sent.size());
        // peer1 needs the rows from peers 2 and 4
        MessageOut msg = getSentMessage(peer1);
        assertRepairMetadata(msg);
        assertRepairContainsNoDeletions(msg);
        assertRepairContainsColumn(msg, "0", "c1", "v0", 0);
        assertRepairContainsColumn(msg, "3", "one", "A", 2);

        // peer2 needs to get the row from peer4 and the RTs
        msg = getSentMessage(peer2);
        assertRepairMetadata(msg);
        assertRepairContainsDeletions(msg, null, tombstone1, tombstone2);
        assertRepairContainsColumn(msg, "3", "one", "A", 2);

        // peer 3 needs both rows and the RTs
        msg = getSentMessage(peer3);
        assertRepairMetadata(msg);
        assertRepairContainsDeletions(msg, null, tombstone1, tombstone2);
        assertRepairContainsColumn(msg, "0", "c1", "v0", 0);
        assertRepairContainsColumn(msg, "3", "one", "A", 2);

        // peer4 needs the row from peer2  and the RTs
        msg = getSentMessage(peer4);
        assertRepairMetadata(msg);
        assertRepairContainsDeletions(msg, null, tombstone1, tombstone2);
        assertRepairContainsColumn(msg, "0", "c1", "v0", 0);
    }

    @Test
    public void testResolveWithOneEmpty()
    {
        DataResolver resolver = new DataResolver(ks, command, ConsistencyLevel.ALL, 2, System.nanoTime());
        InetAddress peer1 = peer();
        resolver.preprocess(readResponseMessage(peer1, iter(new RowUpdateBuilder(cfm, nowInSec, 1L, dk).clustering("1")
                                                                                                       .add("c2", "v2")
                                                                                                       .buildUpdate())));
        InetAddress peer2 = peer();
        resolver.preprocess(readResponseMessage(peer2, EmptyIterators.unfilteredPartition(cfm, false)));

        try(PartitionIterator data = resolver.resolve())
        {
            try (RowIterator rows = Iterators.getOnlyElement(data))
            {
                Row row = Iterators.getOnlyElement(rows);
                assertColumns(row, "c2");
                assertColumn(cfm, row, "c2", "v2", 1);
            }
            assertRepairFuture(resolver, 1);
        }

        assertEquals(1, messageRecorder.sent.size());
        // peer 2 needs the row from peer 1
        MessageOut msg = getSentMessage(peer2);
        assertRepairMetadata(msg);
        assertRepairContainsNoDeletions(msg);
        assertRepairContainsColumn(msg, "1", "c2", "v2", 1);
    }

    @Test
    public void testResolveWithBothEmpty()
    {
        DataResolver resolver = new DataResolver(ks, command, ConsistencyLevel.ALL, 2, System.nanoTime());
        resolver.preprocess(readResponseMessage(peer(), EmptyIterators.unfilteredPartition(cfm, false)));
        resolver.preprocess(readResponseMessage(peer(), EmptyIterators.unfilteredPartition(cfm, false)));

        try(PartitionIterator data = resolver.resolve())
        {
            assertFalse(data.hasNext());
            assertRepairFuture(resolver, 0);
        }

        assertTrue(messageRecorder.sent.isEmpty());
    }

    @Test
    public void testResolveDeleted()
    {
        DataResolver resolver = new DataResolver(ks, command, ConsistencyLevel.ALL, 2, System.nanoTime());
        // one response with columns timestamped before a delete in another response
        InetAddress peer1 = peer();
        resolver.preprocess(readResponseMessage(peer1, iter(new RowUpdateBuilder(cfm, nowInSec, 0L, dk).clustering("1")
                                                                                                       .add("one", "A")
                                                                                                       .buildUpdate())));
        InetAddress peer2 = peer();
        resolver.preprocess(readResponseMessage(peer2, fullPartitionDelete(cfm, dk, 1, nowInSec)));

        try (PartitionIterator data = resolver.resolve())
        {
            assertFalse(data.hasNext());
            assertRepairFuture(resolver, 1);
        }

        // peer1 should get the deletion from peer2
        assertEquals(1, messageRecorder.sent.size());
        MessageOut msg = getSentMessage(peer1);
        assertRepairMetadata(msg);
        assertRepairContainsDeletions(msg, new DeletionTime(1, nowInSec));
        assertRepairContainsNoColumns(msg);
    }

    @Test
    public void testResolveMultipleDeleted()
    {
        DataResolver resolver = new DataResolver(ks, command, ConsistencyLevel.ALL, 4, System.nanoTime());
        // deletes and columns with interleaved timestamp, with out of order return sequence
        InetAddress peer1 = peer();
        resolver.preprocess(readResponseMessage(peer1, fullPartitionDelete(cfm, dk, 0, nowInSec)));
        // these columns created after the previous deletion
        InetAddress peer2 = peer();
        resolver.preprocess(readResponseMessage(peer2, iter(new RowUpdateBuilder(cfm, nowInSec, 1L, dk).clustering("1")
                                                                                                       .add("one", "A")
                                                                                                       .add("two", "A")
                                                                                                       .buildUpdate())));
        //this column created after the next delete
        InetAddress peer3 = peer();
        resolver.preprocess(readResponseMessage(peer3, iter(new RowUpdateBuilder(cfm, nowInSec, 3L, dk).clustering("1")
                                                                                                       .add("two", "B")
                                                                                                       .buildUpdate())));
        InetAddress peer4 = peer();
        resolver.preprocess(readResponseMessage(peer4, fullPartitionDelete(cfm, dk, 2, nowInSec)));

        try(PartitionIterator data = resolver.resolve())
        {
            try (RowIterator rows = Iterators.getOnlyElement(data))
            {
                Row row = Iterators.getOnlyElement(rows);
                assertColumns(row, "two");
                assertColumn(cfm, row, "two", "B", 3);
            }
            assertRepairFuture(resolver, 4);
        }

        // peer 1 needs to get the partition delete from peer 4 and the row from peer 3
        assertEquals(4, messageRecorder.sent.size());
        MessageOut msg = getSentMessage(peer1);
        assertRepairMetadata(msg);
        assertRepairContainsDeletions(msg, new DeletionTime(2, nowInSec));
        assertRepairContainsColumn(msg, "1", "two", "B", 3);

        // peer 2 needs the deletion from peer 4 and the row from peer 3
        msg = getSentMessage(peer2);
        assertRepairMetadata(msg);
        assertRepairContainsDeletions(msg, new DeletionTime(2, nowInSec));
        assertRepairContainsColumn(msg, "1", "two", "B", 3);

        // peer 3 needs just the deletion from peer 4
        msg = getSentMessage(peer3);
        assertRepairMetadata(msg);
        assertRepairContainsDeletions(msg, new DeletionTime(2, nowInSec));
        assertRepairContainsNoColumns(msg);

        // peer 4 needs just the row from peer 3
        msg = getSentMessage(peer4);
        assertRepairMetadata(msg);
        assertRepairContainsNoDeletions(msg);
        assertRepairContainsColumn(msg, "1", "two", "B", 3);
    }

    @Test
    public void testResolveRangeTombstonesOnBoundaryRightWins() throws UnknownHostException
    {
        resolveRangeTombstonesOnBoundary(1, 2);
    }

    @Test
    public void testResolveRangeTombstonesOnBoundaryLeftWins() throws UnknownHostException
    {
        resolveRangeTombstonesOnBoundary(2, 1);
    }

    @Test
    public void testResolveRangeTombstonesOnBoundarySameTimestamp() throws UnknownHostException
    {
        resolveRangeTombstonesOnBoundary(1, 1);
    }

    /*
     * We want responses to merge on tombstone boundary. So we'll merge 2 "streams":
     *   1: [1, 2)(3, 4](5, 6]  2
     *   2:    [2, 3][4, 5)     1
     * which tests all combination of open/close boundaries (open/close, close/open, open/open, close/close).
     *
     * Note that, because DataResolver returns a "filtered" iterator, it should resolve into an empty iterator.
     * However, what should be sent to each source depends on the exact on the timestamps of each tombstones and we
     * test a few combination.
     */
    private void resolveRangeTombstonesOnBoundary(long timestamp1, long timestamp2)
    {
        DataResolver resolver = new DataResolver(ks, command, ConsistencyLevel.ALL, 2, System.nanoTime());
        InetAddress peer1 = peer();
        InetAddress peer2 = peer();

        // 1st "stream"
        RangeTombstone one_two    = tombstone("1", true , "2", false, timestamp1, nowInSec);
        RangeTombstone three_four = tombstone("3", false, "4", true , timestamp1, nowInSec);
        RangeTombstone five_six   = tombstone("5", false, "6", true , timestamp1, nowInSec);
        UnfilteredPartitionIterator iter1 = iter(new RowUpdateBuilder(cfm, nowInSec, 1L, dk).addRangeTombstone(one_two)
                                                                                            .addRangeTombstone(three_four)
                                                                                            .addRangeTombstone(five_six)
                                                                                            .buildUpdate());

        // 2nd "stream"
        RangeTombstone two_three = tombstone("2", true, "3", true , timestamp2, nowInSec);
        RangeTombstone four_five = tombstone("4", true, "5", false, timestamp2, nowInSec);
        UnfilteredPartitionIterator iter2 = iter(new RowUpdateBuilder(cfm, nowInSec, 1L, dk).addRangeTombstone(two_three)
                                                                                            .addRangeTombstone(four_five)
                                                                                            .buildUpdate());

        resolver.preprocess(readResponseMessage(peer1, iter1));
        resolver.preprocess(readResponseMessage(peer2, iter2));

        // No results, we've only reconciled tombstones.
        try (PartitionIterator data = resolver.resolve())
        {
            assertFalse(data.hasNext());
            assertRepairFuture(resolver, 2);
        }

        assertEquals(2, messageRecorder.sent.size());

        MessageOut msg1 = getSentMessage(peer1);
        assertRepairMetadata(msg1);
        assertRepairContainsNoColumns(msg1);

        MessageOut msg2 = getSentMessage(peer2);
        assertRepairMetadata(msg2);
        assertRepairContainsNoColumns(msg2);

        // Both streams are mostly complementary, so they will roughly get the ranges of the other stream. One subtlety is
        // around the value "4" however, as it's included by both stream.
        // So for a given stream, unless the other stream has a strictly higher timestamp, the value 4 will be excluded
        // from whatever range it receives as repair since the stream already covers it.

        // Message to peer1 contains peer2 ranges
        assertRepairContainsDeletions(msg1, null, two_three, withExclusiveStartIf(four_five, timestamp1 >= timestamp2));

        // Message to peer2 contains peer1 ranges
        assertRepairContainsDeletions(msg2, null, one_two, withExclusiveEndIf(three_four, timestamp2 >= timestamp1), five_six);
    }

    /**
     * Test cases where a boundary of a source is covered by another source deletion and timestamp on one or both side
     * of the boundary are equal to the "merged" deletion.
     * This is a test for CASSANDRA-13237 to make sure we handle this case properly.
     */
    @Test
    public void testRepairRangeTombstoneBoundary() throws UnknownHostException
    {
        testRepairRangeTombstoneBoundary(1, 0, 1);
        messageRecorder.sent.clear();
        testRepairRangeTombstoneBoundary(1, 1, 0);
        messageRecorder.sent.clear();
        testRepairRangeTombstoneBoundary(1, 1, 1);
    }

    /**
     * Test for CASSANDRA-13237, checking we don't fail (and handle correctly) the case where a RT boundary has the
     * same deletion on both side (while is useless but could be created by legacy code pre-CASSANDRA-13237 and could
     * thus still be sent).
     */
    public void testRepairRangeTombstoneBoundary(int timestamp1, int timestamp2, int timestamp3) throws UnknownHostException
    {
        DataResolver resolver = new DataResolver(ks, command, ConsistencyLevel.ALL, 2);
        InetAddress peer1 = peer();
        InetAddress peer2 = peer();

        // 1st "stream"
        RangeTombstone one_nine = tombstone("0", true , "9", true, timestamp1, nowInSec);
        UnfilteredPartitionIterator iter1 = iter(new RowUpdateBuilder(cfm, nowInSec, 1L, dk)
                                                 .addRangeTombstone(one_nine)
                                                 .buildUpdate());

        // 2nd "stream" (build more manually to ensure we have the boundary we want)
        RangeTombstoneBoundMarker open_one = marker("0", true, true, timestamp2, nowInSec);
        RangeTombstoneBoundaryMarker boundary_five = boundary("5", false, timestamp2, nowInSec, timestamp3, nowInSec);
        RangeTombstoneBoundMarker close_nine = marker("9", false, true, timestamp3, nowInSec);
        UnfilteredPartitionIterator iter2 = iter(dk, open_one, boundary_five, close_nine);

        resolver.preprocess(readResponseMessage(peer1, iter1));
        resolver.preprocess(readResponseMessage(peer2, iter2));

        boolean shouldHaveRepair = timestamp1 != timestamp2 || timestamp1 != timestamp3;

        // No results, we've only reconciled tombstones.
        try (PartitionIterator data = resolver.resolve())
        {
            assertFalse(data.hasNext());
            assertRepairFuture(resolver, shouldHaveRepair ? 1 : 0);
        }

        assertEquals(shouldHaveRepair? 1 : 0, messageRecorder.sent.size());

        if (!shouldHaveRepair)
            return;

        MessageOut msg = getSentMessage(peer2);
        assertRepairMetadata(msg);
        assertRepairContainsNoColumns(msg);

        RangeTombstone expected = timestamp1 != timestamp2
                                  // We've repaired the 1st part
                                  ? tombstone("0", true, "5", false, timestamp1, nowInSec)
                                  // We've repaired the 2nd part
                                  : tombstone("5", true, "9", true, timestamp1, nowInSec);
        assertRepairContainsDeletions(msg, null, expected);
    }

    // Forces the start to be exclusive if the condition holds
    private static RangeTombstone withExclusiveStartIf(RangeTombstone rt, boolean condition)
    {
        if (!condition)
            return rt;

        Slice slice = rt.deletedSlice();
        ClusteringBound newStart = ClusteringBound.create(Kind.EXCL_START_BOUND, slice.start().getRawValues());
        return condition
             ? new RangeTombstone(Slice.make(newStart, slice.end()), rt.deletionTime())
             : rt;
    }

    // Forces the end to be exclusive if the condition holds
    private static RangeTombstone withExclusiveEndIf(RangeTombstone rt, boolean condition)
    {
        if (!condition)
            return rt;

        Slice slice = rt.deletedSlice();
        ClusteringBound newEnd = ClusteringBound.create(Kind.EXCL_END_BOUND, slice.end().getRawValues());
        return condition
             ? new RangeTombstone(Slice.make(slice.start(), newEnd), rt.deletionTime())
             : rt;
    }

    private static ByteBuffer bb(int b)
    {
        return ByteBufferUtil.bytes(b);
    }

    private Cell mapCell(int k, int v, long ts)
    {
        return BufferCell.live(m, ts, bb(v), CellPath.create(bb(k)));
    }

    @Test
    public void testResolveComplexDelete()
    {
        ReadCommand cmd = Util.cmd(cfs2, dk).withNowInSeconds(nowInSec).build();
        DataResolver resolver = new DataResolver(ks, cmd, ConsistencyLevel.ALL, 2, System.nanoTime());

        long[] ts = {100, 200};

        Row.Builder builder = BTreeRow.unsortedBuilder(nowInSec);
        builder.newRow(Clustering.EMPTY);
        builder.addComplexDeletion(m, new DeletionTime(ts[0] - 1, nowInSec));
        builder.addCell(mapCell(0, 0, ts[0]));

        InetAddress peer1 = peer();
        resolver.preprocess(readResponseMessage(peer1, iter(PartitionUpdate.singleRowUpdate(cfm2, dk, builder.build())), cmd));

        builder.newRow(Clustering.EMPTY);
        DeletionTime expectedCmplxDelete = new DeletionTime(ts[1] - 1, nowInSec);
        builder.addComplexDeletion(m, expectedCmplxDelete);
        Cell expectedCell = mapCell(1, 1, ts[1]);
        builder.addCell(expectedCell);

        InetAddress peer2 = peer();
        resolver.preprocess(readResponseMessage(peer2, iter(PartitionUpdate.singleRowUpdate(cfm2, dk, builder.build())), cmd));

        try(PartitionIterator data = resolver.resolve())
        {
            try (RowIterator rows = Iterators.getOnlyElement(data))
            {
                Row row = Iterators.getOnlyElement(rows);
                assertColumns(row, "m");
                Assert.assertNull(row.getCell(m, CellPath.create(bb(0))));
                Assert.assertNotNull(row.getCell(m, CellPath.create(bb(1))));
            }
            assertRepairFuture(resolver, 1);
        }

        MessageOut<Mutation> msg;
        msg = getSentMessage(peer1);
        Iterator<Row> rowIter = msg.payload.getPartitionUpdate(cfm2.cfId).iterator();
        assertTrue(rowIter.hasNext());
        Row row = rowIter.next();
        assertFalse(rowIter.hasNext());

        ComplexColumnData cd = row.getComplexColumnData(m);

        assertEquals(Collections.singleton(expectedCell), Sets.newHashSet(cd));
        assertEquals(expectedCmplxDelete, cd.complexDeletion());

        Assert.assertNull(messageRecorder.sent.get(peer2));
    }

    @Test
    public void testResolveDeletedCollection()
    {

        ReadCommand cmd = Util.cmd(cfs2, dk).withNowInSeconds(nowInSec).build();
        DataResolver resolver = new DataResolver(ks, cmd, ConsistencyLevel.ALL, 2, System.nanoTime());

        long[] ts = {100, 200};

        Row.Builder builder = BTreeRow.unsortedBuilder(nowInSec);
        builder.newRow(Clustering.EMPTY);
        builder.addComplexDeletion(m, new DeletionTime(ts[0] - 1, nowInSec));
        builder.addCell(mapCell(0, 0, ts[0]));

        InetAddress peer1 = peer();
        resolver.preprocess(readResponseMessage(peer1, iter(PartitionUpdate.singleRowUpdate(cfm2, dk, builder.build())), cmd));

        builder.newRow(Clustering.EMPTY);
        DeletionTime expectedCmplxDelete = new DeletionTime(ts[1] - 1, nowInSec);
        builder.addComplexDeletion(m, expectedCmplxDelete);

        InetAddress peer2 = peer();
        resolver.preprocess(readResponseMessage(peer2, iter(PartitionUpdate.singleRowUpdate(cfm2, dk, builder.build())), cmd));

        try(PartitionIterator data = resolver.resolve())
        {
            assertFalse(data.hasNext());
            assertRepairFuture(resolver, 1);
        }

        MessageOut<Mutation> msg;
        msg = getSentMessage(peer1);
        Iterator<Row> rowIter = msg.payload.getPartitionUpdate(cfm2.cfId).iterator();
        assertTrue(rowIter.hasNext());
        Row row = rowIter.next();
        assertFalse(rowIter.hasNext());

        ComplexColumnData cd = row.getComplexColumnData(m);

        assertEquals(Collections.emptySet(), Sets.newHashSet(cd));
        assertEquals(expectedCmplxDelete, cd.complexDeletion());

        Assert.assertNull(messageRecorder.sent.get(peer2));
    }

    @Test
    public void testResolveNewCollection()
    {
        ReadCommand cmd = Util.cmd(cfs2, dk).withNowInSeconds(nowInSec).build();
        DataResolver resolver = new DataResolver(ks, cmd, ConsistencyLevel.ALL, 2, System.nanoTime());

        long[] ts = {100, 200};

        // map column
        Row.Builder builder = BTreeRow.unsortedBuilder(nowInSec);
        builder.newRow(Clustering.EMPTY);
        DeletionTime expectedCmplxDelete = new DeletionTime(ts[0] - 1, nowInSec);
        builder.addComplexDeletion(m, expectedCmplxDelete);
        Cell expectedCell = mapCell(0, 0, ts[0]);
        builder.addCell(expectedCell);

        // empty map column
        InetAddress peer1 = peer();
        resolver.preprocess(readResponseMessage(peer1, iter(PartitionUpdate.singleRowUpdate(cfm2, dk, builder.build())), cmd));

        InetAddress peer2 = peer();
        resolver.preprocess(readResponseMessage(peer2, iter(PartitionUpdate.emptyUpdate(cfm2, dk))));

        try(PartitionIterator data = resolver.resolve())
        {
            try (RowIterator rows = Iterators.getOnlyElement(data))
            {
                Row row = Iterators.getOnlyElement(rows);
                assertColumns(row, "m");
                ComplexColumnData cd = row.getComplexColumnData(m);
                assertEquals(Collections.singleton(expectedCell), Sets.newHashSet(cd));
            }
            assertRepairFuture(resolver, 1);
        }

        Assert.assertNull(messageRecorder.sent.get(peer1));

        MessageOut<Mutation> msg;
        msg = getSentMessage(peer2);
        Iterator<Row> rowIter = msg.payload.getPartitionUpdate(cfm2.cfId).iterator();
        assertTrue(rowIter.hasNext());
        Row row = rowIter.next();
        assertFalse(rowIter.hasNext());

        ComplexColumnData cd = row.getComplexColumnData(m);

        assertEquals(Sets.newHashSet(expectedCell), Sets.newHashSet(cd));
        assertEquals(expectedCmplxDelete, cd.complexDeletion());
    }

    @Test
    public void testResolveNewCollectionOverwritingDeleted()
    {
        ReadCommand cmd = Util.cmd(cfs2, dk).withNowInSeconds(nowInSec).build();
        DataResolver resolver = new DataResolver(ks, cmd, ConsistencyLevel.ALL, 2, System.nanoTime());

        long[] ts = {100, 200};

        // cleared map column
        Row.Builder builder = BTreeRow.unsortedBuilder(nowInSec);
        builder.newRow(Clustering.EMPTY);
        builder.addComplexDeletion(m, new DeletionTime(ts[0] - 1, nowInSec));

        InetAddress peer1 = peer();
        resolver.preprocess(readResponseMessage(peer1, iter(PartitionUpdate.singleRowUpdate(cfm2, dk, builder.build())), cmd));

        // newer, overwritten map column
        builder.newRow(Clustering.EMPTY);
        DeletionTime expectedCmplxDelete = new DeletionTime(ts[1] - 1, nowInSec);
        builder.addComplexDeletion(m, expectedCmplxDelete);
        Cell expectedCell = mapCell(1, 1, ts[1]);
        builder.addCell(expectedCell);

        InetAddress peer2 = peer();
        resolver.preprocess(readResponseMessage(peer2, iter(PartitionUpdate.singleRowUpdate(cfm2, dk, builder.build())), cmd));

        try(PartitionIterator data = resolver.resolve())
        {
            try (RowIterator rows = Iterators.getOnlyElement(data))
            {
                Row row = Iterators.getOnlyElement(rows);
                assertColumns(row, "m");
                ComplexColumnData cd = row.getComplexColumnData(m);
                assertEquals(Collections.singleton(expectedCell), Sets.newHashSet(cd));
            }
            assertRepairFuture(resolver, 1);
        }

        MessageOut<Mutation> msg;
        msg = getSentMessage(peer1);
        Row row = Iterators.getOnlyElement(msg.payload.getPartitionUpdate(cfm2.cfId).iterator());

        ComplexColumnData cd = row.getComplexColumnData(m);

        assertEquals(Collections.singleton(expectedCell), Sets.newHashSet(cd));
        assertEquals(expectedCmplxDelete, cd.complexDeletion());

        Assert.assertNull(messageRecorder.sent.get(peer2));
    }

    private InetAddress peer()
    {
        try
        {
            return InetAddress.getByAddress(new byte[]{ 127, 0, 0, (byte) addressSuffix++ });
        }
        catch (UnknownHostException e)
        {
            throw new RuntimeException(e);
        }
    }

    private MessageOut<Mutation> getSentMessage(InetAddress target)
    {
        MessageOut<Mutation> message = messageRecorder.sent.get(target);
        assertNotNull(String.format("No repair message was sent to %s", target), message);
        return message;
    }

    private void assertRepairContainsDeletions(MessageOut<Mutation> message,
                                               DeletionTime deletionTime,
                                               RangeTombstone...rangeTombstones)
    {
        PartitionUpdate update = ((Mutation)message.payload).getPartitionUpdates().iterator().next();
        DeletionInfo deletionInfo = update.deletionInfo();
        if (deletionTime != null)
            assertEquals(deletionTime, deletionInfo.getPartitionDeletion());

        assertEquals(rangeTombstones.length, deletionInfo.rangeCount());
        Iterator<RangeTombstone> ranges = deletionInfo.rangeIterator(false);
        int i = 0;
        while (ranges.hasNext())
        {
            RangeTombstone expected = rangeTombstones[i++];
            RangeTombstone actual = ranges.next();
            String msg = String.format("Expected %s, but got %s", expected.toString(cfm.comparator), actual.toString(cfm.comparator));
            assertEquals(msg, expected, actual);
        }
    }

    private void assertRepairContainsNoDeletions(MessageOut<Mutation> message)
    {
        PartitionUpdate update = ((Mutation)message.payload).getPartitionUpdates().iterator().next();
        assertTrue(update.deletionInfo().isLive());
    }

    private void assertRepairContainsColumn(MessageOut<Mutation> message,
                                            String clustering,
                                            String columnName,
                                            String value,
                                            long timestamp)
    {
        PartitionUpdate update = ((Mutation)message.payload).getPartitionUpdates().iterator().next();
        Row row = update.getRow(update.metadata().comparator.make(clustering));
        assertNotNull(row);
        assertColumn(cfm, row, columnName, value, timestamp);
    }

    private void assertRepairContainsNoColumns(MessageOut<Mutation> message)
    {
        PartitionUpdate update = ((Mutation)message.payload).getPartitionUpdates().iterator().next();
        assertFalse(update.iterator().hasNext());
    }

    private void assertRepairMetadata(MessageOut<Mutation> message)
    {
        assertEquals(MessagingService.Verb.READ_REPAIR, message.verb);
        PartitionUpdate update = ((Mutation)message.payload).getPartitionUpdates().iterator().next();
        assertEquals(update.metadata().ksName, cfm.ksName);
        assertEquals(update.metadata().cfName, cfm.cfName);
    }


    public MessageIn<ReadResponse> readResponseMessage(InetAddress from, UnfilteredPartitionIterator partitionIterator)
    {
        return readResponseMessage(from, partitionIterator, command);

    }
    public MessageIn<ReadResponse> readResponseMessage(InetAddress from, UnfilteredPartitionIterator partitionIterator, ReadCommand cmd)
    {
        return MessageIn.create(from,
                                ReadResponse.createRemoteDataResponse(partitionIterator, cmd),
                                Collections.EMPTY_MAP,
                                MessagingService.Verb.REQUEST_RESPONSE,
                                MessagingService.current_version);
    }

    private RangeTombstone tombstone(Object start, Object end, long markedForDeleteAt, int localDeletionTime)
    {
        return tombstone(start, true, end, true, markedForDeleteAt, localDeletionTime);
    }

    private RangeTombstone tombstone(Object start, boolean inclusiveStart, Object end, boolean inclusiveEnd, long markedForDeleteAt, int localDeletionTime)
    {
<<<<<<< HEAD
        Kind startKind = inclusiveStart ? Kind.INCL_START_BOUND : Kind.EXCL_START_BOUND;
        Kind endKind = inclusiveEnd ? Kind.INCL_END_BOUND : Kind.EXCL_END_BOUND;

        ClusteringBound startBound = ClusteringBound.create(startKind, cfm.comparator.make(start).getRawValues());
        ClusteringBound endBound = ClusteringBound.create(endKind, cfm.comparator.make(end).getRawValues());
=======
        RangeTombstone.Bound startBound = rtBound(start, true, inclusiveStart);
        RangeTombstone.Bound endBound = rtBound(end, false, inclusiveEnd);
>>>>>>> ab717484
        return new RangeTombstone(Slice.make(startBound, endBound), new DeletionTime(markedForDeleteAt, localDeletionTime));
    }

    private RangeTombstone.Bound rtBound(Object value, boolean isStart, boolean inclusive)
    {
        RangeTombstone.Bound.Kind kind = isStart
                                         ? (inclusive ? Kind.INCL_START_BOUND : Kind.EXCL_START_BOUND)
                                         : (inclusive ? Kind.INCL_END_BOUND : Kind.EXCL_END_BOUND);

        return new RangeTombstone.Bound(kind, cfm.comparator.make(value).getRawValues());
    }

    private RangeTombstone.Bound rtBoundary(Object value, boolean inclusiveOnEnd)
    {
        RangeTombstone.Bound.Kind kind = inclusiveOnEnd
                                         ? Kind.INCL_END_EXCL_START_BOUNDARY
                                         : Kind.EXCL_END_INCL_START_BOUNDARY;
        return new RangeTombstone.Bound(kind, cfm.comparator.make(value).getRawValues());
    }

    private RangeTombstoneBoundMarker marker(Object value, boolean isStart, boolean inclusive, long markedForDeleteAt, int localDeletionTime)
    {
        return new RangeTombstoneBoundMarker(rtBound(value, isStart, inclusive), new DeletionTime(markedForDeleteAt, localDeletionTime));
    }

    private RangeTombstoneBoundaryMarker boundary(Object value, boolean inclusiveOnEnd, long markedForDeleteAt1, int localDeletionTime1, long markedForDeleteAt2, int localDeletionTime2)
    {
        return new RangeTombstoneBoundaryMarker(rtBoundary(value, inclusiveOnEnd),
                                                new DeletionTime(markedForDeleteAt1, localDeletionTime1),
                                                new DeletionTime(markedForDeleteAt2, localDeletionTime2));
    }

    private UnfilteredPartitionIterator fullPartitionDelete(CFMetaData cfm, DecoratedKey dk, long timestamp, int nowInSec)
    {
        return new SingletonUnfilteredPartitionIterator(PartitionUpdate.fullPartitionDelete(cfm, dk, timestamp, nowInSec).unfilteredIterator(), false);
    }

    private static class MessageRecorder implements IMessageSink
    {
        Map<InetAddress, MessageOut> sent = new HashMap<>();
        public boolean allowOutgoingMessage(MessageOut message, int id, InetAddress to)
        {
            sent.put(to, message);
            return false;
        }

        public boolean allowIncomingMessage(MessageIn message, int id)
        {
            return false;
        }
    }

    private UnfilteredPartitionIterator iter(PartitionUpdate update)
    {
        return new SingletonUnfilteredPartitionIterator(update.unfilteredIterator(), false);
    }

    private UnfilteredPartitionIterator iter(DecoratedKey key, Unfiltered... unfiltereds)
    {
        SortedSet<Unfiltered> s = new TreeSet<>(cfm.comparator);
        Collections.addAll(s, unfiltereds);
        final Iterator<Unfiltered> iterator = s.iterator();

        UnfilteredRowIterator rowIter = new AbstractUnfilteredRowIterator(cfm,
                                                                          key,
                                                                          DeletionTime.LIVE,
                                                                          cfm.partitionColumns(),
                                                                          Rows.EMPTY_STATIC_ROW,
                                                                          false,
                                                                          EncodingStats.NO_STATS)
        {
            protected Unfiltered computeNext()
            {
                return iterator.hasNext() ? iterator.next() : endOfData();
            }
        };
        return new SingletonUnfilteredPartitionIterator(rowIter, false);
    }
}<|MERGE_RESOLUTION|>--- conflicted
+++ resolved
@@ -578,7 +578,7 @@
      */
     public void testRepairRangeTombstoneBoundary(int timestamp1, int timestamp2, int timestamp3) throws UnknownHostException
     {
-        DataResolver resolver = new DataResolver(ks, command, ConsistencyLevel.ALL, 2);
+        DataResolver resolver = new DataResolver(ks, command, ConsistencyLevel.ALL, 2, System.nanoTime());
         InetAddress peer1 = peer();
         InetAddress peer2 = peer();
 
@@ -950,34 +950,26 @@
 
     private RangeTombstone tombstone(Object start, boolean inclusiveStart, Object end, boolean inclusiveEnd, long markedForDeleteAt, int localDeletionTime)
     {
-<<<<<<< HEAD
-        Kind startKind = inclusiveStart ? Kind.INCL_START_BOUND : Kind.EXCL_START_BOUND;
-        Kind endKind = inclusiveEnd ? Kind.INCL_END_BOUND : Kind.EXCL_END_BOUND;
-
-        ClusteringBound startBound = ClusteringBound.create(startKind, cfm.comparator.make(start).getRawValues());
-        ClusteringBound endBound = ClusteringBound.create(endKind, cfm.comparator.make(end).getRawValues());
-=======
-        RangeTombstone.Bound startBound = rtBound(start, true, inclusiveStart);
-        RangeTombstone.Bound endBound = rtBound(end, false, inclusiveEnd);
->>>>>>> ab717484
+        ClusteringBound startBound = rtBound(start, true, inclusiveStart);
+        ClusteringBound endBound = rtBound(end, false, inclusiveEnd);
         return new RangeTombstone(Slice.make(startBound, endBound), new DeletionTime(markedForDeleteAt, localDeletionTime));
     }
 
-    private RangeTombstone.Bound rtBound(Object value, boolean isStart, boolean inclusive)
-    {
-        RangeTombstone.Bound.Kind kind = isStart
+    private ClusteringBound rtBound(Object value, boolean isStart, boolean inclusive)
+    {
+        ClusteringBound.Kind kind = isStart
                                          ? (inclusive ? Kind.INCL_START_BOUND : Kind.EXCL_START_BOUND)
                                          : (inclusive ? Kind.INCL_END_BOUND : Kind.EXCL_END_BOUND);
 
-        return new RangeTombstone.Bound(kind, cfm.comparator.make(value).getRawValues());
-    }
-
-    private RangeTombstone.Bound rtBoundary(Object value, boolean inclusiveOnEnd)
-    {
-        RangeTombstone.Bound.Kind kind = inclusiveOnEnd
+        return ClusteringBound.create(kind, cfm.comparator.make(value).getRawValues());
+    }
+
+    private ClusteringBoundary rtBoundary(Object value, boolean inclusiveOnEnd)
+    {
+        ClusteringBound.Kind kind = inclusiveOnEnd
                                          ? Kind.INCL_END_EXCL_START_BOUNDARY
                                          : Kind.EXCL_END_INCL_START_BOUNDARY;
-        return new RangeTombstone.Bound(kind, cfm.comparator.make(value).getRawValues());
+        return ClusteringBoundary.create(kind, cfm.comparator.make(value).getRawValues());
     }
 
     private RangeTombstoneBoundMarker marker(Object value, boolean isStart, boolean inclusive, long markedForDeleteAt, int localDeletionTime)
