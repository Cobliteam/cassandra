/*
 * Licensed to the Apache Software Foundation (ASF) under one
 * or more contributor license agreements.  See the NOTICE file
 * distributed with this work for additional information
 * regarding copyright ownership.  The ASF licenses this file
 * to you under the Apache License, Version 2.0 (the
 * "License"); you may not use this file except in compliance
 * with the License.  You may obtain a copy of the License at
 *
 *     http://www.apache.org/licenses/LICENSE-2.0
 *
 * Unless required by applicable law or agreed to in writing, software
 * distributed under the License is distributed on an "AS IS" BASIS,
 * WITHOUT WARRANTIES OR CONDITIONS OF ANY KIND, either express or implied.
 * See the License for the specific language governing permissions and
 * limitations under the License.
 */
package org.apache.cassandra.cql3;


import com.datastax.driver.core.Cluster;
import com.datastax.driver.core.PreparedStatement;
import com.datastax.driver.core.ResultSetFuture;
import com.datastax.driver.core.Session;
import org.apache.cassandra.SchemaLoader;
import org.apache.cassandra.config.DatabaseDescriptor;
import org.apache.cassandra.config.Schema;
import org.apache.cassandra.exceptions.ConfigurationException;
import org.apache.cassandra.service.EmbeddedCassandraService;
import org.junit.Assert;
import org.junit.BeforeClass;
import org.junit.Test;

import java.io.IOException;

public class DeleteTest
{
    private static EmbeddedCassandraService cassandra;

    private static Cluster cluster;
    private static Session session;
    private static PreparedStatement pstmtI;
    private static PreparedStatement pstmtU;
    private static PreparedStatement pstmtD;
    private static PreparedStatement pstmt1;
    private static PreparedStatement pstmt2;
    private static PreparedStatement pstmt3;
    private static PreparedStatement pstmt4;
    private static PreparedStatement pstmt5;

    @BeforeClass()
    public static void setup() throws ConfigurationException, IOException
    {
<<<<<<< HEAD
        SchemaLoader.loadSchema();
        Schema.instance.clear(); // Schema are now written on disk and will be reloaded
=======
>>>>>>> ee401cf8
        cassandra = new EmbeddedCassandraService();
        cassandra.start();

        cluster = Cluster.builder().addContactPoint("127.0.0.1").withPort(DatabaseDescriptor.getNativeTransportPort()).build();
        session = cluster.connect();

        session.execute("drop keyspace if exists junit;");
        session.execute("create keyspace junit WITH REPLICATION = { 'class' : 'SimpleStrategy', 'replication_factor' : 2 };");
        session.execute("CREATE TABLE junit.tpc_base (\n" +
                "  id int ,\n" +
                "  cid int ,\n" +
                "  val text ,\n" +
                "  PRIMARY KEY ( ( id ), cid )\n" +
                ");");
        session.execute("CREATE TABLE junit.tpc_inherit_a (\n" +
                "  id int ,\n" +
                "  cid int ,\n" +
                "  inh_a text ,\n" +
                "  val text ,\n" +
                "  PRIMARY KEY ( ( id ), cid )\n" +
                ");");
        session.execute("CREATE TABLE junit.tpc_inherit_b (\n" +
                "  id int ,\n" +
                "  cid int ,\n" +
                "  inh_b text ,\n" +
                "  val text ,\n" +
                "  PRIMARY KEY ( ( id ), cid )\n" +
                ");");
        session.execute("CREATE TABLE junit.tpc_inherit_b2 (\n" +
                "  id int ,\n" +
                "  cid int ,\n" +
                "  inh_b text ,\n" +
                "  inh_b2 text ,\n" +
                "  val text ,\n" +
                "  PRIMARY KEY ( ( id ), cid )\n" +
                ");");
        session.execute("CREATE TABLE junit.tpc_inherit_c (\n" +
                "  id int ,\n" +
                "  cid int ,\n" +
                "  inh_c text ,\n" +
                "  val text ,\n" +
                "  PRIMARY KEY ( ( id ), cid )\n" +
                ");");

        pstmtI = session.prepare("insert into junit.tpc_inherit_b ( id, cid, inh_b, val) values (?, ?, ?, ?)");
        pstmtU = session.prepare("update junit.tpc_inherit_b set inh_b=?, val=? where id=? and cid=?");
        pstmtD = session.prepare("delete from junit.tpc_inherit_b where id=? and cid=?");
        pstmt1 = session.prepare("select id, cid, val from junit.tpc_base where id=? and cid=?");
        pstmt2 = session.prepare("select id, cid, inh_a, val from junit.tpc_inherit_a where id=? and cid=?");
        pstmt3 = session.prepare("select id, cid, inh_b, val from junit.tpc_inherit_b where id=? and cid=?");
        pstmt4 = session.prepare("select id, cid, inh_b, inh_b2, val from junit.tpc_inherit_b2 where id=? and cid=?");
        pstmt5 = session.prepare("select id, cid, inh_c, val from junit.tpc_inherit_c where id=? and cid=?");
    }



    @Test
    public void lostDeletesTest()
    {

        for (int i = 0; i < 500; i++)
        {
            session.execute(pstmtI.bind(1, 1, "inhB", "valB"));

            ResultSetFuture[] futures = load();

            Assert.assertTrue(futures[0].getUninterruptibly().isExhausted());
            Assert.assertTrue(futures[1].getUninterruptibly().isExhausted());
            Assert.assertNotNull(futures[2].getUninterruptibly().one());
            Assert.assertTrue(futures[3].getUninterruptibly().isExhausted());
            Assert.assertTrue(futures[4].getUninterruptibly().isExhausted());

            session.execute(pstmtU.bind("inhBu", "valBu", 1, 1));

            futures = load();

            Assert.assertTrue(futures[0].getUninterruptibly().isExhausted());
            Assert.assertTrue(futures[1].getUninterruptibly().isExhausted());
            Assert.assertNotNull(futures[2].getUninterruptibly().one());
            Assert.assertTrue(futures[3].getUninterruptibly().isExhausted());
            Assert.assertTrue(futures[4].getUninterruptibly().isExhausted());

            session.execute(pstmtD.bind(1, 1));

            futures = load();

            Assert.assertTrue(futures[0].getUninterruptibly().isExhausted());
            Assert.assertTrue(futures[1].getUninterruptibly().isExhausted());
            Assert.assertTrue(futures[2].getUninterruptibly().isExhausted());
            Assert.assertTrue(futures[3].getUninterruptibly().isExhausted());
            Assert.assertTrue(futures[4].getUninterruptibly().isExhausted());
        }
    }

    private ResultSetFuture[] load() {
        return new ResultSetFuture[]{
                session.executeAsync(pstmt1.bind(1, 1)),
                session.executeAsync(pstmt2.bind(1, 1)),
                session.executeAsync(pstmt3.bind(1, 1)),
                session.executeAsync(pstmt4.bind(1, 1)),
                session.executeAsync(pstmt5.bind(1, 1))
        };
    }
}<|MERGE_RESOLUTION|>--- conflicted
+++ resolved
@@ -51,11 +51,6 @@
     @BeforeClass()
     public static void setup() throws ConfigurationException, IOException
     {
-<<<<<<< HEAD
-        SchemaLoader.loadSchema();
-        Schema.instance.clear(); // Schema are now written on disk and will be reloaded
-=======
->>>>>>> ee401cf8
         cassandra = new EmbeddedCassandraService();
         cassandra.start();
 
